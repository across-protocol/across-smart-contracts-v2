--- conflicted
+++ resolved
@@ -39,51 +39,12 @@
   settings: { optimizer: { enabled: true, runs: 1000 }, viaIR: true },
 };
 
-<<<<<<< HEAD
-=======
-const XTRA_LARGE_CONTRACT_COMPILER_SETTINGS = {
-  version: solcVersion,
-  settings: {
-    optimizer: { enabled: true, runs: 1 },
-    viaIR: true,
-    // Only strip revert strings if not testing or in ci.
-    debug: { revertStrings: isTest ? "default" : "strip" },
-  },
-};
-
->>>>>>> ae460da6
+
 const config: HardhatUserConfig = {
   solidity: {
     compilers: [{ version: solcVersion, settings: { optimizer: { enabled: true, runs: 1000000 }, viaIR: true } }],
     overrides: {
       "contracts/HubPool.sol": LARGE_CONTRACT_COMPILER_SETTINGS,
-<<<<<<< HEAD
-=======
-      "contracts/Ethereum_SpokePool.sol": LARGE_CONTRACT_COMPILER_SETTINGS,
-      "contracts/Boba_SpokePool.sol": XTRA_LARGE_CONTRACT_COMPILER_SETTINGS,
-      "contracts/Arbitrum_SpokePool.sol": {
-        ...XTRA_LARGE_CONTRACT_COMPILER_SETTINGS,
-        // NOTE: Arbitrum, only supports 0.8.19.
-        // See https://docs.arbitrum.io/for-devs/concepts/differences-between-arbitrum-ethereum/solidity-support#differences-from-solidity-on-ethereum
-        version: "0.8.19",
-      },
-      "contracts/Succinct_SpokePool.sol": XTRA_LARGE_CONTRACT_COMPILER_SETTINGS,
-      "contracts/ZkSync_SpokePool.sol": XTRA_LARGE_CONTRACT_COMPILER_SETTINGS,
-      "contracts/Optimism_SpokePool.sol": XTRA_LARGE_CONTRACT_COMPILER_SETTINGS,
-      "contracts/Base_SpokePool.sol": XTRA_LARGE_CONTRACT_COMPILER_SETTINGS,
-      "contracts/Polygon_SpokePool.sol": XTRA_LARGE_CONTRACT_COMPILER_SETTINGS,
-      "contracts/test/MockSpokePoolV2.sol": XTRA_LARGE_CONTRACT_COMPILER_SETTINGS,
-      "contracts/test/MockSpokePool.sol": XTRA_LARGE_CONTRACT_COMPILER_SETTINGS,
-      "contracts/test/MockOptimism_SpokePool.sol": XTRA_LARGE_CONTRACT_COMPILER_SETTINGS,
-      "contracts/Ovm_SpokePool.sol": XTRA_LARGE_CONTRACT_COMPILER_SETTINGS,
-      "contracts/Linea_SpokePool.sol": {
-        ...XTRA_LARGE_CONTRACT_COMPILER_SETTINGS,
-        // NOTE: Linea only supports 0.8.19.
-        // See https://docs.linea.build/build-on-linea/ethereum-differences#evm-opcodes
-        version: "0.8.19",
-      },
-      "contracts/Scroll_SpokePool.sol": XTRA_LARGE_CONTRACT_COMPILER_SETTINGS,
->>>>>>> ae460da6
     },
   },
   zksolc: {
