--- conflicted
+++ resolved
@@ -42,28 +42,6 @@
     compilers: [{ version: solcVersion, settings: { optimizer: { enabled: true, runs: 1000000 }, viaIR: true } }],
     overrides: {
       "contracts/HubPool.sol": LARGE_CONTRACT_COMPILER_SETTINGS,
-<<<<<<< HEAD
-=======
-      "contracts/Ethereum_SpokePool.sol": LARGE_CONTRACT_COMPILER_SETTINGS,
-      "contracts/Boba_SpokePool.sol": XTRA_LARGE_CONTRACT_COMPILER_SETTINGS,
-      "contracts/Arbitrum_SpokePool.sol": XTRA_LARGE_CONTRACT_COMPILER_SETTINGS,
-      "contracts/Succinct_SpokePool.sol": XTRA_LARGE_CONTRACT_COMPILER_SETTINGS,
-      "contracts/ZkSync_SpokePool.sol": XTRA_LARGE_CONTRACT_COMPILER_SETTINGS,
-      "contracts/Optimism_SpokePool.sol": XTRA_LARGE_CONTRACT_COMPILER_SETTINGS,
-      "contracts/Base_SpokePool.sol": XTRA_LARGE_CONTRACT_COMPILER_SETTINGS,
-      "contracts/Polygon_SpokePool.sol": XTRA_LARGE_CONTRACT_COMPILER_SETTINGS,
-      "contracts/test/MockSpokePoolV2.sol": XTRA_LARGE_CONTRACT_COMPILER_SETTINGS,
-      "contracts/test/MockSpokePool.sol": XTRA_LARGE_CONTRACT_COMPILER_SETTINGS,
-      "contracts/test/MockOptimism_SpokePool.sol": XTRA_LARGE_CONTRACT_COMPILER_SETTINGS,
-      "contracts/Ovm_SpokePool.sol": XTRA_LARGE_CONTRACT_COMPILER_SETTINGS,
-      "contracts/Linea_SpokePool.sol": {
-        ...XTRA_LARGE_CONTRACT_COMPILER_SETTINGS,
-        // NOTE: Linea only supports 0.8.19.
-        // See https://docs.linea.build/build-on-linea/ethereum-differences#evm-opcodes
-        version: "0.8.19",
-      },
-      "contracts/Scroll_SpokePool.sol": XTRA_LARGE_CONTRACT_COMPILER_SETTINGS,
->>>>>>> 37c1e8b8
     },
   },
   zksolc: {
