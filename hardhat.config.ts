--- conflicted
+++ resolved
@@ -78,11 +78,6 @@
         // See https://docs.linea.build/build-on-linea/ethereum-differences#evm-opcodes
         version: "0.8.19",
       },
-<<<<<<< HEAD
-=======
-      "contracts/Scroll_SpokePool.sol": XTRA_LARGE_CONTRACT_COMPILER_SETTINGS,
-      "contracts/PolygonZkEVM_SpokePool.sol": XTRA_LARGE_CONTRACT_COMPILER_SETTINGS,
->>>>>>> 8595081d
     },
   },
   zksolc: {
