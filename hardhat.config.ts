--- conflicted
+++ resolved
@@ -287,13 +287,6 @@
         },
       },
       {
-<<<<<<< HEAD
-        network: "optimisticSepolia",
-        chainId: 11155420,
-        urls: {
-          apiURL: "https://api-sepolia-optimistic.etherscan.io/api",
-          browserURL: "https://sepolia-optimism.etherscan.io",
-=======
         network: "linea",
         chainId: 59144,
         urls: {
@@ -323,7 +316,13 @@
         urls: {
           apiURL: "https://api-sepolia.scrollscan.com/api",
           browserURL: "https://api-sepolia.scrollscan.com",
->>>>>>> 85898606
+        },
+        {
+          network: "optimisticSepolia",
+          chainId: 11155420,
+          urls: {
+            apiURL: "https://api-sepolia-optimistic.etherscan.io/api",
+            browserURL: "https://sepolia-optimism.etherscan.io",
         },
       },
     ],
