--- conflicted
+++ resolved
@@ -11,20 +11,15 @@
 import { ethers } from "ethers";
 import yargs from "yargs";
 import { hideBin } from "yargs/helpers";
-<<<<<<< HEAD
-import { getMessageTransmitterProgram, getSpokePoolProgram } from "../../src/svm";
-import { decodeMessageHeader, getMessages } from "../../test/svm/cctpHelpers";
-=======
 import {
   CIRCLE_IRIS_API_URL_DEVNET,
   CIRCLE_IRIS_API_URL_MAINNET,
   decodeMessageHeader,
   getMessages,
+  getMessageTransmitterProgram,
+  getSpokePoolProgram,
   isSolanaDevnet,
 } from "../../src/svm";
-import { MessageTransmitter } from "../../target/types/message_transmitter";
-import { SvmSpoke } from "../../target/types/svm_spoke";
->>>>>>> ddbe2fc6
 import { HubPool__factory } from "../../typechain";
 import { requireEnv } from "./utils/helpers";
 
