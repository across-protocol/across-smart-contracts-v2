--- conflicted
+++ resolved
@@ -31,23 +31,10 @@
     dai = await (await getContractFactory("PolygonERC20Test", owner)).deploy();
     await dai.addMember(TokenRolesEnum.MINTER, owner.address);
 
-<<<<<<< HEAD
     polygonSpokePool = await hre.upgrades.deployProxy(
       await getContractFactory("Polygon_SpokePool", owner),
-      [polygonTokenBridger.address, owner.address, hubPool.address, weth.address, fxChild.address, timer.address],
+      [0, polygonTokenBridger.address, owner.address, hubPool.address, weth.address, fxChild.address, timer.address],
       { unsafeAllow: ["delegatecall"], kind: "uups" }
-=======
-    polygonSpokePool = await (
-      await getContractFactory("Polygon_SpokePool", owner)
-    ).deploy(
-      0,
-      polygonTokenBridger.address,
-      owner.address,
-      hubPool.address,
-      weth.address,
-      fxChild.address,
-      timer.address
->>>>>>> c78b87d6
     );
 
     await seedContract(polygonSpokePool, relayer, [dai], weth, amountHeldByPool);
