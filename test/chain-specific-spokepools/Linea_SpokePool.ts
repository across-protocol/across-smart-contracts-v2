import { mockTreeRoot, amountToReturn, amountHeldByPool } from "../constants";
import {
  ethers,
  expect,
  Contract,
  FakeContract,
  SignerWithAddress,
  getContractFactory,
  seedContract,
  toWei,
} from "../../utils/utils";
import { hre } from "../../utils/utils.hre";

import { hubPoolFixture } from "../fixtures/HubPool.Fixture";
import { constructSingleRelayerRefundTree } from "../MerkleLib.utils";
import { smock } from "@defi-wonderland/smock";

let hubPool: Contract, lineaSpokePool: Contract, dai: Contract, weth: Contract, usdc: Contract;
let owner: SignerWithAddress, relayer: SignerWithAddress, rando: SignerWithAddress;
let lineaMessageService: FakeContract, lineaTokenBridge: FakeContract, lineaUsdcBridge: FakeContract;

const lineaMessageServiceAbi = [
  {
    inputs: [
      { internalType: "address", name: "_to", type: "address" },
      { internalType: "uint256", name: "_fee", type: "uint256" },
      { internalType: "bytes", name: "_calldata", type: "bytes" },
    ],
    name: "sendMessage",
    outputs: [],
    stateMutability: "payable",
    type: "function",
  },
  {
    inputs: [],
    name: "sender",
    outputs: [
      {
        name: "",
        type: "address",
      },
    ],
    stateMutability: "view",
    type: "function",
  },
  {
    inputs: [],
    name: "minimumFeeInWei",
    outputs: [
      {
        name: "",
        type: "uint256",
      },
    ],
    stateMutability: "view",
    type: "function",
  },
];

const lineaTokenBridgeAbi = [
  {
    inputs: [
      { internalType: "address", name: "_token", type: "address" },
      { internalType: "uint256", name: "_amount", type: "uint256" },
      { internalType: "address", name: "_recipient", type: "address" },
    ],
    name: "bridgeToken",
    outputs: [],
    stateMutability: "payable",
    type: "function",
  },
];

const lineaUsdcBridgeAbi = [
  {
    inputs: [
      { internalType: "uint256", name: "amount", type: "uint256" },
      { internalType: "address", name: "to", type: "address" },
    ],
    name: "depositTo",
    outputs: [],
    stateMutability: "payable",
    type: "function",
  },
  {
    inputs: [],
    name: "usdc",
    outputs: [
      {
        name: "",
        type: "address",
      },
    ],
    stateMutability: "view",
    type: "function",
  },
];

describe("Linea Spoke Pool", function () {
  beforeEach(async function () {
    [owner, relayer, rando] = await ethers.getSigners();
    ({ weth, dai, usdc, hubPool } = await hubPoolFixture());

    lineaMessageService = await smock.fake(lineaMessageServiceAbi, {
      address: "0x508Ca82Df566dCD1B0DE8296e70a96332cD644ec",
    });
    lineaMessageService.minimumFeeInWei.returns(0);
    lineaMessageService.sender.reset();
    lineaTokenBridge = await smock.fake(lineaTokenBridgeAbi, { address: "0x353012dc4a9A6cF55c941bADC267f82004A8ceB9" });
    lineaUsdcBridge = await smock.fake(lineaUsdcBridgeAbi, {
      address: "0xA2Ee6Fce4ACB62D95448729cDb781e3BEb62504A",
    });
    lineaUsdcBridge.usdc.returns(usdc.address);

    await owner.sendTransaction({ to: lineaMessageService.address, value: toWei("1") });

    lineaSpokePool = await hre.upgrades.deployProxy(
      await getContractFactory("Linea_SpokePool", owner),
      [
        0,
        lineaMessageService.address,
        lineaTokenBridge.address,
        lineaUsdcBridge.address,
        owner.address,
        hubPool.address,
      ],
      { kind: "uups", unsafeAllow: ["delegatecall"], constructorArgs: [weth.address, 60 * 60, 9 * 60 * 60] }
    );

    await seedContract(lineaSpokePool, relayer, [dai, usdc], weth, amountHeldByPool);
  });

  it("Only cross domain owner upgrade logic contract", async function () {
    const implementation = await hre.upgrades.deployImplementation(await getContractFactory("Linea_SpokePool", owner), {
      kind: "uups",
      unsafeAllow: ["delegatecall"],
      constructorArgs: [weth.address, 60 * 60, 9 * 60 * 60],
    });

    // upgradeTo fails unless called by cross domain admin
    await expect(lineaSpokePool.connect(lineaMessageService.wallet).upgradeTo(implementation)).to.be.revertedWith(
      "ONLY_COUNTERPART_GATEWAY"
    );
    lineaMessageService.sender.returns(owner.address);
    // msg.sender must be lineaMessageService
    await expect(lineaSpokePool.connect(owner).upgradeTo(implementation)).to.be.revertedWith(
      "ONLY_COUNTERPART_GATEWAY"
    );
    await lineaSpokePool.connect(lineaMessageService.wallet).upgradeTo(implementation);
  });
  it("Only cross domain owner can set l2MessageService", async function () {
    await expect(lineaSpokePool.setL2MessageService(lineaMessageService.wallet)).to.be.reverted;
    lineaMessageService.sender.returns(owner.address);
    await lineaSpokePool.connect(lineaMessageService.wallet).setL2MessageService(rando.address);
    expect(await lineaSpokePool.l2MessageService()).to.equal(rando.address);
  });
  it("Only cross domain owner can set l2TokenBridge", async function () {
    await expect(lineaSpokePool.setL2TokenBridge(lineaMessageService.wallet)).to.be.reverted;
    lineaMessageService.sender.returns(owner.address);
    await lineaSpokePool.connect(lineaMessageService.wallet).setL2TokenBridge(rando.address);
    expect(await lineaSpokePool.l2TokenBridge()).to.equal(rando.address);
  });
  it("Only cross domain owner can set l2UsdcBridge", async function () {
    await expect(lineaSpokePool.setL2UsdcBridge(lineaMessageService.wallet)).to.be.reverted;
    lineaMessageService.sender.returns(owner.address);
    await lineaSpokePool.connect(lineaMessageService.wallet).setL2UsdcBridge(rando.address);
    expect(await lineaSpokePool.l2UsdcBridge()).to.equal(rando.address);
  });
  it("Only cross domain owner can relay admin root bundles", async function () {
    const { tree } = await constructSingleRelayerRefundTree(dai.address, await lineaSpokePool.callStatic.chainId());
    await expect(lineaSpokePool.relayRootBundle(tree.getHexRoot(), mockTreeRoot)).to.be.revertedWith(
      "ONLY_COUNTERPART_GATEWAY"
    );
  });
  it("Anti-DDoS message fee needs to be set", async function () {
    const { leaves, tree } = await constructSingleRelayerRefundTree(
      dai.address,
      await lineaSpokePool.callStatic.chainId()
    );
    lineaMessageService.sender.returns(owner.address);
    await lineaSpokePool.connect(lineaMessageService.wallet).relayRootBundle(tree.getHexRoot(), mockTreeRoot);
    lineaMessageService.sender.reset();
    lineaMessageService.minimumFeeInWei.returns(1);
    await expect(
      lineaSpokePool.connect(relayer).executeV3RelayerRefundLeaf(0, leaves[0], tree.getHexProof(leaves[0]))
    ).to.be.revertedWith("MESSAGE_FEE_MISMATCH");
  });
  it("Bridge tokens to hub pool correctly calls the L2 Token Bridge for ERC20", async function () {
    const { leaves, tree } = await constructSingleRelayerRefundTree(
      dai.address,
      await lineaSpokePool.callStatic.chainId()
    );
    lineaMessageService.sender.returns(owner.address);
    await lineaSpokePool.connect(lineaMessageService.wallet).relayRootBundle(tree.getHexRoot(), mockTreeRoot);
    lineaMessageService.sender.reset();
    await lineaSpokePool.connect(relayer).executeV3RelayerRefundLeaf(0, leaves[0], tree.getHexProof(leaves[0]));

    // This should have sent tokens back to L1. Check the correct methods on the gateway are correctly called.
    expect(lineaTokenBridge.bridgeToken).to.have.been.calledWith(dai.address, amountToReturn, hubPool.address);
  });
  it("Bridge USDC to hub pool correctly calls the L2 USDC Bridge", async function () {
    const { leaves, tree } = await constructSingleRelayerRefundTree(
      usdc.address,
      await lineaSpokePool.callStatic.chainId()
    );
    lineaMessageService.sender.returns(owner.address);
<<<<<<< HEAD
    await lineaSpokePool.connect(owner).relayRootBundle(tree.getHexRoot(), mockTreeRoot);
    await lineaSpokePool.connect(relayer).executeV3RelayerRefundLeaf(0, leaves[0], tree.getHexProof(leaves[0]));
=======
    await lineaSpokePool.connect(lineaMessageService.wallet).relayRootBundle(tree.getHexRoot(), mockTreeRoot);
    await lineaSpokePool.connect(relayer).executeRelayerRefundLeaf(0, leaves[0], tree.getHexProof(leaves[0]));
>>>>>>> 172899ae

    // This should have sent tokens back to L1. Check the correct methods on the gateway are correctly called.
    expect(lineaUsdcBridge.depositTo).to.have.been.calledWith(amountToReturn, hubPool.address);
  });
  it("Bridge ETH to hub pool correctly calls the Standard L2 Bridge for WETH, including unwrap", async function () {
    const { leaves, tree } = await constructSingleRelayerRefundTree(
      weth.address,
      await lineaSpokePool.callStatic.chainId()
    );
    lineaMessageService.sender.returns(owner.address);
    await lineaSpokePool.connect(lineaMessageService.wallet).relayRootBundle(tree.getHexRoot(), mockTreeRoot);

    // Executing the refund leaf should cause spoke pool to unwrap WETH to ETH to prepare to send it as msg.value
    // to the ERC20 bridge. This results in a net decrease in WETH balance.
    await expect(() =>
      lineaSpokePool.connect(relayer).executeV3RelayerRefundLeaf(0, leaves[0], tree.getHexProof(leaves[0]))
    ).to.changeTokenBalance(weth, lineaSpokePool, amountToReturn.mul(-1));
    expect(lineaMessageService.sendMessage).to.have.been.calledWith(hubPool.address, 0, "0x");
    expect(lineaMessageService.sendMessage).to.have.been.calledWithValue(amountToReturn);
  });
});<|MERGE_RESOLUTION|>--- conflicted
+++ resolved
@@ -204,13 +204,8 @@
       await lineaSpokePool.callStatic.chainId()
     );
     lineaMessageService.sender.returns(owner.address);
-<<<<<<< HEAD
-    await lineaSpokePool.connect(owner).relayRootBundle(tree.getHexRoot(), mockTreeRoot);
-    await lineaSpokePool.connect(relayer).executeV3RelayerRefundLeaf(0, leaves[0], tree.getHexProof(leaves[0]));
-=======
     await lineaSpokePool.connect(lineaMessageService.wallet).relayRootBundle(tree.getHexRoot(), mockTreeRoot);
     await lineaSpokePool.connect(relayer).executeRelayerRefundLeaf(0, leaves[0], tree.getHexProof(leaves[0]));
->>>>>>> 172899ae
 
     // This should have sent tokens back to L1. Check the correct methods on the gateway are correctly called.
     expect(lineaUsdcBridge.depositTo).to.have.been.calledWith(amountToReturn, hubPool.address);
