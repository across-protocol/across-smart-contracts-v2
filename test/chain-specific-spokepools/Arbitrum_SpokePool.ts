import { mockTreeRoot, amountToReturn, amountHeldByPool } from "../constants";
import { ethers, expect, Contract, FakeContract, SignerWithAddress, createFake, toWei } from "../utils";
import { getContractFactory, seedContract, avmL1ToL2Alias, hre, toBN, toBNWei } from "../utils";
import { hubPoolFixture } from "../fixtures/HubPool.Fixture";
import { constructSingleRelayerRefundTree } from "../MerkleLib.utils";
import { ZERO_ADDRESS } from "@uma/common";

let hubPool: Contract, arbitrumSpokePool: Contract, timer: Contract, dai: Contract, weth: Contract;
let l2Weth: string, l2Dai: string, crossDomainAliasAddress;

let owner: SignerWithAddress, relayer: SignerWithAddress, rando: SignerWithAddress, crossDomainAlias: SignerWithAddress;
let l2GatewayRouter: FakeContract;

describe("Arbitrum Spoke Pool", function () {
  beforeEach(async function () {
    [owner, relayer, rando] = await ethers.getSigners();
    ({ weth, l2Weth, dai, l2Dai, hubPool, timer } = await hubPoolFixture());

    // Create an alias for the Owner. Impersonate the account. Crate a signer for it and send it ETH.
    crossDomainAliasAddress = avmL1ToL2Alias(owner.address);
    await hre.network.provider.request({ method: "hardhat_impersonateAccount", params: [crossDomainAliasAddress] });
    crossDomainAlias = await ethers.getSigner(crossDomainAliasAddress);
    await owner.sendTransaction({ to: crossDomainAliasAddress, value: toWei("1") });

    l2GatewayRouter = await createFake("L2GatewayRouter");

    arbitrumSpokePool = await (
      await getContractFactory("Arbitrum_SpokePool", owner)
    ).deploy(l2GatewayRouter.address, owner.address, hubPool.address, l2Weth, timer.address);

    await seedContract(arbitrumSpokePool, relayer, [dai], weth, amountHeldByPool);
    await arbitrumSpokePool.connect(crossDomainAlias).whitelistToken(l2Dai, dai.address);
  });

  it("Only cross domain owner can set L2GatewayRouter", async function () {
    await expect(arbitrumSpokePool.setL2GatewayRouter(rando.address)).to.be.reverted;
    await arbitrumSpokePool.connect(crossDomainAlias).setL2GatewayRouter(rando.address);
    expect(await arbitrumSpokePool.l2GatewayRouter()).to.equal(rando.address);
  });

  it("Only cross domain owner can enable a route", async function () {
    await expect(arbitrumSpokePool.setEnableRoute(l2Dai, 1, true)).to.be.reverted;
    await arbitrumSpokePool.connect(crossDomainAlias).setEnableRoute(l2Dai, 1, true);
    expect(await arbitrumSpokePool.enabledDepositRoutes(l2Dai, 1)).to.equal(true);
  });

  it("Only cross domain owner can whitelist a token pair", async function () {
    await expect(arbitrumSpokePool.whitelistToken(l2Dai, dai.address)).to.be.reverted;
    await arbitrumSpokePool.connect(crossDomainAlias).whitelistToken(l2Dai, dai.address);
    expect(await arbitrumSpokePool.whitelistedTokens(l2Dai)).to.equal(dai.address);
  });

  it("Only cross domain owner can set the cross domain admin", async function () {
    await expect(arbitrumSpokePool.setCrossDomainAdmin(rando.address)).to.be.reverted;
    await arbitrumSpokePool.connect(crossDomainAlias).setCrossDomainAdmin(rando.address);
    expect(await arbitrumSpokePool.crossDomainAdmin()).to.equal(rando.address);
  });

  it("Only cross domain owner can set the hub pool address", async function () {
    await expect(arbitrumSpokePool.setHubPool(rando.address)).to.be.reverted;
    await arbitrumSpokePool.connect(crossDomainAlias).setHubPool(rando.address);
    expect(await arbitrumSpokePool.hubPool()).to.equal(rando.address);
  });

  it("Only cross domain owner can set the quote time buffer", async function () {
    await expect(arbitrumSpokePool.setDepositQuoteTimeBuffer(12345)).to.be.reverted;
    await arbitrumSpokePool.connect(crossDomainAlias).setDepositQuoteTimeBuffer(12345);
    expect(await arbitrumSpokePool.depositQuoteTimeBuffer()).to.equal(12345);
  });

  it("Only cross domain owner can initialize a relayer refund", async function () {
    await expect(arbitrumSpokePool.relayRootBundle(mockTreeRoot, mockTreeRoot)).to.be.reverted;
    await arbitrumSpokePool.connect(crossDomainAlias).relayRootBundle(mockTreeRoot, mockTreeRoot);
    expect((await arbitrumSpokePool.rootBundles(0)).slowRelayRoot).to.equal(mockTreeRoot);
    expect((await arbitrumSpokePool.rootBundles(0)).relayerRefundRoot).to.equal(mockTreeRoot);
  });

  it("Only cross domain owner can delete a relayer refund", async function () {
    await arbitrumSpokePool.connect(crossDomainAlias).relayRootBundle(mockTreeRoot, mockTreeRoot);
    await expect(arbitrumSpokePool.emergencyDeleteRootBundle(0)).to.be.reverted;
    await expect(arbitrumSpokePool.connect(crossDomainAlias).emergencyDeleteRootBundle(0)).to.not.be.reverted;
    expect((await arbitrumSpokePool.rootBundles(0)).slowRelayRoot).to.equal(ethers.utils.hexZeroPad("0x0", 32));
    expect((await arbitrumSpokePool.rootBundles(0)).relayerRefundRoot).to.equal(ethers.utils.hexZeroPad("0x0", 32));
  });

  it("Bridge tokens to hub pool correctly calls the Standard L2 Gateway router", async function () {
    const { leaves, tree } = await constructSingleRelayerRefundTree(
      l2Dai,
      await arbitrumSpokePool.callStatic.chainId()
    );
    await arbitrumSpokePool.connect(crossDomainAlias).relayRootBundle(tree.getHexRoot(), mockTreeRoot);
<<<<<<< HEAD
    await arbitrumSpokePool.connect(relayer).executeRelayerRefundLeaf(0, leafs[0], tree.getHexProof(leafs[0]));
=======

    // Reverts if route from arbitrum to mainnet for l2Dai isn't whitelisted.
    await arbitrumSpokePool.connect(crossDomainAlias).whitelistToken(l2Dai, ZERO_ADDRESS);
    await expect(
      arbitrumSpokePool.executeRelayerRefundRoot(0, leaves[0], tree.getHexProof(leaves[0]))
    ).to.be.revertedWith("Uninitialized mainnet token");
    await arbitrumSpokePool.connect(crossDomainAlias).whitelistToken(l2Dai, dai.address);

    await arbitrumSpokePool.connect(relayer).executeRelayerRefundRoot(0, leaves[0], tree.getHexProof(leaves[0]));
>>>>>>> eb350254

    // This should have sent tokens back to L1. Check the correct methods on the gateway are correctly called.
    // outboundTransfer is overloaded in the arbitrum gateway. Define the interface to check the method is called.
    const functionKey = "outboundTransfer(address,address,uint256,bytes)";
    expect(l2GatewayRouter[functionKey]).to.have.been.calledOnce;
    expect(l2GatewayRouter[functionKey]).to.have.been.calledWith(dai.address, hubPool.address, amountToReturn, "0x");
  });
});<|MERGE_RESOLUTION|>--- conflicted
+++ resolved
@@ -89,19 +89,15 @@
       await arbitrumSpokePool.callStatic.chainId()
     );
     await arbitrumSpokePool.connect(crossDomainAlias).relayRootBundle(tree.getHexRoot(), mockTreeRoot);
-<<<<<<< HEAD
-    await arbitrumSpokePool.connect(relayer).executeRelayerRefundLeaf(0, leafs[0], tree.getHexProof(leafs[0]));
-=======
 
     // Reverts if route from arbitrum to mainnet for l2Dai isn't whitelisted.
     await arbitrumSpokePool.connect(crossDomainAlias).whitelistToken(l2Dai, ZERO_ADDRESS);
     await expect(
-      arbitrumSpokePool.executeRelayerRefundRoot(0, leaves[0], tree.getHexProof(leaves[0]))
+      arbitrumSpokePool.executeRelayerRefundLeaf(0, leaves[0], tree.getHexProof(leaves[0]))
     ).to.be.revertedWith("Uninitialized mainnet token");
     await arbitrumSpokePool.connect(crossDomainAlias).whitelistToken(l2Dai, dai.address);
 
-    await arbitrumSpokePool.connect(relayer).executeRelayerRefundRoot(0, leaves[0], tree.getHexProof(leaves[0]));
->>>>>>> eb350254
+    await arbitrumSpokePool.connect(relayer).executeRelayerRefundLeaf(0, leaves[0], tree.getHexProof(leaves[0]));
 
     // This should have sent tokens back to L1. Check the correct methods on the gateway are correctly called.
     // outboundTransfer is overloaded in the arbitrum gateway. Define the interface to check the method is called.
