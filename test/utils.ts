--- conflicted
+++ resolved
@@ -90,11 +90,7 @@
   return fragment!.inputs.find((input) => input.name === paramName) || "";
 }
 
-<<<<<<< HEAD
-export async function createMock(contractName: string) {
-=======
 export async function createFake(contractName: string) {
->>>>>>> 7f89a9ff
   const contractFactory = await getContractFactory(contractName, new ethers.VoidSigner(ethers.constants.AddressZero));
   return await smock.fake(contractFactory);
 }
