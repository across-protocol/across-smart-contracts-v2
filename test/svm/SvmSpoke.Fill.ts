import * as anchor from "@coral-xyz/anchor";
import { BN, web3 } from "@coral-xyz/anchor";
import {
  ASSOCIATED_TOKEN_PROGRAM_ID,
  TOKEN_PROGRAM_ID,
  TOKEN_2022_PROGRAM_ID,
  createAccount,
  createMint,
  getOrCreateAssociatedTokenAccount,
  mintTo,
  getAccount,
  getAssociatedTokenAddressSync,
  createApproveCheckedInstruction,
  createReallocateInstruction,
  createEnableCpiGuardInstruction,
  ExtensionType,
} from "@solana/spl-token";
import { PublicKey, Keypair, TransactionInstruction, sendAndConfirmTransaction, Transaction } from "@solana/web3.js";
import {
  readEventsUntilFound,
  calculateRelayHashUint8Array,
  sendTransactionWithLookupTable,
  hashNonEmptyMessage,
  intToU8Array32,
} from "../../src/svm/web3-v1";
import { common } from "./SvmSpoke.common";
import { testAcrossPlusMessage } from "./utils";
import { FillDataValues, RelayData } from "../../src/types/svm";
const { provider, connection, program, owner, chainId, seedBalance } = common;
const { recipient, initializeState, setCurrentTime, assertSE, assert } = common;

describe("svm_spoke.fill", () => {
  anchor.setProvider(provider);
  const payer = (anchor.AnchorProvider.env().wallet as anchor.Wallet).payer;
  const relayer = Keypair.generate();
  const otherRelayer = Keypair.generate();
  const { encodedMessage, fillRemainingAccounts } = testAcrossPlusMessage();
  const tokenDecimals = 6;

  let state: PublicKey,
    mint: PublicKey,
    relayerTA: PublicKey,
    recipientTA: PublicKey,
    otherRelayerTA: PublicKey,
    tokenProgram: PublicKey;

  const relayAmount = 500000;
  let relayData: RelayData; // reused relay data for all tests.

  type FillAccounts = {
    state: PublicKey;
    signer: PublicKey;
    instructionParams: PublicKey;
    mint: PublicKey;
    relayerTokenAccount: PublicKey;
    recipientTokenAccount: PublicKey;
    fillStatus: PublicKey;
    tokenProgram: PublicKey;
    associatedTokenProgram: PublicKey;
    systemProgram: PublicKey;
    program: PublicKey;
  };

  let accounts: FillAccounts; // Store accounts to simplify contract interactions.

  function updateRelayData(newRelayData: RelayData) {
    relayData = newRelayData;
    const relayHashUint8Array = calculateRelayHashUint8Array(relayData, chainId);
    const [fillStatusPDA] = PublicKey.findProgramAddressSync(
      [Buffer.from("fills"), relayHashUint8Array],
      program.programId
    );

    accounts = {
      state,
      signer: relayer.publicKey,
      instructionParams: program.programId,
      mint: mint,
      relayerTokenAccount: relayerTA,
      recipientTokenAccount: recipientTA,
      fillStatus: fillStatusPDA,
      tokenProgram: tokenProgram ?? TOKEN_PROGRAM_ID,
      associatedTokenProgram: ASSOCIATED_TOKEN_PROGRAM_ID,
      systemProgram: anchor.web3.SystemProgram.programId,
      program: program.programId,
    };
  }

  const approvedFillRelay = async (
    fillDataValues: FillDataValues,
    calledFillAccounts: FillAccounts = accounts,
    callingRelayer: Keypair = relayer
  ): Promise<string> => {
    // Delegate state PDA to pull relayer tokens.
    const approveIx = await createApproveCheckedInstruction(
      calledFillAccounts.relayerTokenAccount,
      calledFillAccounts.mint,
      calledFillAccounts.state,
      calledFillAccounts.signer,
      BigInt(fillDataValues[1].outputAmount.toString()),
      tokenDecimals,
      undefined,
      tokenProgram
    );
    const fillIx = await program.methods
      .fillRelay(...fillDataValues)
      .accounts(calledFillAccounts)
      .remainingAccounts(fillRemainingAccounts)
      .instruction();
    const fillTx = new Transaction().add(approveIx, fillIx);
    const tx = await sendAndConfirmTransaction(connection, fillTx, [payer, callingRelayer]);
    return tx;
  };

  before("Funds relayer wallets", async () => {
    await connection.requestAirdrop(relayer.publicKey, 10_000_000_000); // 10 SOL
    await connection.requestAirdrop(otherRelayer.publicKey, 10_000_000_000); // 10 SOL
  });

  beforeEach(async () => {
    mint = await createMint(connection, payer, owner, owner, tokenDecimals);
    recipientTA = (await getOrCreateAssociatedTokenAccount(connection, payer, mint, recipient)).address;
    relayerTA = (await getOrCreateAssociatedTokenAccount(connection, payer, mint, relayer.publicKey)).address;
    otherRelayerTA = (await getOrCreateAssociatedTokenAccount(connection, payer, mint, otherRelayer.publicKey)).address;

    await mintTo(connection, payer, mint, relayerTA, owner, seedBalance);
    await mintTo(connection, payer, mint, otherRelayerTA, owner, seedBalance);

    await connection.requestAirdrop(relayer.publicKey, 10_000_000_000); // 10 SOL
    await connection.requestAirdrop(otherRelayer.publicKey, 10_000_000_000); // 10 SOL
  });

  beforeEach(async () => {
    ({ state } = await initializeState());
    tokenProgram = TOKEN_PROGRAM_ID; // Some tests might override this.

    const initialRelayData = {
      depositor: recipient,
      recipient: recipient,
      exclusiveRelayer: relayer.publicKey,
      inputToken: mint, // This is lazy. it should be an encoded token from a separate domain most likely.
      outputToken: mint,
      inputAmount: new BN(relayAmount),
      outputAmount: new BN(relayAmount),
      originChainId: new BN(1),
      depositId: intToU8Array32(Math.floor(Math.random() * 1000000)), // force that we always have a new deposit id.
      fillDeadline: Math.floor(Date.now() / 1000) + 60, // 1 minute from now
      exclusivityDeadline: Math.floor(Date.now() / 1000) + 30, // 30 seconds from now
      message: encodedMessage,
    };

    updateRelayData(initialRelayData);
  });

  it("Fills a V3 relay and verifies balances", async () => {
    // Verify recipient's balance before the fill
    let recipientAccount = await getAccount(connection, recipientTA);
    assertSE(recipientAccount.amount, "0", "Recipient's balance should be 0 before the fill");

    // Verify relayer's balance before the fill
    let relayerAccount = await getAccount(connection, relayerTA);
    assertSE(relayerAccount.amount, seedBalance, "Relayer's balance should be equal to seed balance before the fill");

    const relayHash = Array.from(calculateRelayHashUint8Array(relayData, chainId));
    await approvedFillRelay([relayHash, relayData, new BN(1), relayer.publicKey]);

    // Verify relayer's balance after the fill
    relayerAccount = await getAccount(connection, relayerTA);
    assertSE(
      relayerAccount.amount,
      seedBalance - relayAmount,
      "Relayer's balance should be reduced by the relay amount"
    );

    // Verify recipient's balance after the fill
    recipientAccount = await getAccount(connection, recipientTA);
    assertSE(recipientAccount.amount, relayAmount, "Recipient's balance should be increased by the relay amount");
  });

  it("Verifies FilledRelay event after filling a relay", async () => {
    const relayHash = Array.from(calculateRelayHashUint8Array(relayData, chainId));
    const tx = await approvedFillRelay([relayHash, relayData, new BN(420), otherRelayer.publicKey]);

    // Fetch and verify the FilledRelay event
    const events = await readEventsUntilFound(connection, tx, [program]);
    const event = events.find((event) => event.name === "filledRelay")?.data;
    assert.isNotNull(event, "FilledRelay event should be emitted");

    // Verify that the event data matches the relay data.
    Object.entries(relayData).forEach(([key, value]) => {
      if (key === "message") {
        assertSE(event.messageHash, hashNonEmptyMessage(value as Buffer), `MessageHash should match`);
      } else assertSE(event[key], value, `${key.charAt(0).toUpperCase() + key.slice(1)} should match`);
    });
    // RelayExecutionInfo should match.
    assertSE(event.relayExecutionInfo.updatedRecipient, relayData.recipient, "UpdatedRecipient should match");
    assertSE(
      event.relayExecutionInfo.updatedMessageHash,
      hashNonEmptyMessage(relayData.message),
      "UpdatedMessageHash should match"
    );
    assertSE(event.relayExecutionInfo.updatedOutputAmount, relayData.outputAmount, "UpdatedOutputAmount should match");
    assert.equal(JSON.stringify(event.relayExecutionInfo.fillType), `{"fastFill":{}}`, "FillType should be FastFill");
    // These props below are not part of relayData.
    assertSE(event.repaymentChainId, new BN(420), "Repayment chain id should match");
    assertSE(event.relayer, otherRelayer.publicKey, "Repayment address should match");
  });

  it("Fails to fill a V3 relay after the fill deadline", async () => {
    updateRelayData({ ...relayData, fillDeadline: Math.floor(Date.now() / 1000) - 69 }); // 69 seconds ago

    const relayHash = Array.from(calculateRelayHashUint8Array(relayData, chainId));
    try {
      await approvedFillRelay([relayHash, relayData, new BN(1), relayer.publicKey]);
      assert.fail("Fill should have failed due to fill deadline passed");
    } catch (err: any) {
      assert.include(err.toString(), "ExpiredFillDeadline", "Expected ExpiredFillDeadline error");
    }
  });

  it("Fails to fill a V3 relay by non-exclusive relayer before exclusivity deadline", async () => {
    accounts.signer = otherRelayer.publicKey;
    accounts.relayerTokenAccount = otherRelayerTA;

    const relayHash = Array.from(calculateRelayHashUint8Array(relayData, chainId));
    try {
      await approvedFillRelay([relayHash, relayData, new BN(1), relayer.publicKey], undefined, otherRelayer);
      assert.fail("Fill should have failed due to non-exclusive relayer before exclusivity deadline");
    } catch (err: any) {
      assert.include(err.toString(), "NotExclusiveRelayer", "Expected NotExclusiveRelayer error");
    }
  });

  it("Allows fill by non-exclusive relayer after exclusivity deadline", async () => {
    updateRelayData({ ...relayData, exclusivityDeadline: Math.floor(Date.now() / 1000) - 100 });

    accounts.signer = otherRelayer.publicKey;
    accounts.relayerTokenAccount = otherRelayerTA;

    const recipientAccountBefore = await getAccount(connection, recipientTA);
    const relayerAccountBefore = await getAccount(connection, otherRelayerTA);

    const relayHash = Array.from(calculateRelayHashUint8Array(relayData, chainId));
    await approvedFillRelay([relayHash, relayData, new BN(1), relayer.publicKey], undefined, otherRelayer);

    // Verify relayer's balance after the fill
    const relayerAccountAfter = await getAccount(connection, otherRelayerTA);
    assertSE(
      relayerAccountAfter.amount,
      BigInt(relayerAccountBefore.amount) - BigInt(relayAmount),
      "Relayer's balance should be reduced by the relay amount"
    );

    // Verify recipient's balance after the fill
    const recipientAccountAfter = await getAccount(connection, recipientTA);
    assertSE(
      recipientAccountAfter.amount,
      BigInt(recipientAccountBefore.amount) + BigInt(relayAmount),
      "Recipient's balance should be increased by the relay amount"
    );
  });

  it("Fails to fill a V3 relay with the same deposit data multiple times", async () => {
    const relayHash = Array.from(calculateRelayHashUint8Array(relayData, chainId));

    // First fill attempt
    await approvedFillRelay([relayHash, relayData, new BN(1), relayer.publicKey]);

    // Second fill attempt with the same data
    try {
      await approvedFillRelay([relayHash, relayData, new BN(1), relayer.publicKey]);
      assert.fail("Fill should have failed due to RelayFilled error");
    } catch (err: any) {
      assert.include(err.toString(), "RelayFilled", "Expected RelayFilled error");
    }
  });

  it("Closes the fill PDA after the fill", async () => {
    const relayHash = Array.from(calculateRelayHashUint8Array(relayData, chainId));

    const closeFillPdaAccounts = {
      state,
      signer: relayer.publicKey,
      fillStatus: accounts.fillStatus,
      systemProgram: anchor.web3.SystemProgram.programId,
    };

    // Execute the fill_v3_relay call
    await approvedFillRelay([relayHash, relayData, new BN(1), relayer.publicKey]);

    // Verify the fill PDA exists before closing
    const fillStatusAccountBefore = await connection.getAccountInfo(accounts.fillStatus);
    assert.isNotNull(fillStatusAccountBefore, "Fill PDA should exist before closing");

    // Attempt to close the fill PDA before the fill deadline should fail.
    try {
      await program.methods.closeFillPda().accounts(closeFillPdaAccounts).signers([relayer]).rpc();
      assert.fail("Closing fill PDA should have failed before fill deadline");
    } catch (err: any) {
      assert.include(
        err.toString(),
        "CanOnlyCloseFillStatusPdaIfFillDeadlinePassed",
        "Expected CanOnlyCloseFillStatusPdaIfFillDeadlinePassed error"
      );
    }

    // Set the current time to past the fill deadline
    await setCurrentTime(program, state, relayer, new BN(relayData.fillDeadline + 1));

    // Close the fill PDA
    await program.methods.closeFillPda().accounts(closeFillPdaAccounts).signers([relayer]).rpc();

    // Verify the fill PDA is closed
    const fillStatusAccountAfter = await connection.getAccountInfo(accounts.fillStatus);
    assert.isNull(fillStatusAccountAfter, "Fill PDA should be closed after closing");
  });

  it("Fetches FillStatusAccount before and after fillV3Relay", async () => {
    const relayHash = calculateRelayHashUint8Array(relayData, chainId);
    const [fillStatusPDA] = PublicKey.findProgramAddressSync([Buffer.from("fills"), relayHash], program.programId);

    // Fetch FillStatusAccount before fillV3Relay
    let fillStatusAccount = await program.account.fillStatusAccount.fetchNullable(fillStatusPDA);
    assert.isNull(fillStatusAccount, "FillStatusAccount should be uninitialized before fillV3Relay");

    // Fill the relay
    await approvedFillRelay([Array.from(relayHash), relayData, new BN(1), relayer.publicKey]);

    // Fetch FillStatusAccount after fillV3Relay
    fillStatusAccount = await program.account.fillStatusAccount.fetch(fillStatusPDA);
    assert.isNotNull(fillStatusAccount, "FillStatusAccount should be initialized after fillV3Relay");
    assert.equal(JSON.stringify(fillStatusAccount.status), `{\"filled\":{}}`, "FillStatus should be Filled");
    assert.equal(fillStatusAccount.relayer.toString(), relayer.publicKey.toString(), "Caller should be set as relayer");
  });

  it("Fails to fill a relay when fills are paused", async () => {
    // Pause fills
    const pauseFillsAccounts = { state: state, signer: owner, program: program.programId };
    await program.methods.pauseFills(true).accounts(pauseFillsAccounts).rpc();
    const stateAccountData = await program.account.state.fetch(state);
    assert.isTrue(stateAccountData.pausedFills, "Fills should be paused");

    // Try to fill the relay. This should fail because fills are paused.
    const relayHash = Array.from(calculateRelayHashUint8Array(relayData, chainId));
    try {
      await approvedFillRelay([relayHash, relayData, new BN(1), relayer.publicKey]);
      assert.fail("Should not be able to fill relay when fills are paused");
    } catch (err: any) {
      assert.include(err.toString(), "Fills are currently paused!", "Expected fills paused error");
    }
  });

  it("Fails to fill a relay to wrong recipient token account", async () => {
    const relayHash = calculateRelayHashUint8Array(relayData, chainId);

    // Create new accounts as derived from wrong recipient.
    const wrongRecipient = Keypair.generate().publicKey;
    const wrongRecipientTA = (await getOrCreateAssociatedTokenAccount(connection, payer, mint, wrongRecipient)).address;
    const [wrongFillStatus] = PublicKey.findProgramAddressSync([Buffer.from("fills"), relayHash], program.programId);

    try {
      await approvedFillRelay([Array.from(relayHash), relayData, new BN(1), relayer.publicKey], {
        ...accounts,
        recipientTokenAccount: wrongRecipientTA,
        fillStatus: wrongFillStatus,
      });
      assert.fail("Should not be able to fill relay to wrong recipient token account");
    } catch (err: any) {
      assert.include(err.toString(), "ConstraintTokenOwner", "Expected ConstraintTokenOwner error");
    }
  });

  it("Fails to fill a relay for mint inconsistent output_token", async () => {
    const relayHash = calculateRelayHashUint8Array(relayData, chainId);

    // Create and fund new accounts as derived from wrong mint account.
    const wrongMint = await createMint(connection, payer, owner, owner, tokenDecimals);
    const wrongRecipientTA = (await getOrCreateAssociatedTokenAccount(connection, payer, wrongMint, recipient)).address;
    const wrongRelayerTA = (await getOrCreateAssociatedTokenAccount(connection, payer, wrongMint, relayer.publicKey))
      .address;
    await mintTo(connection, payer, wrongMint, wrongRelayerTA, owner, seedBalance);

    try {
      await approvedFillRelay([Array.from(relayHash), relayData, new BN(1), relayer.publicKey], {
        ...accounts,
        mint: wrongMint,
        relayerTokenAccount: wrongRelayerTA,
        recipientTokenAccount: wrongRecipientTA,
      });
      assert.fail("Should not be able to process fill for inconsistent mint");
    } catch (err: any) {
      assert.include(err.toString(), "InvalidMint", "Expected InvalidMint error");
    }
  });

<<<<<<< HEAD
  it("Self-relay does not invoke token transfer", async () => {
    // Set recipient to be the same as relayer.
    updateRelayData({ ...relayData, depositor: relayer.publicKey, recipient: relayer.publicKey });
    accounts.recipientTokenAccount = relayerTA;

    // Store relayer's balance before the fill
    const iRelayerBalance = (await getAccount(connection, relayerTA)).amount;

    const relayHash = Array.from(calculateRelayHashUint8Array(relayData, chainId));

    // No need for approval in self-relay.
    const txSignature = await program.methods
      .fillRelay(relayHash, relayData, new BN(1), relayer.publicKey)
      .accounts(accounts)
      .remainingAccounts(fillRemainingAccounts)
      .signers([relayer])
      .rpc();

    // Verify relayer's balance after the fill is unchanged
    const fRelayerBalance = (await getAccount(connection, relayerTA)).amount;
    assertSE(fRelayerBalance, iRelayerBalance, "Relayer's balance should not have changed");

    await new Promise((resolve) => setTimeout(resolve, 1000)); // Wait for tx processing
    const txResult = await connection.getTransaction(txSignature, {
      commitment: "confirmed",
      maxSupportedTransactionVersion: 0,
    });
    if (txResult === null || txResult.meta === null) throw new Error("Transaction meta not confirmed");
    if (txResult.meta.logMessages === null || txResult.meta.logMessages === undefined)
      throw new Error("Transaction logs not found");
    assert.isTrue(
      txResult.meta.logMessages.every((log) => !log.includes(`Program ${TOKEN_PROGRAM_ID} invoke`)),
      "Token Program should not be invoked"
    );
  });

  it("Fills a relay from custom relayer token account", async () => {
=======
  it("Fills a V3 relay from custom relayer token account", async () => {
>>>>>>> 80e3bad9
    // Create and mint to custom relayer token account
    const customKeypair = Keypair.generate();
    const customRelayerTA = await createAccount(connection, payer, mint, relayer.publicKey, customKeypair);
    await mintTo(connection, payer, mint, customRelayerTA, owner, seedBalance);

    // Save balances before the the fill
    const iRelayerBal = (await getAccount(connection, customRelayerTA)).amount;
    const iRecipientBal = (await getAccount(connection, recipientTA)).amount;

    // Fill relay from custom relayer token account
    accounts.relayerTokenAccount = customRelayerTA;
    const relayHash = Array.from(calculateRelayHashUint8Array(relayData, chainId));
    await approvedFillRelay([relayHash, relayData, new BN(1), relayer.publicKey]);

    // Verify balances after the fill
    const fRelayerBal = (await getAccount(connection, customRelayerTA)).amount;
    const fRecipientBal = (await getAccount(connection, recipientTA)).amount;
    assertSE(fRelayerBal, iRelayerBal - BigInt(relayAmount), "Relayer's balance should be reduced by the relay amount");
    assertSE(
      fRecipientBal,
      iRecipientBal + BigInt(relayAmount),
      "Recipient's balance should be increased by the relay amount"
    );
  });
  it("Fills a deposit for a recipient without an existing ATA", async () => {
    // Generate a new recipient account
    const newRecipient = Keypair.generate().publicKey;
    const newRecipientATA = getAssociatedTokenAddressSync(mint, newRecipient);

    // Attempt to fill a deposit, expecting failure due to missing ATA
    const newRelayData = {
      ...relayData,
      recipient: newRecipient,
      depositId: intToU8Array32(Math.floor(Math.random() * 1000000)),
    };
    updateRelayData(newRelayData);
    accounts.recipientTokenAccount = newRecipientATA;
    const relayHash = Array.from(calculateRelayHashUint8Array(newRelayData, chainId));

    try {
      await approvedFillRelay([relayHash, newRelayData, new BN(1), relayer.publicKey]);
      assert.fail("Fill should have failed due to missing ATA");
    } catch (err: any) {
      assert.include(err.toString(), "AccountNotInitialized", "Expected AccountNotInitialized error");
    }

    // Create the ATA using the create_token_accounts method
    const createTokenAccountsInstruction = await program.methods
      .createTokenAccounts()
      .accounts({ signer: relayer.publicKey, mint, tokenProgram: TOKEN_PROGRAM_ID })
      .remainingAccounts([
        { pubkey: newRecipient, isWritable: false, isSigner: false },
        { pubkey: newRecipientATA, isWritable: true, isSigner: false },
      ])
      .instruction();

    // Fill the deposit in the same transaction
    const approveInstruction = await createApproveCheckedInstruction(
      accounts.relayerTokenAccount,
      accounts.mint,
      accounts.state,
      accounts.signer,
      BigInt(newRelayData.outputAmount.toString()),
      tokenDecimals,
      undefined,
      tokenProgram
    );
    const fillInstruction = await program.methods
      .fillRelay(relayHash, newRelayData, new BN(1), relayer.publicKey)
      .accounts(accounts)
      .remainingAccounts(fillRemainingAccounts)
      .instruction();

    // Create and send the transaction
    const transaction = new web3.Transaction().add(createTokenAccountsInstruction, approveInstruction, fillInstruction);
    await web3.sendAndConfirmTransaction(connection, transaction, [relayer]);

    // Verify the recipient's balance after the fill
    const recipientAccount = await getAccount(connection, newRecipientATA);
    assertSE(recipientAccount.amount, relayAmount, "Recipient's balance should be increased by the relay amount");
  });
  it("Max fills in one transaction with account creation", async () => {
    // Save relayer balance before the the fills
    const iRelayerBal = (await getAccount(connection, relayerTA)).amount;

    // Larger number of fills would exceed the transaction size limit.
    const numberOfFills = 2;

    // Build instruction for all recipient ATA creation
    const recipientAuthorities = Array.from({ length: numberOfFills }, () => Keypair.generate().publicKey);
    const recipientAssociatedTokens = recipientAuthorities.map((authority) =>
      getAssociatedTokenAddressSync(mint, authority)
    );
    const createTAremainingAccounts = recipientAuthorities.flatMap((authority, index) => [
      { pubkey: authority, isWritable: false, isSigner: false },
      { pubkey: recipientAssociatedTokens[index], isWritable: true, isSigner: false },
    ]);
    const createTokenAccountsInstruction = await program.methods
      .createTokenAccounts()
      .accounts({ signer: relayer.publicKey, mint, tokenProgram: TOKEN_PROGRAM_ID })
      .remainingAccounts(createTAremainingAccounts)
      .instruction();

    // Build instructions for all fills
    let totalFillAmount = new BN(0);
    const fillInstructions: TransactionInstruction[] = [];
    for (let i = 0; i < numberOfFills; i++) {
      const newRelayData = {
        ...relayData,
        recipient: recipientAuthorities[i],
        depositId: intToU8Array32(Math.floor(Math.random() * 1000000)),
      };
      totalFillAmount = totalFillAmount.add(newRelayData.outputAmount);
      updateRelayData(newRelayData);
      accounts.recipientTokenAccount = recipientAssociatedTokens[i];
      const relayHash = Array.from(calculateRelayHashUint8Array(newRelayData, chainId));
      const fillInstruction = await program.methods
        .fillRelay(relayHash, newRelayData, new BN(1), relayer.publicKey)
        .accounts(accounts)
        .remainingAccounts(fillRemainingAccounts)
        .instruction();
      fillInstructions.push(fillInstruction);
    }

    const approveInstruction = await createApproveCheckedInstruction(
      accounts.relayerTokenAccount,
      accounts.mint,
      accounts.state,
      accounts.signer,
      BigInt(totalFillAmount.toString()),
      tokenDecimals,
      undefined,
      tokenProgram
    );

    // Fill using the ALT.
    await sendTransactionWithLookupTable(
      connection,
      [createTokenAccountsInstruction, approveInstruction, ...fillInstructions],
      relayer
    );

    // Verify balances after the fill
    await new Promise((resolve) => setTimeout(resolve, 500)); // Wait for tx processing
    const fRelayerBal = (await getAccount(connection, relayerTA)).amount;
    assertSE(
      fRelayerBal,
      iRelayerBal - BigInt(relayAmount * numberOfFills),
      "Relayer's balance should be reduced by total relay amount"
    );
    recipientAssociatedTokens.forEach(async (recipientAssociatedToken) => {
      const recipientBal = (await getAccount(connection, recipientAssociatedToken)).amount;
      assertSE(recipientBal, BigInt(relayAmount), "Recipient's balance should be increased by the relay amount");
    });
  });

  it("Fills a relay with enabled CPI-guard", async () => {
    // CPI-guard is available only for the 2022 token program.
    tokenProgram = TOKEN_2022_PROGRAM_ID;

    // Remint the tokens on the token 2022 program.
    mint = await createMint(connection, payer, owner, owner, tokenDecimals, undefined, undefined, tokenProgram);
    recipientTA = (
      await getOrCreateAssociatedTokenAccount(
        connection,
        payer,
        mint,
        recipient,
        undefined,
        undefined,
        undefined,
        tokenProgram
      )
    ).address;
    relayerTA = (
      await getOrCreateAssociatedTokenAccount(
        connection,
        payer,
        mint,
        relayer.publicKey,
        undefined,
        undefined,
        undefined,
        tokenProgram
      )
    ).address;
    await mintTo(connection, payer, mint, relayerTA, owner, seedBalance, undefined, undefined, tokenProgram);

    // Update relay data with new mint.
    relayData.outputToken = mint;
    updateRelayData(relayData);

    // Enable CPI-guard for the relayer (requires TA reallocation).
    const enableCpiGuardTx = new Transaction().add(
      createReallocateInstruction(relayerTA, relayer.publicKey, [ExtensionType.CpiGuard], relayer.publicKey),
      createEnableCpiGuardInstruction(relayerTA, relayer.publicKey)
    );
    await sendAndConfirmTransaction(connection, enableCpiGuardTx, [relayer]);

    // Verify recipient's balance before the fill
    let recipientAccount = await getAccount(connection, recipientTA, undefined, tokenProgram);
    assertSE(recipientAccount.amount, "0", "Recipient's balance should be 0 before the fill");

    // Verify relayer's balance before the fill
    let relayerAccount = await getAccount(connection, relayerTA, undefined, tokenProgram);
    assertSE(relayerAccount.amount, seedBalance, "Relayer's balance should be equal to seed balance before the fill");

    const relayHash = Array.from(calculateRelayHashUint8Array(relayData, chainId));
    await approvedFillRelay([relayHash, relayData, new BN(1), relayer.publicKey]);

    // Verify relayer's balance after the fill
    relayerAccount = await getAccount(connection, relayerTA, undefined, tokenProgram);
    assertSE(
      relayerAccount.amount,
      seedBalance - relayAmount,
      "Relayer's balance should be reduced by the relay amount"
    );

    // Verify recipient's balance after the fill
    recipientAccount = await getAccount(connection, recipientTA, undefined, tokenProgram);
    assertSE(recipientAccount.amount, relayAmount, "Recipient's balance should be increased by the relay amount");
  });

  it("Emits zeroed hash for empty message", async () => {
    updateRelayData({ ...relayData, message: Buffer.alloc(0) });
    const relayHash = Array.from(calculateRelayHashUint8Array(relayData, chainId));
    const tx = await approvedFillRelay([relayHash, relayData, new BN(420), otherRelayer.publicKey]);

    // Fetch and verify the FilledRelay event
    const events = await readEventsUntilFound(connection, tx, [program]);
    const event = events.find((event) => event.name === "filledRelay")?.data;
    assert.isNotNull(event, "FilledRelay event should be emitted");

    // Verify that the event data has zeroed message hash.
    assertSE(event.messageHash, new Uint8Array(32), `MessageHash should be zeroed`);
    assertSE(event.relayExecutionInfo.updatedMessageHash, new Uint8Array(32), `UpdatedMessageHash should be zeroed`);
  });
});<|MERGE_RESOLUTION|>--- conflicted
+++ resolved
@@ -393,47 +393,7 @@
     }
   });
 
-<<<<<<< HEAD
-  it("Self-relay does not invoke token transfer", async () => {
-    // Set recipient to be the same as relayer.
-    updateRelayData({ ...relayData, depositor: relayer.publicKey, recipient: relayer.publicKey });
-    accounts.recipientTokenAccount = relayerTA;
-
-    // Store relayer's balance before the fill
-    const iRelayerBalance = (await getAccount(connection, relayerTA)).amount;
-
-    const relayHash = Array.from(calculateRelayHashUint8Array(relayData, chainId));
-
-    // No need for approval in self-relay.
-    const txSignature = await program.methods
-      .fillRelay(relayHash, relayData, new BN(1), relayer.publicKey)
-      .accounts(accounts)
-      .remainingAccounts(fillRemainingAccounts)
-      .signers([relayer])
-      .rpc();
-
-    // Verify relayer's balance after the fill is unchanged
-    const fRelayerBalance = (await getAccount(connection, relayerTA)).amount;
-    assertSE(fRelayerBalance, iRelayerBalance, "Relayer's balance should not have changed");
-
-    await new Promise((resolve) => setTimeout(resolve, 1000)); // Wait for tx processing
-    const txResult = await connection.getTransaction(txSignature, {
-      commitment: "confirmed",
-      maxSupportedTransactionVersion: 0,
-    });
-    if (txResult === null || txResult.meta === null) throw new Error("Transaction meta not confirmed");
-    if (txResult.meta.logMessages === null || txResult.meta.logMessages === undefined)
-      throw new Error("Transaction logs not found");
-    assert.isTrue(
-      txResult.meta.logMessages.every((log) => !log.includes(`Program ${TOKEN_PROGRAM_ID} invoke`)),
-      "Token Program should not be invoked"
-    );
-  });
-
-  it("Fills a relay from custom relayer token account", async () => {
-=======
   it("Fills a V3 relay from custom relayer token account", async () => {
->>>>>>> 80e3bad9
     // Create and mint to custom relayer token account
     const customKeypair = Keypair.generate();
     const customRelayerTA = await createAccount(connection, payer, mint, relayer.publicKey, customKeypair);
