--- conflicted
+++ resolved
@@ -44,12 +44,8 @@
   type FillAccounts = {
     state: PublicKey;
     signer: PublicKey;
-<<<<<<< HEAD
     instructionParams: PublicKey;
-    mintAccount: PublicKey;
-=======
     mint: PublicKey;
->>>>>>> ca8e78b2
     relayerTokenAccount: PublicKey;
     recipientTokenAccount: PublicKey;
     fillStatus: PublicKey;
@@ -72,12 +68,8 @@
     accounts = {
       state,
       signer: relayer.publicKey,
-<<<<<<< HEAD
       instructionParams: program.programId,
-      mintAccount: mint,
-=======
       mint: mint,
->>>>>>> ca8e78b2
       relayerTokenAccount: relayerTA,
       recipientTokenAccount: recipientTA,
       fillStatus: fillStatusPDA,
