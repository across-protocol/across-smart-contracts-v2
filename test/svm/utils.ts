--- conflicted
+++ resolved
@@ -1,7 +1,4 @@
 import { BN, Program, workspace } from "@coral-xyz/anchor";
-<<<<<<< HEAD
-import { AccountMeta, Keypair, PublicKey } from "@solana/web3.js";
-=======
 import {
   AccountMeta,
   Keypair,
@@ -11,9 +8,7 @@
   sendAndConfirmTransaction,
 } from "@solana/web3.js";
 import { BigNumber, ethers } from "ethers";
->>>>>>> bd473853
 import * as crypto from "crypto";
-import { BigNumber, ethers } from "ethers";
 import { SvmSpoke } from "../../target/types/svm_spoke";
 import { MulticallHandler } from "../../target/types/multicall_handler";
 
@@ -27,11 +22,7 @@
   MulticallHandlerCoder,
   AcrossPlusMessageCoder,
 } from "../../src/SvmUtils";
-<<<<<<< HEAD
-=======
-import { MerkleTree } from "@uma/common";
 import { RelayData } from "./SvmSpoke.common";
->>>>>>> bd473853
 
 export { calculateRelayHashUint8Array, findProgramAddress, readEvents, readProgramEvents };
 
