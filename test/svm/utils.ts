--- conflicted
+++ resolved
@@ -279,7 +279,6 @@
   return instructionParams;
 }
 
-<<<<<<< HEAD
 export function intToU8Array32(num: number): number[] {
   if (!Number.isInteger(num) || num < 0) {
     throw new Error("Input must be a non-negative integer");
@@ -299,9 +298,9 @@
   if (!(u8Array instanceof Uint8Array) || u8Array.length !== 32) {
     throw new Error("Input must be a Uint8Array of length 32");
   }
-
   return u8Array.reduce((num, byte, i) => num | (BigInt(byte) << BigInt(i * 8)), 0n);
-=======
+}
+
 // Encodes empty list of multicall handler instructions to be used as a test message field for fills.
 export function testAcrossPlusMessage() {
   const handlerProgram = workspace.MulticallHandler as Program<MulticallHandler>;
@@ -329,5 +328,4 @@
   }
   // else return zeroed bytes32
   return new Uint8Array(32);
->>>>>>> 60ee9d85
 }