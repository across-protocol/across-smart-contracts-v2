--- conflicted
+++ resolved
@@ -69,12 +69,8 @@
     fillAccounts = {
       state,
       signer: relayer.publicKey,
-<<<<<<< HEAD
       instructionParams: program.programId,
-      mintAccount: mint,
-=======
       mint: mint,
->>>>>>> ca8e78b2
       relayerTokenAccount: relayerTA,
       recipientTokenAccount: recipientTA,
       fillStatus,
