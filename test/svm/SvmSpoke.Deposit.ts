--- conflicted
+++ resolved
@@ -21,13 +21,9 @@
 const { createRoutePda, getVaultAta, assertSE, assert, getCurrentTime, depositQuoteTimeBuffer, fillDeadlineBuffer } =
   common;
 
-<<<<<<< HEAD
 const maxExclusivityOffsetSeconds = new BN(365 * 24 * 60 * 60); // 1 year in seconds
 
 describe("svm_spoke.deposit", () => {
-=======
-describe.only("svm_spoke.deposit", () => {
->>>>>>> e5fd6fc8
   anchor.setProvider(provider);
 
   const depositor = Keypair.generate();
