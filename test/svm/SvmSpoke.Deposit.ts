--- conflicted
+++ resolved
@@ -222,7 +222,6 @@
     }
   });
 
-<<<<<<< HEAD
   it("Fails to deposit tokens with InvalidQuoteTimestamp when quote timestamp is in the future", async () => {
     const currentTime = await getCurrentTime(program, state);
     const futureQuoteTimestamp = new BN(currentTime + 10); // 10 seconds in the future
@@ -295,7 +294,8 @@
       assert.fail("Deposit should have failed due to InvalidFillDeadline (future deadline)");
     } catch (err) {
       assert.include(err.toString(), "InvalidFillDeadline", "Expected InvalidFillDeadline error for future deadline");
-=======
+    }
+  });
   it("Fails to process deposit for mint inconsistent input_token", async () => {
     // Save the correct data and accounts from global scope before changing it when creating a new input token.
     const firstInputToken = inputToken;
@@ -319,7 +319,6 @@
     } catch (err) {
       assert.instanceOf(err, anchor.AnchorError);
       assert.strictEqual(err.error.errorCode.code, "InvalidMint", "Expected error code InvalidMint");
->>>>>>> ec4c2e23
     }
   });
 });