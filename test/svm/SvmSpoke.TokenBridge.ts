--- conflicted
+++ resolved
@@ -10,11 +10,8 @@
   RelayerRefundLeafType,
   relayerRefundHashFn,
   findProgramAddress,
-<<<<<<< HEAD
   convertLeafIdToNumber,
-=======
   loadExecuteRelayerRefundLeafParams,
->>>>>>> c376d5c5
 } from "./utils";
 import { assert } from "chai";
 import { decodeMessageSentData } from "./cctpHelpers";
@@ -172,7 +169,6 @@
 
     // Execute relayer refund leaf.
     const proofAsNumbers = proof.map((p) => Array.from(p));
-<<<<<<< HEAD
     const executeRelayerRefundLeafAccounts = {
       state,
       rootBundle,
@@ -184,25 +180,8 @@
       systemProgram: anchor.web3.SystemProgram.programId,
       program: program.programId,
     };
-    await program.methods
-      .executeRelayerRefundLeaf(stateAccountData.rootBundleId, convertLeafIdToNumber(leaf), proofAsNumbers)
-      .accounts(executeRelayerRefundLeafAccounts)
-=======
     await loadExecuteRelayerRefundLeafParams(program, owner, stateAccountData.rootBundleId, leaf, proofAsNumbers);
-    await program.methods
-      .executeRelayerRefundLeaf()
-      .accounts({
-        state,
-        rootBundle,
-        signer: owner,
-        vault,
-        mint,
-        transferLiability,
-        tokenProgram: TOKEN_PROGRAM_ID,
-        systemProgram: anchor.web3.SystemProgram.programId,
-      })
->>>>>>> c376d5c5
-      .rpc();
+    await program.methods.executeRelayerRefundLeaf().accounts(executeRelayerRefundLeafAccounts).rpc();
   };
 
   it("Bridge all pending tokens to HubPool in single transaction", async () => {
