--- conflicted
+++ resolved
@@ -668,14 +668,9 @@
 
       const maxExtendedAccounts = 30; // Maximum number of accounts that can be added to ALT in a single transaction.
 
-<<<<<<< HEAD
-      const refundAccounts: anchor.web3.PublicKey[] = []; // These would hold either token accounts or claim accounts.
-      const tokenAccounts: anchor.web3.PublicKey[] = []; // These are used in leaf building.
+      const refundAccounts: web3.PublicKey[] = []; // These would hold either token accounts or claim accounts.
+      const tokenAccounts: web3.PublicKey[] = []; // These are used in leaf building.
       const refundAmounts: BN[] = [];
-=======
-    const refundAccounts: web3.PublicKey[] = [];
-    const refundAmounts: BN[] = [];
->>>>>>> bc966ec2
 
       for (let i = 0; i < solanaDistributions; i++) {
         // Will create token account later if needed.
@@ -743,28 +738,9 @@
       const seeds = [Buffer.from("root_bundle"), state.toBuffer(), rootBundleIdBuffer];
       const [rootBundle] = PublicKey.findProgramAddressSync(seeds, program.programId);
 
-<<<<<<< HEAD
       // Relay root bundle
       const relayRootBundleAccounts = { state, rootBundle, signer: owner };
       await program.methods.relayRootBundle(Array.from(root), Array.from(root)).accounts(relayRootBundleAccounts).rpc();
-=======
-    // We will be using Address Lookup Table (ALT), so to test maximum refunds we better add, not only refund accounts,
-    // but also all static accounts.
-    const staticAccounts = {
-      instructionParams,
-      state: state,
-      rootBundle: rootBundle,
-      signer: owner,
-      vault: vault,
-      tokenProgram: TOKEN_PROGRAM_ID,
-      mint: mint,
-      transferLiability,
-      systemProgram: web3.SystemProgram.programId,
-      // Appended by Acnhor `event_cpi` macro:
-      eventAuthority: PublicKey.findProgramAddressSync([Buffer.from("__event_authority")], program.programId)[0],
-      program: program.programId,
-    };
->>>>>>> bc966ec2
 
       // Verify valid leaf
       const proofAsNumbers = proof.map((p) => Array.from(p));
@@ -785,13 +761,12 @@
         tokenProgram: TOKEN_PROGRAM_ID,
         mint: mint,
         transferLiability,
-        systemProgram: anchor.web3.SystemProgram.programId,
+        systemProgram: web3.SystemProgram.programId,
         // Appended by Acnhor `event_cpi` macro:
         eventAuthority: PublicKey.findProgramAddressSync([Buffer.from("__event_authority")], program.programId)[0],
         program: program.programId,
       };
 
-<<<<<<< HEAD
       const remainingAccounts = refundAccounts.map((account) => ({
         pubkey: account,
         isWritable: true,
@@ -800,12 +775,6 @@
 
       // Consolidate all above addresses into a single array for the  Address Lookup Table (ALT).
       const lookupAddresses = [...Object.values(staticAccounts), ...refundAccounts];
-=======
-    // Submit the ALT creation transaction
-    await web3.sendAndConfirmTransaction(connection, new web3.Transaction().add(lookupTableInstruction), [payer], {
-      skipPreflight: true, // Avoids recent slot mismatch in simulation.
-    });
->>>>>>> bc966ec2
 
       // Create instructions for creating and extending the ALT.
       const [lookupTableInstruction, lookupTableAddress] = await AddressLookupTableProgram.createLookupTable({
@@ -814,22 +783,10 @@
         recentSlot: await connection.getSlot(),
       });
 
-<<<<<<< HEAD
       // Submit the ALT creation transaction
-      await anchor.web3.sendAndConfirmTransaction(
-        connection,
-        new anchor.web3.Transaction().add(lookupTableInstruction),
-        [payer],
-        {
-          skipPreflight: true, // Avoids recent slot mismatch in simulation.
-        }
-      );
-=======
-      await web3.sendAndConfirmTransaction(connection, new web3.Transaction().add(extendInstruction), [payer], {
+      await web3.sendAndConfirmTransaction(connection, new web3.Transaction().add(lookupTableInstruction), [payer], {
         skipPreflight: true, // Avoids recent slot mismatch in simulation.
       });
-    }
->>>>>>> bc966ec2
 
       // Extend the ALT with all accounts making sure not to exceed the maximum number of accounts per transaction.
       for (let i = 0; i < lookupAddresses.length; i += maxExtendedAccounts) {
@@ -840,14 +797,9 @@
           addresses: lookupAddresses.slice(i, i + maxExtendedAccounts),
         });
 
-        await anchor.web3.sendAndConfirmTransaction(
-          connection,
-          new anchor.web3.Transaction().add(extendInstruction),
-          [payer],
-          {
-            skipPreflight: true, // Avoids recent slot mismatch in simulation.
-          }
-        );
+        await web3.sendAndConfirmTransaction(connection, new web3.Transaction().add(extendInstruction), [payer], {
+          skipPreflight: true, // Avoids recent slot mismatch in simulation.
+        });
       }
 
       // Avoids invalid ALT index as ALT might not be active yet on the following tx.
