import * as anchor from "@coral-xyz/anchor";
import * as crypto from "crypto";
import { BN } from "@coral-xyz/anchor";
import {
  AddressLookupTableProgram,
  ComputeBudgetProgram,
  Keypair,
  PublicKey,
  TransactionMessage,
  VersionedTransaction,
} from "@solana/web3.js";
import { assert } from "chai";
import { common } from "./SvmSpoke.common";
import { MerkleTree } from "@uma/common/dist/MerkleTree";
import { createMint, getOrCreateAssociatedTokenAccount, mintTo, TOKEN_PROGRAM_ID } from "@solana/spl-token";
import {
  loadExecuteRelayerRefundLeafParams,
  relayerRefundHashFn,
  randomAddress,
  randomBigInt,
  RelayerRefundLeaf,
  RelayerRefundLeafSolana,
  RelayerRefundLeafType,
  readProgramEvents,
  convertLeafIdToNumber,
} from "./utils";

const { provider, program, owner, initializeState, connection, chainId, assertSE } = common;

describe("svm_spoke.bundle", () => {
  anchor.setProvider(provider);

  const nonOwner = Keypair.generate();

  const relayerA = Keypair.generate();
  const relayerB = Keypair.generate();

  let state: PublicKey,
    mint: PublicKey,
    relayerTA: PublicKey,
    relayerTB: PublicKey,
    vault: PublicKey,
    transferLiability: PublicKey;

  const payer = (anchor.AnchorProvider.env().wallet as anchor.Wallet).payer;
  const initialMintAmount = 10_000_000_000;

  before(async () => {
    // This test differs by having state within before, not before each block so we can have incrementing rootBundleId
    // values to test against on sequential tests.
    state = await initializeState();
    mint = await createMint(connection, payer, owner, owner, 6);
    relayerTA = (await getOrCreateAssociatedTokenAccount(connection, payer, mint, relayerA.publicKey)).address;
    relayerTB = (await getOrCreateAssociatedTokenAccount(connection, payer, mint, relayerB.publicKey)).address;

    vault = (await getOrCreateAssociatedTokenAccount(connection, payer, mint, state, true)).address;

    const sig = await connection.requestAirdrop(nonOwner.publicKey, 10_000_000_000);
    await provider.connection.confirmTransaction(sig);

    // mint mint to vault
    await mintTo(connection, payer, mint, vault, provider.publicKey, initialMintAmount);

    const initialVaultBalance = (await connection.getTokenAccountBalance(vault)).value.amount;
    assert.strictEqual(
      BigInt(initialVaultBalance),
      BigInt(initialMintAmount),
      "Initial vault balance should be equal to the minted amount"
    );

    [transferLiability] = PublicKey.findProgramAddressSync(
      [Buffer.from("transfer_liability"), mint.toBuffer()],
      program.programId
    );
  });

  it("Relays Root Bundle", async () => {
    const relayerRefundRootBuffer = crypto.randomBytes(32);
    const relayerRefundRootArray = Array.from(relayerRefundRootBuffer);

    const slowRelayRootBuffer = crypto.randomBytes(32);
    const slowRelayRootArray = Array.from(slowRelayRootBuffer);

    let stateAccountData = await program.account.state.fetch(state);
    const rootBundleId = stateAccountData.rootBundleId;
    const rootBundleIdBuffer = Buffer.alloc(4);
    rootBundleIdBuffer.writeUInt32LE(rootBundleId);
    const seeds = [Buffer.from("root_bundle"), state.toBuffer(), rootBundleIdBuffer];
    const [rootBundle] = PublicKey.findProgramAddressSync(seeds, program.programId);

    // Try to relay root bundle as non-owner
    let relayRootBundleAccounts = { state: state, rootBundle, signer: nonOwner.publicKey };
    try {
      await program.methods
        .relayRootBundle(relayerRefundRootArray, slowRelayRootArray)
        .accounts(relayRootBundleAccounts)
        .signers([nonOwner])
        .rpc();
      assert.fail("Non-owner should not be able to relay root bundle");
    } catch (err: any) {
      assert.include(err.toString(), "Only the owner can call this function!", "Expected owner check error");
    }

    // Relay root bundle as owner
    relayRootBundleAccounts = { state, rootBundle, signer: owner };
    await program.methods
      .relayRootBundle(relayerRefundRootArray, slowRelayRootArray)
      .accounts(relayRootBundleAccounts)
      .rpc();

    // Fetch the relayer refund root and slow relay root
    let rootBundleAccountData = await program.account.rootBundle.fetch(rootBundle);
    const relayerRefundRootHex = Buffer.from(rootBundleAccountData.relayerRefundRoot).toString("hex");
    const slowRelayRootHex = Buffer.from(rootBundleAccountData.slowRelayRoot).toString("hex");
    assert.isTrue(
      relayerRefundRootHex === relayerRefundRootBuffer.toString("hex"),
      "Relayer refund root should be set"
    );
    assert.isTrue(slowRelayRootHex === slowRelayRootBuffer.toString("hex"), "Slow relay root should be set");

    // Check that the root bundle index has been incremented
    stateAccountData = await program.account.state.fetch(state);
    assert.isTrue(stateAccountData.rootBundleId.toString() === "1", "Root bundle index should be 1");

    // Relay a new root bundle
    const relayerRefundRootBuffer2 = crypto.randomBytes(32);
    const relayerRefundRootArray2 = Array.from(relayerRefundRootBuffer2);

    const slowRelayRootBuffer2 = crypto.randomBytes(32);
    const slowRelayRootArray2 = Array.from(slowRelayRootBuffer2);

    const rootBundleIdBuffer2 = Buffer.alloc(4);
    rootBundleIdBuffer2.writeUInt32LE(stateAccountData.rootBundleId);
    const seeds2 = [Buffer.from("root_bundle"), state.toBuffer(), rootBundleIdBuffer2];
    const [rootBundle2] = PublicKey.findProgramAddressSync(seeds2, program.programId);

    relayRootBundleAccounts = { state, rootBundle: rootBundle2, signer: owner };
    await program.methods
      .relayRootBundle(relayerRefundRootArray2, slowRelayRootArray2)
      .accounts(relayRootBundleAccounts)
      .rpc();

    stateAccountData = await program.account.state.fetch(state);
    assert.isTrue(stateAccountData.rootBundleId.toString() === "2", "Root bundle index should be 2");
  });
  it("Simple Leaf Refunds Relayers", async () => {
    const relayerRefundLeaves: RelayerRefundLeafType[] = [];
    const relayerARefund = new BN(400000);
    const relayerBRefund = new BN(100000);

    relayerRefundLeaves.push({
      isSolana: true,
      leafId: new BN(0),
      chainId: chainId,
      amountToReturn: new BN(69420),
      mintPublicKey: mint,
      refundAccounts: [relayerTA, relayerTB],
      refundAmounts: [relayerARefund, relayerBRefund],
    });

    const merkleTree = new MerkleTree<RelayerRefundLeafType>(relayerRefundLeaves, relayerRefundHashFn);

    const root = merkleTree.getRoot();
    const proof = merkleTree.getProof(relayerRefundLeaves[0]);
    const leaf = relayerRefundLeaves[0] as RelayerRefundLeafSolana;

    let stateAccountData = await program.account.state.fetch(state);
    const rootBundleId = stateAccountData.rootBundleId;

    const rootBundleIdBuffer = Buffer.alloc(4);
    rootBundleIdBuffer.writeUInt32LE(rootBundleId);
    const seeds = [Buffer.from("root_bundle"), state.toBuffer(), rootBundleIdBuffer];
    const [rootBundle] = PublicKey.findProgramAddressSync(seeds, program.programId);

    // Relay root bundle
    let relayRootBundleAccounts = { state, rootBundle, signer: owner };
    await program.methods.relayRootBundle(Array.from(root), Array.from(root)).accounts(relayRootBundleAccounts).rpc();

    const remainingAccounts = [
      { pubkey: relayerTA, isWritable: true, isSigner: false },
      { pubkey: relayerTB, isWritable: true, isSigner: false },
    ];

    const iVaultBal = (await connection.getTokenAccountBalance(vault)).value.amount;
    const iRelayerABal = (await connection.getTokenAccountBalance(relayerTA)).value.amount;
    const iRelayerBBal = (await connection.getTokenAccountBalance(relayerTB)).value.amount;

    // Verify valid leaf
    let executeRelayerRefundLeafAccounts = {
      state: state,
      rootBundle: rootBundle,
      signer: owner,
      vault: vault,
      tokenProgram: TOKEN_PROGRAM_ID,
      mint: mint,
      transferLiability,
      systemProgram: anchor.web3.SystemProgram.programId,
      program: program.programId,
    };
    const proofAsNumbers = proof.map((p) => Array.from(p));
    await loadExecuteRelayerRefundLeafParams(program, owner, stateAccountData.rootBundleId, leaf, proofAsNumbers);
    await program.methods
<<<<<<< HEAD
      .executeRelayerRefundLeaf(stateAccountData.rootBundleId, convertLeafIdToNumber(leaf), proofAsNumbers)
=======
      .executeRelayerRefundLeaf()
>>>>>>> 0003ef34
      .accounts(executeRelayerRefundLeafAccounts)
      .remainingAccounts(remainingAccounts)
      .rpc();

    // Verify the ExecutedRelayerRefundRoot event
    await new Promise((resolve) => setTimeout(resolve, 500)); // Wait for event processing
    let events = await readProgramEvents(connection, program);
    let event = events.find((event) => event.name === "executedRelayerRefundRoot").data;

    // Remove the expectedValues object and use direct assertions
    assertSE(event.amountToReturn, relayerRefundLeaves[0].amountToReturn, "amountToReturn should match");
    assertSE(event.chainId, chainId, "chainId should match");
    assertSE(event.refundAmounts[0], relayerARefund, "Relayer A refund amount should match");
    assertSE(event.refundAmounts[1], relayerBRefund, "Relayer B refund amount should match");
    assertSE(event.rootBundleId, stateAccountData.rootBundleId, "rootBundleId should match");
    assertSE(event.leafId, leaf.leafId, "leafId should match");
    assertSE(event.l2TokenAddress, mint, "l2TokenAddress should match");
    assertSE(event.refundAddresses[0], relayerTA, "Relayer A address should match");
    assertSE(event.refundAddresses[1], relayerTB, "Relayer B address should match");
    assertSE(event.caller, owner, "caller should match");

    const fVaultBal = (await connection.getTokenAccountBalance(vault)).value.amount;
    const fRelayerABal = (await connection.getTokenAccountBalance(relayerTA)).value.amount;
    const fRelayerBBal = (await connection.getTokenAccountBalance(relayerTB)).value.amount;

    const totalRefund = relayerARefund.add(relayerBRefund).toString();

    assert.strictEqual(BigInt(iVaultBal) - BigInt(fVaultBal), BigInt(totalRefund), "Vault balance");
    assert.strictEqual(BigInt(fRelayerABal) - BigInt(iRelayerABal), BigInt(relayerARefund.toString()), "Relayer A bal");
    assert.strictEqual(BigInt(fRelayerBBal) - BigInt(iRelayerBBal), BigInt(relayerBRefund.toString()), "Relayer B bal");

    // Try to execute the same leaf again. This should fail due to the claimed bitmap.
    try {
      executeRelayerRefundLeafAccounts = {
        state: state,
        rootBundle: rootBundle,
        signer: owner,
        vault: vault,
        tokenProgram: TOKEN_PROGRAM_ID,
        mint: mint,
        transferLiability,
        systemProgram: anchor.web3.SystemProgram.programId,
        program: program.programId,
      };
<<<<<<< HEAD
      await program.methods
        .executeRelayerRefundLeaf(stateAccountData.rootBundleId, convertLeafIdToNumber(leaf), proofAsNumbers)
=======
      await loadExecuteRelayerRefundLeafParams(program, owner, stateAccountData.rootBundleId, leaf, proofAsNumbers);
      await program.methods
        .executeRelayerRefundLeaf()
>>>>>>> 0003ef34
        .accounts(executeRelayerRefundLeafAccounts)
        .remainingAccounts(remainingAccounts)
        .rpc();
      assert.fail("Leaf should not be executed multiple times");
    } catch (err: any) {
      assert.include(err.toString(), "Leaf already claimed!", "Expected claimed leaf error");
    }
  });

  it("Test Merkle Proof Verification", async () => {
    const relayerRefundLeaves: RelayerRefundLeafType[] = [];
    const solanaDistributions = 50;
    const evmDistributions = 50;
    const solanaLeafNumber = 13;

    for (let i = 0; i < solanaDistributions + 1; i++) {
      relayerRefundLeaves.push({
        isSolana: true,
        leafId: new BN(i),
        chainId: chainId,
        amountToReturn: new anchor.BN(randomBigInt(2).toString()),
        mintPublicKey: mint,
        refundAccounts: [relayerTA, relayerTB],
        refundAmounts: [new anchor.BN(randomBigInt(2).toString()), new anchor.BN(randomBigInt(2).toString())],
      });
    }
    const invalidRelayerRefundLeaf = relayerRefundLeaves.pop()!;

    for (let i = 0; i < evmDistributions; i++) {
      relayerRefundLeaves.push({
        isSolana: false,
        leafId: BigInt(i),
        chainId: randomBigInt(2),
        amountToReturn: randomBigInt(),
        l2TokenAddress: randomAddress(),
        refundAddresses: [randomAddress(), randomAddress()],
        refundAmounts: [randomBigInt(), randomBigInt()],
      } as RelayerRefundLeaf);
    }

    const merkleTree = new MerkleTree<RelayerRefundLeafType>(relayerRefundLeaves, relayerRefundHashFn);

    const root = merkleTree.getRoot();
    const proof = merkleTree.getProof(relayerRefundLeaves[solanaLeafNumber]);
    const leaf = relayerRefundLeaves[13] as RelayerRefundLeafSolana;
    const proofAsNumbers = proof.map((p) => Array.from(p));

    let stateAccountData = await program.account.state.fetch(state);
    const rootBundleId = stateAccountData.rootBundleId;
    const rootBundleIdBuffer = Buffer.alloc(4);
    rootBundleIdBuffer.writeUInt32LE(rootBundleId);
    const seeds = [Buffer.from("root_bundle"), state.toBuffer(), rootBundleIdBuffer];
    const [rootBundle] = PublicKey.findProgramAddressSync(seeds, program.programId);

    // Relay root bundle
    let relayRootBundleAccounts = { state, rootBundle, signer: owner };
    await program.methods.relayRootBundle(Array.from(root), Array.from(root)).accounts(relayRootBundleAccounts).rpc();

    const remainingAccounts = [
      { pubkey: relayerTA, isWritable: true, isSigner: false },
      { pubkey: relayerTB, isWritable: true, isSigner: false },
    ];

    const iVaultBal = (await connection.getTokenAccountBalance(vault)).value.amount;
    const iRelayerABal = (await connection.getTokenAccountBalance(relayerTA)).value.amount;
    const iRelayerBBal = (await connection.getTokenAccountBalance(relayerTB)).value.amount;

    // Verify valid leaf with invalid accounts
    let executeRelayerRefundLeafAccounts = {
      state: state,
      rootBundle: rootBundle,
      signer: owner,
      vault: vault,
      tokenProgram: TOKEN_PROGRAM_ID,
      mint: mint,
      transferLiability,
      systemProgram: anchor.web3.SystemProgram.programId,
      program: program.programId,
    };
    try {
      const wrongRemainingAccounts = [
        { pubkey: Keypair.generate().publicKey, isWritable: true, isSigner: false },
        { pubkey: Keypair.generate().publicKey, isWritable: true, isSigner: false },
      ];

      // Verify valid leaf
      await loadExecuteRelayerRefundLeafParams(program, owner, stateAccountData.rootBundleId, leaf, proofAsNumbers);
      await program.methods
<<<<<<< HEAD
        .executeRelayerRefundLeaf(stateAccountData.rootBundleId, convertLeafIdToNumber(leaf), proofAsNumbers)
=======
        .executeRelayerRefundLeaf()
>>>>>>> 0003ef34
        .accounts(executeRelayerRefundLeafAccounts)
        .remainingAccounts(wrongRemainingAccounts)
        .rpc();
    } catch (err: any) {
      assert.include(err.toString(), "Account not found");
    }

    // Verify valid leaf
    executeRelayerRefundLeafAccounts = {
      state: state,
      rootBundle: rootBundle,
      signer: owner,
      vault: vault,
      tokenProgram: TOKEN_PROGRAM_ID,
      mint: mint,
      transferLiability,
      systemProgram: anchor.web3.SystemProgram.programId,
      program: program.programId,
    };
<<<<<<< HEAD
    await program.methods
      .executeRelayerRefundLeaf(stateAccountData.rootBundleId, convertLeafIdToNumber(leaf), proofAsNumbers)
=======
    await loadExecuteRelayerRefundLeafParams(program, owner, stateAccountData.rootBundleId, leaf, proofAsNumbers);

    await program.methods
      .executeRelayerRefundLeaf()
>>>>>>> 0003ef34
      .accounts(executeRelayerRefundLeafAccounts)
      .remainingAccounts(remainingAccounts)
      .rpc();

    const fVaultBal = (await connection.getTokenAccountBalance(vault)).value.amount;
    const fRelayerABal = (await connection.getTokenAccountBalance(relayerTA)).value.amount;
    const fRelayerBBal = (await connection.getTokenAccountBalance(relayerTB)).value.amount;

    const totalRefund = leaf.refundAmounts[0].add(leaf.refundAmounts[1]).toString();

    assert.strictEqual(BigInt(iVaultBal) - BigInt(fVaultBal), BigInt(totalRefund), "Vault balance");
    assert.strictEqual(
      BigInt(fRelayerABal) - BigInt(iRelayerABal),
      BigInt(leaf.refundAmounts[0].toString()),
      "Relayer A bal"
    );
    assert.strictEqual(
      BigInt(fRelayerBBal) - BigInt(iRelayerBBal),
      BigInt(leaf.refundAmounts[1].toString()),
      "Relayer B bal"
    );

    // Verify invalid leaf
    try {
      const executeRelayerRefundLeafAccounts = {
        state: state,
        rootBundle: rootBundle,
        signer: owner,
        vault: vault,
        tokenProgram: TOKEN_PROGRAM_ID,
        mint: mint,
        transferLiability,
        systemProgram: anchor.web3.SystemProgram.programId,
        program: program.programId,
      };
<<<<<<< HEAD
      await program.methods
        .executeRelayerRefundLeaf(
          stateAccountData.rootBundleId,
          convertLeafIdToNumber(invalidRelayerRefundLeaf as RelayerRefundLeafSolana),
          proofAsNumbers
        )
=======
      await loadExecuteRelayerRefundLeafParams(
        program,
        owner,
        stateAccountData.rootBundleId,
        invalidRelayerRefundLeaf as RelayerRefundLeafSolana,
        proofAsNumbers
      );
      await program.methods
        .executeRelayerRefundLeaf()
>>>>>>> 0003ef34
        .accounts(executeRelayerRefundLeafAccounts)
        .remainingAccounts(remainingAccounts)
        .rpc();
      assert.fail("Invalid leaf should not be verified");
    } catch (err: any) {
      assert.include(err.toString(), "Invalid Merkle proof");
    }
  });

  it("Execute Leaf Refunds Relayers with invalid chain id", async () => {
    const relayerRefundLeaves: RelayerRefundLeafType[] = [];
    const relayerARefund = new BN(400000);
    const relayerBRefund = new BN(100000);

    relayerRefundLeaves.push({
      isSolana: true,
      leafId: new BN(0),
      // Set chainId to 1000. this is a diffrent chainId than what is set in the initialization. This mimics trying to execute a leaf for another chain on the SVM chain.
      chainId: new BN(1000),
      amountToReturn: new BN(0),
      mintPublicKey: mint,
      refundAccounts: [relayerTA, relayerTB],
      refundAmounts: [relayerARefund, relayerBRefund],
    });

    const merkleTree = new MerkleTree<RelayerRefundLeafType>(relayerRefundLeaves, relayerRefundHashFn);

    const root = merkleTree.getRoot();
    const proof = merkleTree.getProof(relayerRefundLeaves[0]);
    const leaf = relayerRefundLeaves[0] as RelayerRefundLeafSolana;

    let stateAccountData = await program.account.state.fetch(state);
    const rootBundleId = stateAccountData.rootBundleId;

    const rootBundleIdBuffer = Buffer.alloc(4);
    rootBundleIdBuffer.writeUInt32LE(rootBundleId);
    const seeds = [Buffer.from("root_bundle"), state.toBuffer(), rootBundleIdBuffer];
    const [rootBundle] = PublicKey.findProgramAddressSync(seeds, program.programId);

    // Relay root bundle
    let relayRootBundleAccounts = { state, rootBundle, signer: owner };
    await program.methods.relayRootBundle(Array.from(root), Array.from(root)).accounts(relayRootBundleAccounts).rpc();

    const remainingAccounts = [
      { pubkey: relayerTA, isWritable: true, isSigner: false },
      { pubkey: relayerTB, isWritable: true, isSigner: false },
    ];
    const proofAsNumbers = proof.map((p) => Array.from(p));

    try {
      const executeRelayerRefundLeafAccounts = {
        state: state,
        rootBundle: rootBundle,
        signer: owner,
        vault: vault,
        tokenProgram: TOKEN_PROGRAM_ID,
        mint: mint,
        transferLiability,
        systemProgram: anchor.web3.SystemProgram.programId,
        program: program.programId,
      };
<<<<<<< HEAD
      await program.methods
        .executeRelayerRefundLeaf(stateAccountData.rootBundleId, convertLeafIdToNumber(leaf), proofAsNumbers)
=======
      await loadExecuteRelayerRefundLeafParams(program, owner, stateAccountData.rootBundleId, leaf, proofAsNumbers);
      await program.methods
        .executeRelayerRefundLeaf()
>>>>>>> 0003ef34
        .accounts(executeRelayerRefundLeafAccounts)
        .remainingAccounts(remainingAccounts)
        .rpc();
    } catch (err: any) {
      assert.include(err.toString(), "Invalid chain id");
    }
  });

  it("Execute Leaf Refunds Relayers with invalid mintPublicKey", async () => {
    const relayerRefundLeaves: RelayerRefundLeafType[] = [];
    const relayerARefund = new BN(400000);
    const relayerBRefund = new BN(100000);

    relayerRefundLeaves.push({
      isSolana: true,
      leafId: new BN(0),
      chainId: chainId,
      amountToReturn: new BN(0),
      mintPublicKey: Keypair.generate().publicKey,
      refundAccounts: [relayerTA, relayerTB],
      refundAmounts: [relayerARefund, relayerBRefund],
    });

    const merkleTree = new MerkleTree<RelayerRefundLeafType>(relayerRefundLeaves, relayerRefundHashFn);

    const root = merkleTree.getRoot();
    const proof = merkleTree.getProof(relayerRefundLeaves[0]);
    const leaf = relayerRefundLeaves[0] as RelayerRefundLeafSolana;

    let stateAccountData = await program.account.state.fetch(state);
    const rootBundleId = stateAccountData.rootBundleId;

    const rootBundleIdBuffer = Buffer.alloc(4);
    rootBundleIdBuffer.writeUInt32LE(rootBundleId);
    const seeds = [Buffer.from("root_bundle"), state.toBuffer(), rootBundleIdBuffer];
    const [rootBundle] = PublicKey.findProgramAddressSync(seeds, program.programId);

    // Relay root bundle
    let relayRootBundleAccounts = { state, rootBundle, signer: owner };
    await program.methods.relayRootBundle(Array.from(root), Array.from(root)).accounts(relayRootBundleAccounts).rpc();

    const remainingAccounts = [
      { pubkey: relayerTA, isWritable: true, isSigner: false },
      { pubkey: relayerTB, isWritable: true, isSigner: false },
    ];

    const proofAsNumbers = proof.map((p) => Array.from(p));
    try {
      const executeRelayerRefundLeafAccounts = {
        state: state,
        rootBundle: rootBundle,
        signer: owner,
        vault: vault,
        tokenProgram: TOKEN_PROGRAM_ID,
        mint: mint,
        transferLiability,
        systemProgram: anchor.web3.SystemProgram.programId,
        program: program.programId,
      };
<<<<<<< HEAD
      await program.methods
        .executeRelayerRefundLeaf(stateAccountData.rootBundleId, convertLeafIdToNumber(leaf), proofAsNumbers)
=======
      await loadExecuteRelayerRefundLeafParams(program, owner, stateAccountData.rootBundleId, leaf, proofAsNumbers);
      await program.methods
        .executeRelayerRefundLeaf()
>>>>>>> 0003ef34
        .accounts(executeRelayerRefundLeafAccounts)
        .remainingAccounts(remainingAccounts)
        .rpc();
    } catch (err: any) {
      assert.include(err.toString(), "Invalid mint");
    }
  });

  it("Sequential Leaf Refunds Relayers", async () => {
    const relayerRefundLeaves: RelayerRefundLeafType[] = [];
    const relayerRefundAmount = new BN(100000);

    // Generate 5 sequential leaves
    for (let i = 0; i < 5; i++) {
      relayerRefundLeaves.push({
        isSolana: true,
        leafId: new BN(i),
        chainId: chainId,
        amountToReturn: new BN(0),
        mintPublicKey: mint,
        refundAccounts: [relayerTA],
        refundAmounts: [relayerRefundAmount],
      });
    }

    const merkleTree = new MerkleTree<RelayerRefundLeafType>(relayerRefundLeaves, relayerRefundHashFn);
    const root = merkleTree.getRoot();
    const proof = relayerRefundLeaves.map((leaf) => merkleTree.getProof(leaf).map((p) => Array.from(p)));

    let stateAccountData = await program.account.state.fetch(state);
    const rootBundleId = stateAccountData.rootBundleId;

    const rootBundleIdBuffer = Buffer.alloc(4);
    rootBundleIdBuffer.writeUInt32LE(rootBundleId);
    const seeds = [Buffer.from("root_bundle"), state.toBuffer(), rootBundleIdBuffer];
    const [rootBundle] = PublicKey.findProgramAddressSync(seeds, program.programId);

    // Relay root bundle
    let relayRootBundleAccounts = { state, rootBundle, signer: owner };
    await program.methods.relayRootBundle(Array.from(root), Array.from(root)).accounts(relayRootBundleAccounts).rpc();

    const remainingAccounts = [{ pubkey: relayerTA, isWritable: true, isSigner: false }];

    const iVaultBal = (await connection.getTokenAccountBalance(vault)).value.amount;
    const iRelayerABal = (await connection.getTokenAccountBalance(relayerTA)).value.amount;

    // Execute all leaves
    for (let i = 0; i < 5; i++) {
      const executeRelayerRefundLeafAccounts = {
        state: state,
        rootBundle: rootBundle,
        signer: owner,
        vault: vault,
        tokenProgram: TOKEN_PROGRAM_ID,
        mint: mint,
        transferLiability,
        systemProgram: anchor.web3.SystemProgram.programId,
        program: program.programId,
      };
<<<<<<< HEAD
      await program.methods
        .executeRelayerRefundLeaf(
          stateAccountData.rootBundleId,
          convertLeafIdToNumber(relayerRefundLeaves[i] as RelayerRefundLeafSolana),
          proof[i]
        )
=======
      await loadExecuteRelayerRefundLeafParams(
        program,
        owner,
        stateAccountData.rootBundleId,
        relayerRefundLeaves[i] as RelayerRefundLeafSolana,
        proof[i]
      );
      await program.methods
        .executeRelayerRefundLeaf()
>>>>>>> 0003ef34
        .accounts(executeRelayerRefundLeafAccounts)
        .remainingAccounts(remainingAccounts)
        .rpc();
    }

    const fVaultBal = (await connection.getTokenAccountBalance(vault)).value.amount;
    const fRelayerABal = (await connection.getTokenAccountBalance(relayerTA)).value.amount;

    const totalRefund = relayerRefundAmount.mul(new BN(5)).toString();

    assert.strictEqual(BigInt(iVaultBal) - BigInt(fVaultBal), BigInt(totalRefund), "Vault balance");
    assert.strictEqual(BigInt(fRelayerABal) - BigInt(iRelayerABal), BigInt(totalRefund), "Relayer A bal");

    // Try to execute the same leaves again. This should fail due to the claimed bitmap.
    for (let i = 0; i < 5; i++) {
      try {
        const executeRelayerRefundLeafAccounts = {
          state: state,
          rootBundle: rootBundle,
          signer: owner,
          vault: vault,
          tokenProgram: TOKEN_PROGRAM_ID,
          mint: mint,
          transferLiability,
          systemProgram: anchor.web3.SystemProgram.programId,
          program: program.programId,
        };
<<<<<<< HEAD
        await program.methods
          .executeRelayerRefundLeaf(
            stateAccountData.rootBundleId,
            convertLeafIdToNumber(relayerRefundLeaves[i] as RelayerRefundLeafSolana),
            proof[i]
          )
=======
        await loadExecuteRelayerRefundLeafParams(
          program,
          owner,
          stateAccountData.rootBundleId,
          relayerRefundLeaves[i] as RelayerRefundLeafSolana,
          proof[i]
        );
        await program.methods
          .executeRelayerRefundLeaf()
>>>>>>> 0003ef34
          .accounts(executeRelayerRefundLeafAccounts)
          .remainingAccounts(remainingAccounts)
          .rpc();
        assert.fail("Leaf should not be executed multiple times");
      } catch (err: any) {
        assert.include(err.toString(), "Leaf already claimed!", "Expected claimed leaf error");
      }
    }
  });

  it("Execute Max Refunds", async () => {
    const relayerRefundLeaves: RelayerRefundLeafType[] = [];

    // Higher refund count hits inner instruction size limit when doing `emit_cpi` on public devnet. On localnet this is
    // not an issue, but we hit out of memory panic above 31 refunds. This should not be an issue as currently Across
    // protocol does not expect this to be above 25.
    const solanaDistributions = 28;

    // Add leaves for other EVM chains to have non-empty proofs array to ensure we don't run out of memory when processing.
    const evmDistributions = 100; // This would fit in 7 proof array elements.

    const maxExtendedAccounts = 30; // Maximum number of accounts that can be added to ALT in a single transaction.

    const refundAccounts: anchor.web3.PublicKey[] = [];
    const refundAmounts: BN[] = [];

    for (let i = 0; i < solanaDistributions; i++) {
      const newRefundAccount = (
        await getOrCreateAssociatedTokenAccount(connection, payer, mint, Keypair.generate().publicKey)
      ).address;
      refundAccounts.push(newRefundAccount);
      refundAmounts.push(new BN(randomBigInt(2).toString()));
    }

    relayerRefundLeaves.push({
      isSolana: true,
      leafId: new BN(0),
      chainId: chainId,
      amountToReturn: new BN(0),
      mintPublicKey: mint,
      refundAccounts: refundAccounts,
      refundAmounts: refundAmounts,
    });

    for (let i = 0; i < evmDistributions; i++) {
      relayerRefundLeaves.push({
        isSolana: false,
        leafId: BigInt(i + 1), // The first leaf is for Solana, so we start EVM leaves at 1.
        chainId: randomBigInt(2),
        amountToReturn: randomBigInt(),
        l2TokenAddress: randomAddress(),
        refundAddresses: [randomAddress(), randomAddress()],
        refundAmounts: [randomBigInt(), randomBigInt()],
      } as RelayerRefundLeaf);
    }

    const merkleTree = new MerkleTree<RelayerRefundLeafType>(relayerRefundLeaves, relayerRefundHashFn);

    const root = merkleTree.getRoot();
    const proof = merkleTree.getProof(relayerRefundLeaves[0]);
    const leaf = relayerRefundLeaves[0] as RelayerRefundLeafSolana;

    let stateAccountData = await program.account.state.fetch(state);
    const rootBundleId = stateAccountData.rootBundleId;

    const rootBundleIdBuffer = Buffer.alloc(4);
    rootBundleIdBuffer.writeUInt32LE(rootBundleId);
    const seeds = [Buffer.from("root_bundle"), state.toBuffer(), rootBundleIdBuffer];
    const [rootBundle] = PublicKey.findProgramAddressSync(seeds, program.programId);

    // Relay root bundle
    let relayRootBundleAccounts = { state, rootBundle, signer: owner };
    await program.methods.relayRootBundle(Array.from(root), Array.from(root)).accounts(relayRootBundleAccounts).rpc();

    // Verify valid leaf
    const proofAsNumbers = proof.map((p) => Array.from(p));

    const [instructionParams] = PublicKey.findProgramAddressSync(
      [Buffer.from("instruction_params"), owner.toBuffer()],
      program.programId
    );

    // We will be using Address Lookup Table (ALT), so to test maximum refunds we better add, not only refund accounts,
    // but also all static accounts.
    const staticAccounts = {
      instructionParams,
      state: state,
      rootBundle: rootBundle,
      signer: owner,
      vault: vault,
      tokenProgram: TOKEN_PROGRAM_ID,
      mint: mint,
      transferLiability,
      systemProgram: anchor.web3.SystemProgram.programId,
      // Appended by Acnhor `event_cpi` macro:
      eventAuthority: PublicKey.findProgramAddressSync([Buffer.from("__event_authority")], program.programId)[0],
      program: program.programId,
    };

    const remainingAccounts = refundAccounts.map((account) => ({ pubkey: account, isWritable: true, isSigner: false }));

    // Consolidate all above addresses into a single array for the  Address Lookup Table (ALT).
    const lookupAddresses = [...Object.values(staticAccounts), ...refundAccounts];

    // Create instructions for creating and extending the ALT.
    const [lookupTableInstruction, lookupTableAddress] = await AddressLookupTableProgram.createLookupTable({
      authority: owner,
      payer: owner,
      recentSlot: await connection.getSlot(),
    });

    // Submit the ALT creation transaction
    await anchor.web3.sendAndConfirmTransaction(
      connection,
      new anchor.web3.Transaction().add(lookupTableInstruction),
      [payer],
      {
        skipPreflight: true, // Avoids recent slot mismatch in simulation.
      }
    );

    // Extend the ALT with all accounts making sure not to exceed the maximum number of accounts per transaction.
    for (let i = 0; i < lookupAddresses.length; i += maxExtendedAccounts) {
      const extendInstruction = AddressLookupTableProgram.extendLookupTable({
        lookupTable: lookupTableAddress,
        authority: owner,
        payer: owner,
        addresses: lookupAddresses.slice(i, i + maxExtendedAccounts),
      });

      await anchor.web3.sendAndConfirmTransaction(
        connection,
        new anchor.web3.Transaction().add(extendInstruction),
        [payer],
        {
          skipPreflight: true, // Avoids recent slot mismatch in simulation.
        }
      );
    }

    // Avoids invalid ALT index as ALT might not be active yet on the following tx.
    await new Promise((resolve) => setTimeout(resolve, 500));

    // Fetch the AddressLookupTableAccount
    const lookupTableAccount = (await connection.getAddressLookupTable(lookupTableAddress)).value;
    assert(lookupTableAccount !== null, "AddressLookupTableAccount not fetched");

    // Build the instruction to execute relayer refund leaf and write its instruction args to the data account.
    await loadExecuteRelayerRefundLeafParams(program, owner, stateAccountData.rootBundleId, leaf, proofAsNumbers);

    const executeInstruction = await program.methods
<<<<<<< HEAD
      .executeRelayerRefundLeaf(stateAccountData.rootBundleId, convertLeafIdToNumber(leaf), proofAsNumbers)
=======
      .executeRelayerRefundLeaf()
>>>>>>> 0003ef34
      .accounts(staticAccounts)
      .remainingAccounts(remainingAccounts)
      .instruction();

    // Build the instruction to increase the CU limit as the default 200k is not sufficient.
    const computeBudgetInstruction = ComputeBudgetProgram.setComputeUnitLimit({ units: 500_000 });

    // Create the versioned transaction
    const versionedTx = new VersionedTransaction(
      new TransactionMessage({
        payerKey: owner,
        recentBlockhash: (await connection.getLatestBlockhash()).blockhash,
        instructions: [computeBudgetInstruction, executeInstruction],
      }).compileToV0Message([lookupTableAccount])
    );

    // Sign and submit the versioned transaction.
    versionedTx.sign([payer]);
    await connection.sendTransaction(versionedTx);

    // Verify all refund account balances.
    await new Promise((resolve) => setTimeout(resolve, 500)); // Make sure account balances have been synced.
    const refundBalances = await Promise.all(
      refundAccounts.map(async (account) => {
        return (await connection.getTokenAccountBalance(account)).value.amount;
      })
    );
    refundBalances.forEach((balance, i) => {
      assertSE(balance, refundAmounts[i].toString(), `Refund account ${i} balance should match refund amount`);
    });
  });

  it("Increments pending amount to HubPool", async () => {
    const initialPendingToHubPool = (await program.account.transferLiability.fetch(transferLiability)).pendingToHubPool;

    const incrementPendingToHubPool = async (amountToReturn: BN) => {
      const relayerRefundLeaves: RelayerRefundLeafType[] = [];
      relayerRefundLeaves.push({
        isSolana: true,
        leafId: new BN(0),
        chainId: chainId,
        amountToReturn,
        mintPublicKey: mint,
        refundAccounts: [],
        refundAmounts: [],
      });
      const merkleTree = new MerkleTree<RelayerRefundLeafType>(relayerRefundLeaves, relayerRefundHashFn);
      const root = merkleTree.getRoot();
      const proof = merkleTree.getProof(relayerRefundLeaves[0]);
      const leaf = relayerRefundLeaves[0] as RelayerRefundLeafSolana;
      let stateAccountData = await program.account.state.fetch(state);
      const rootBundleId = stateAccountData.rootBundleId;
      const rootBundleIdBuffer = Buffer.alloc(4);
      rootBundleIdBuffer.writeUInt32LE(rootBundleId);
      const seeds = [Buffer.from("root_bundle"), state.toBuffer(), rootBundleIdBuffer];
      const [rootBundle] = PublicKey.findProgramAddressSync(seeds, program.programId);
      let relayRootBundleAccounts = { state, rootBundle, signer: owner };
      await program.methods.relayRootBundle(Array.from(root), Array.from(root)).accounts(relayRootBundleAccounts).rpc();
      const proofAsNumbers = proof.map((p) => Array.from(p));
      const executeRelayerRefundLeafAccounts = {
        state: state,
        rootBundle: rootBundle,
        signer: owner,
        vault: vault,
        tokenProgram: TOKEN_PROGRAM_ID,
        mint: mint,
        transferLiability,
        systemProgram: anchor.web3.SystemProgram.programId,
        program: program.programId,
      };
<<<<<<< HEAD
      await program.methods
        .executeRelayerRefundLeaf(stateAccountData.rootBundleId, convertLeafIdToNumber(leaf), proofAsNumbers)
        .accounts(executeRelayerRefundLeafAccounts)
        .rpc();
=======
      await loadExecuteRelayerRefundLeafParams(program, owner, stateAccountData.rootBundleId, leaf, proofAsNumbers);

      await program.methods.executeRelayerRefundLeaf().accounts(executeRelayerRefundLeafAccounts).rpc();
>>>>>>> 0003ef34
    };

    const zeroAmountToReturn = new BN(0);
    await incrementPendingToHubPool(zeroAmountToReturn);

    let pendingToHubPool = (await program.account.transferLiability.fetch(transferLiability)).pendingToHubPool;
    assert.isTrue(pendingToHubPool.eq(initialPendingToHubPool), "Pending amount should not have changed");

    const firstAmountToReturn = new BN(1_000_000);
    await incrementPendingToHubPool(firstAmountToReturn);

    pendingToHubPool = (await program.account.transferLiability.fetch(transferLiability)).pendingToHubPool;
    assert.isTrue(
      pendingToHubPool.eq(initialPendingToHubPool.add(firstAmountToReturn)),
      "Pending amount should be incremented by first amount"
    );

    const secondAmountToReturn = new BN(2_000_000);
    await incrementPendingToHubPool(secondAmountToReturn);

    pendingToHubPool = (await program.account.transferLiability.fetch(transferLiability)).pendingToHubPool;
    assert.isTrue(
      pendingToHubPool.eq(initialPendingToHubPool.add(firstAmountToReturn.add(secondAmountToReturn))),
      "Pending amount should be incremented by second amount"
    );
  });

  it("Reversed Relayer Leaf Refunds", async () => {
    const relayerRefundLeaves: RelayerRefundLeafType[] = [];
    const relayerRefundAmount = new BN(100000);

    // Generate 10 sequential leaves. This exceeds 1 claimed bitmap byte so we can test claiming lower index after
    // higher index does not shrink root_bundle account size.
    const numberOfRefunds = 10;
    for (let i = 0; i < numberOfRefunds; i++) {
      relayerRefundLeaves.push({
        isSolana: true,
        leafId: new BN(i),
        chainId: chainId,
        amountToReturn: new BN(0),
        mintPublicKey: mint,
        refundAccounts: [relayerTA],
        refundAmounts: [relayerRefundAmount],
      });
    }

    const merkleTree = new MerkleTree<RelayerRefundLeafType>(relayerRefundLeaves, relayerRefundHashFn);
    const root = merkleTree.getRoot();
    const proof = relayerRefundLeaves.map((leaf) => merkleTree.getProof(leaf).map((p) => Array.from(p)));

    let stateAccountData = await program.account.state.fetch(state);
    const rootBundleId = stateAccountData.rootBundleId;

    const rootBundleIdBuffer = Buffer.alloc(4);
    rootBundleIdBuffer.writeUInt32LE(rootBundleId);
    const seeds = [Buffer.from("root_bundle"), state.toBuffer(), rootBundleIdBuffer];
    const [rootBundle] = PublicKey.findProgramAddressSync(seeds, program.programId);

    // Relay root bundle
    const relayRootBundleAccounts = { state, rootBundle, signer: owner };
    await program.methods.relayRootBundle(Array.from(root), Array.from(root)).accounts(relayRootBundleAccounts).rpc();

    const remainingAccounts = [{ pubkey: relayerTA, isWritable: true, isSigner: false }];

    const iVaultBal = (await connection.getTokenAccountBalance(vault)).value.amount;
    const iRelayerABal = (await connection.getTokenAccountBalance(relayerTA)).value.amount;

    // Execute all leaves in reverse order
    for (let i = numberOfRefunds - 1; i >= 0; i--) {
      const executeRelayerRefundLeafAccounts = {
        state: state,
        rootBundle: rootBundle,
        signer: owner,
        vault: vault,
        tokenProgram: TOKEN_PROGRAM_ID,
        mint: mint,
        transferLiability,
        systemProgram: anchor.web3.SystemProgram.programId,
        program: program.programId,
      };
      await loadExecuteRelayerRefundLeafParams(
        program,
        owner,
        stateAccountData.rootBundleId,
        relayerRefundLeaves[i] as RelayerRefundLeafSolana,
        proof[i]
      );
      await program.methods
        .executeRelayerRefundLeaf()
        .accounts(executeRelayerRefundLeafAccounts)
        .remainingAccounts(remainingAccounts)
        .rpc();
    }

    const fVaultBal = (await connection.getTokenAccountBalance(vault)).value.amount;
    const fRelayerABal = (await connection.getTokenAccountBalance(relayerTA)).value.amount;

    const totalRefund = relayerRefundAmount.mul(new BN(numberOfRefunds)).toString();

    assert.strictEqual(BigInt(iVaultBal) - BigInt(fVaultBal), BigInt(totalRefund), "Vault balance");
    assert.strictEqual(BigInt(fRelayerABal) - BigInt(iRelayerABal), BigInt(totalRefund), "Relayer A bal");
  });
});<|MERGE_RESOLUTION|>--- conflicted
+++ resolved
@@ -200,17 +200,13 @@
     const proofAsNumbers = proof.map((p) => Array.from(p));
     await loadExecuteRelayerRefundLeafParams(program, owner, stateAccountData.rootBundleId, leaf, proofAsNumbers);
     await program.methods
-<<<<<<< HEAD
-      .executeRelayerRefundLeaf(stateAccountData.rootBundleId, convertLeafIdToNumber(leaf), proofAsNumbers)
-=======
       .executeRelayerRefundLeaf()
->>>>>>> 0003ef34
       .accounts(executeRelayerRefundLeafAccounts)
       .remainingAccounts(remainingAccounts)
       .rpc();
 
     // Verify the ExecutedRelayerRefundRoot event
-    await new Promise((resolve) => setTimeout(resolve, 500)); // Wait for event processing
+    await new Promise((resolve) => setTimeout(resolve, 1000)); // Wait for event processing
     let events = await readProgramEvents(connection, program);
     let event = events.find((event) => event.name === "executedRelayerRefundRoot").data;
 
@@ -249,14 +245,9 @@
         systemProgram: anchor.web3.SystemProgram.programId,
         program: program.programId,
       };
-<<<<<<< HEAD
-      await program.methods
-        .executeRelayerRefundLeaf(stateAccountData.rootBundleId, convertLeafIdToNumber(leaf), proofAsNumbers)
-=======
       await loadExecuteRelayerRefundLeafParams(program, owner, stateAccountData.rootBundleId, leaf, proofAsNumbers);
       await program.methods
         .executeRelayerRefundLeaf()
->>>>>>> 0003ef34
         .accounts(executeRelayerRefundLeafAccounts)
         .remainingAccounts(remainingAccounts)
         .rpc();
@@ -345,11 +336,7 @@
       // Verify valid leaf
       await loadExecuteRelayerRefundLeafParams(program, owner, stateAccountData.rootBundleId, leaf, proofAsNumbers);
       await program.methods
-<<<<<<< HEAD
-        .executeRelayerRefundLeaf(stateAccountData.rootBundleId, convertLeafIdToNumber(leaf), proofAsNumbers)
-=======
         .executeRelayerRefundLeaf()
->>>>>>> 0003ef34
         .accounts(executeRelayerRefundLeafAccounts)
         .remainingAccounts(wrongRemainingAccounts)
         .rpc();
@@ -369,15 +356,10 @@
       systemProgram: anchor.web3.SystemProgram.programId,
       program: program.programId,
     };
-<<<<<<< HEAD
-    await program.methods
-      .executeRelayerRefundLeaf(stateAccountData.rootBundleId, convertLeafIdToNumber(leaf), proofAsNumbers)
-=======
     await loadExecuteRelayerRefundLeafParams(program, owner, stateAccountData.rootBundleId, leaf, proofAsNumbers);
 
     await program.methods
       .executeRelayerRefundLeaf()
->>>>>>> 0003ef34
       .accounts(executeRelayerRefundLeafAccounts)
       .remainingAccounts(remainingAccounts)
       .rpc();
@@ -413,14 +395,6 @@
         systemProgram: anchor.web3.SystemProgram.programId,
         program: program.programId,
       };
-<<<<<<< HEAD
-      await program.methods
-        .executeRelayerRefundLeaf(
-          stateAccountData.rootBundleId,
-          convertLeafIdToNumber(invalidRelayerRefundLeaf as RelayerRefundLeafSolana),
-          proofAsNumbers
-        )
-=======
       await loadExecuteRelayerRefundLeafParams(
         program,
         owner,
@@ -430,7 +404,6 @@
       );
       await program.methods
         .executeRelayerRefundLeaf()
->>>>>>> 0003ef34
         .accounts(executeRelayerRefundLeafAccounts)
         .remainingAccounts(remainingAccounts)
         .rpc();
@@ -492,14 +465,9 @@
         systemProgram: anchor.web3.SystemProgram.programId,
         program: program.programId,
       };
-<<<<<<< HEAD
-      await program.methods
-        .executeRelayerRefundLeaf(stateAccountData.rootBundleId, convertLeafIdToNumber(leaf), proofAsNumbers)
-=======
       await loadExecuteRelayerRefundLeafParams(program, owner, stateAccountData.rootBundleId, leaf, proofAsNumbers);
       await program.methods
         .executeRelayerRefundLeaf()
->>>>>>> 0003ef34
         .accounts(executeRelayerRefundLeafAccounts)
         .remainingAccounts(remainingAccounts)
         .rpc();
@@ -559,14 +527,9 @@
         systemProgram: anchor.web3.SystemProgram.programId,
         program: program.programId,
       };
-<<<<<<< HEAD
-      await program.methods
-        .executeRelayerRefundLeaf(stateAccountData.rootBundleId, convertLeafIdToNumber(leaf), proofAsNumbers)
-=======
       await loadExecuteRelayerRefundLeafParams(program, owner, stateAccountData.rootBundleId, leaf, proofAsNumbers);
       await program.methods
         .executeRelayerRefundLeaf()
->>>>>>> 0003ef34
         .accounts(executeRelayerRefundLeafAccounts)
         .remainingAccounts(remainingAccounts)
         .rpc();
@@ -626,14 +589,6 @@
         systemProgram: anchor.web3.SystemProgram.programId,
         program: program.programId,
       };
-<<<<<<< HEAD
-      await program.methods
-        .executeRelayerRefundLeaf(
-          stateAccountData.rootBundleId,
-          convertLeafIdToNumber(relayerRefundLeaves[i] as RelayerRefundLeafSolana),
-          proof[i]
-        )
-=======
       await loadExecuteRelayerRefundLeafParams(
         program,
         owner,
@@ -643,7 +598,6 @@
       );
       await program.methods
         .executeRelayerRefundLeaf()
->>>>>>> 0003ef34
         .accounts(executeRelayerRefundLeafAccounts)
         .remainingAccounts(remainingAccounts)
         .rpc();
@@ -671,14 +625,6 @@
           systemProgram: anchor.web3.SystemProgram.programId,
           program: program.programId,
         };
-<<<<<<< HEAD
-        await program.methods
-          .executeRelayerRefundLeaf(
-            stateAccountData.rootBundleId,
-            convertLeafIdToNumber(relayerRefundLeaves[i] as RelayerRefundLeafSolana),
-            proof[i]
-          )
-=======
         await loadExecuteRelayerRefundLeafParams(
           program,
           owner,
@@ -688,7 +634,6 @@
         );
         await program.methods
           .executeRelayerRefundLeaf()
->>>>>>> 0003ef34
           .accounts(executeRelayerRefundLeafAccounts)
           .remainingAccounts(remainingAccounts)
           .rpc();
@@ -830,7 +775,7 @@
     }
 
     // Avoids invalid ALT index as ALT might not be active yet on the following tx.
-    await new Promise((resolve) => setTimeout(resolve, 500));
+    await new Promise((resolve) => setTimeout(resolve, 1000));
 
     // Fetch the AddressLookupTableAccount
     const lookupTableAccount = (await connection.getAddressLookupTable(lookupTableAddress)).value;
@@ -840,11 +785,7 @@
     await loadExecuteRelayerRefundLeafParams(program, owner, stateAccountData.rootBundleId, leaf, proofAsNumbers);
 
     const executeInstruction = await program.methods
-<<<<<<< HEAD
-      .executeRelayerRefundLeaf(stateAccountData.rootBundleId, convertLeafIdToNumber(leaf), proofAsNumbers)
-=======
       .executeRelayerRefundLeaf()
->>>>>>> 0003ef34
       .accounts(staticAccounts)
       .remainingAccounts(remainingAccounts)
       .instruction();
@@ -866,7 +807,7 @@
     await connection.sendTransaction(versionedTx);
 
     // Verify all refund account balances.
-    await new Promise((resolve) => setTimeout(resolve, 500)); // Make sure account balances have been synced.
+    await new Promise((resolve) => setTimeout(resolve, 1000)); // Make sure account balances have been synced.
     const refundBalances = await Promise.all(
       refundAccounts.map(async (account) => {
         return (await connection.getTokenAccountBalance(account)).value.amount;
@@ -915,16 +856,9 @@
         systemProgram: anchor.web3.SystemProgram.programId,
         program: program.programId,
       };
-<<<<<<< HEAD
-      await program.methods
-        .executeRelayerRefundLeaf(stateAccountData.rootBundleId, convertLeafIdToNumber(leaf), proofAsNumbers)
-        .accounts(executeRelayerRefundLeafAccounts)
-        .rpc();
-=======
       await loadExecuteRelayerRefundLeafParams(program, owner, stateAccountData.rootBundleId, leaf, proofAsNumbers);
 
       await program.methods.executeRelayerRefundLeaf().accounts(executeRelayerRefundLeafAccounts).rpc();
->>>>>>> 0003ef34
     };
 
     const zeroAmountToReturn = new BN(0);
