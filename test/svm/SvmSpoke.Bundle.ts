--- conflicted
+++ resolved
@@ -10,23 +10,13 @@
 import { ComputeBudgetProgram, Keypair, PublicKey } from "@solana/web3.js";
 import { assert } from "chai";
 import * as crypto from "crypto";
-<<<<<<< HEAD
-=======
-import { common } from "./SvmSpoke.common";
+import { ethers } from "ethers";
 import {
-  buildRelayerRefundMerkleTree,
   loadExecuteRelayerRefundLeafParams,
-  randomBigInt,
   readEventsUntilFound,
   relayerRefundHashFn,
-  RelayerRefundLeafSolana,
-  RelayerRefundLeafType,
-} from "./utils";
-import { MerkleTree } from "../../utils";
-import { sendTransactionWithLookupTable } from "../../src/SvmUtils";
->>>>>>> e23fab13
-import { ethers } from "ethers";
-import { loadExecuteRelayerRefundLeafParams, relayerRefundHashFn, sendTransactionWithLookupTable } from "../../src/svm";
+  sendTransactionWithLookupTable,
+} from "../../src/svm";
 import { RelayerRefundLeafSolana, RelayerRefundLeafType } from "../../src/types/svm";
 import { MerkleTree } from "../../utils";
 import { common } from "./SvmSpoke.common";
