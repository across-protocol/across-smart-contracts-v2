import * as anchor from "@coral-xyz/anchor";
import { AnchorProvider, BN, Wallet, web3 } from "@coral-xyz/anchor";
import {
  createMint,
  getAssociatedTokenAddressSync,
  getOrCreateAssociatedTokenAccount,
  mintTo,
  TOKEN_PROGRAM_ID,
} from "@solana/spl-token";
import {
  AddressLookupTableProgram,
  ComputeBudgetProgram,
  Keypair,
  PublicKey,
  TransactionMessage,
  VersionedTransaction,
} from "@solana/web3.js";
import { assert } from "chai";
import * as crypto from "crypto";
import { common } from "./SvmSpoke.common";
import {
  buildRelayerRefundMerkleTree,
  loadExecuteRelayerRefundLeafParams,
  randomBigInt,
  readEvents,
  readProgramEvents,
  relayerRefundHashFn,
  RelayerRefundLeafSolana,
  RelayerRefundLeafType,
} from "./utils";
import { MerkleTree } from "../../utils";
<<<<<<< HEAD
import { sendTransactionWithLookupTable } from "../../src/SvmUtils";
=======
import { ethers } from "ethers";
>>>>>>> 2600b095

const { provider, program, owner, initializeState, connection, chainId, assertSE } = common;

describe("svm_spoke.bundle", () => {
  anchor.setProvider(provider);

  const nonOwner = Keypair.generate();

  const relayerA = Keypair.generate();
  const relayerB = Keypair.generate();

  let state: PublicKey,
    mint: PublicKey,
    relayerTA: PublicKey,
    relayerTB: PublicKey,
    vault: PublicKey,
    transferLiability: PublicKey;

  const payer = (AnchorProvider.env().wallet as Wallet).payer;
  const initialMintAmount = 10_000_000_000;

  before(async () => {
    // This test differs by having state within before, not before each block so we can have incrementing rootBundleId
    // values to test against on sequential tests.
    state = await initializeState();
    mint = await createMint(connection, payer, owner, owner, 6);
    relayerTA = (await getOrCreateAssociatedTokenAccount(connection, payer, mint, relayerA.publicKey)).address;
    relayerTB = (await getOrCreateAssociatedTokenAccount(connection, payer, mint, relayerB.publicKey)).address;

    vault = (await getOrCreateAssociatedTokenAccount(connection, payer, mint, state, true)).address;

    const sig = await connection.requestAirdrop(nonOwner.publicKey, 10_000_000_000);
    await provider.connection.confirmTransaction(sig);

    // mint mint to vault
    await mintTo(connection, payer, mint, vault, provider.publicKey, initialMintAmount);

    const initialVaultBalance = (await connection.getTokenAccountBalance(vault)).value.amount;
    assert.strictEqual(
      BigInt(initialVaultBalance),
      BigInt(initialMintAmount),
      "Initial vault balance should be equal to the minted amount"
    );

    [transferLiability] = PublicKey.findProgramAddressSync(
      [Buffer.from("transfer_liability"), mint.toBuffer()],
      program.programId
    );
  });

  it("Relays Root Bundle", async () => {
    const relayerRefundRootBuffer = crypto.randomBytes(32);
    const relayerRefundRootArray = Array.from(relayerRefundRootBuffer);

    const slowRelayRootBuffer = crypto.randomBytes(32);
    const slowRelayRootArray = Array.from(slowRelayRootBuffer);

    let stateAccountData = await program.account.state.fetch(state);
    const rootBundleId = stateAccountData.rootBundleId;
    const rootBundleIdBuffer = Buffer.alloc(4);
    rootBundleIdBuffer.writeUInt32LE(rootBundleId);
    const seeds = [Buffer.from("root_bundle"), state.toBuffer(), rootBundleIdBuffer];
    const [rootBundle] = PublicKey.findProgramAddressSync(seeds, program.programId);

    // Try to relay root bundle as non-owner
    let relayRootBundleAccounts = {
      state: state,
      rootBundle,
      signer: nonOwner.publicKey,
      payer: nonOwner.publicKey,
      program: program.programId,
    };
    try {
      await program.methods
        .relayRootBundle(relayerRefundRootArray, slowRelayRootArray)
        .accounts(relayRootBundleAccounts)
        .signers([nonOwner])
        .rpc();
      assert.fail("Non-owner should not be able to relay root bundle");
    } catch (err: any) {
      assert.include(err.toString(), "Only the owner can call this function!", "Expected owner check error");
    }

    // Relay root bundle as owner
    relayRootBundleAccounts = { state, rootBundle, signer: owner, payer: owner, program: program.programId };
    await program.methods
      .relayRootBundle(relayerRefundRootArray, slowRelayRootArray)
      .accounts(relayRootBundleAccounts)
      .rpc();

    // Fetch the relayer refund root and slow relay root
    let rootBundleAccountData = await program.account.rootBundle.fetch(rootBundle);
    const relayerRefundRootHex = Buffer.from(rootBundleAccountData.relayerRefundRoot).toString("hex");
    const slowRelayRootHex = Buffer.from(rootBundleAccountData.slowRelayRoot).toString("hex");
    assert.isTrue(
      relayerRefundRootHex === relayerRefundRootBuffer.toString("hex"),
      "Relayer refund root should be set"
    );
    assert.isTrue(slowRelayRootHex === slowRelayRootBuffer.toString("hex"), "Slow relay root should be set");

    // Check that the root bundle index has been incremented
    stateAccountData = await program.account.state.fetch(state);
    assert.isTrue(stateAccountData.rootBundleId.toString() === "1", "Root bundle index should be 1");

    // Relay a new root bundle
    const relayerRefundRootBuffer2 = crypto.randomBytes(32);
    const relayerRefundRootArray2 = Array.from(relayerRefundRootBuffer2);

    const slowRelayRootBuffer2 = crypto.randomBytes(32);
    const slowRelayRootArray2 = Array.from(slowRelayRootBuffer2);

    const rootBundleIdBuffer2 = Buffer.alloc(4);
    rootBundleIdBuffer2.writeUInt32LE(stateAccountData.rootBundleId);
    const seeds2 = [Buffer.from("root_bundle"), state.toBuffer(), rootBundleIdBuffer2];
    const [rootBundle2] = PublicKey.findProgramAddressSync(seeds2, program.programId);

    relayRootBundleAccounts = {
      state,
      rootBundle: rootBundle2,
      signer: owner,
      payer: owner,
      program: program.programId,
    };
    await program.methods
      .relayRootBundle(relayerRefundRootArray2, slowRelayRootArray2)
      .accounts(relayRootBundleAccounts)
      .rpc();

    stateAccountData = await program.account.state.fetch(state);
    assert.isTrue(stateAccountData.rootBundleId.toString() === "2", "Root bundle index should be 2");
  });

  it("Tests Event Emission in Relay Root Bundle", async () => {
    const relayerRefundRootBuffer = crypto.randomBytes(32);
    const relayerRefundRootArray = Array.from(relayerRefundRootBuffer);
    const slowRelayRootBuffer = crypto.randomBytes(32);
    const slowRelayRootArray = Array.from(slowRelayRootBuffer);

    let stateAccountData = await program.account.state.fetch(state);
    const rootBundleId = stateAccountData.rootBundleId;
    const rootBundleIdBuffer = Buffer.alloc(4);
    rootBundleIdBuffer.writeUInt32LE(rootBundleId);
    const seeds = [Buffer.from("root_bundle"), state.toBuffer(), rootBundleIdBuffer];
    const [rootBundle] = PublicKey.findProgramAddressSync(seeds, program.programId);

    // Relay root bundle as owner
    const relayRootBundleAccounts = { state, rootBundle, signer: owner, payer: owner, program: program.programId };
    const tx = await program.methods
      .relayRootBundle(relayerRefundRootArray, slowRelayRootArray)
      .accounts(relayRootBundleAccounts)
      .rpc();

    // Wait for event processing
    await new Promise((resolve) => setTimeout(resolve, 1000));

    // Check for the emitted event
    const events = await readEvents(connection, tx, [program]);
    const event = events.find((event) => event.name === "relayedRootBundle").data;
    assert.isTrue(event.rootBundleId.toString() === rootBundleId.toString(), "Root bundle ID should match");
    assert.isTrue(
      event.relayerRefundRoot.toString() === relayerRefundRootArray.toString(),
      "Relayer refund root should match"
    );
    assert.isTrue(event.slowRelayRoot.toString() === slowRelayRootArray.toString(), "Slow relay root should match");
  });

  it("Simple Leaf Refunds Relayers", async () => {
    const relayerRefundLeaves: RelayerRefundLeafType[] = [];
    const relayerARefund = new BN(400000);
    const relayerBRefund = new BN(100000);

    relayerRefundLeaves.push({
      isSolana: true,
      leafId: new BN(0),
      chainId: chainId,
      amountToReturn: new BN(69420),
      mintPublicKey: mint,
      refundAddresses: [relayerA.publicKey, relayerB.publicKey],
      refundAmounts: [relayerARefund, relayerBRefund],
    });

    const merkleTree = new MerkleTree<RelayerRefundLeafType>(relayerRefundLeaves, relayerRefundHashFn);

    const root = merkleTree.getRoot();
    const proof = merkleTree.getProof(relayerRefundLeaves[0]);
    const leaf = relayerRefundLeaves[0] as RelayerRefundLeafSolana;

    let stateAccountData = await program.account.state.fetch(state);
    const rootBundleId = stateAccountData.rootBundleId;

    const rootBundleIdBuffer = Buffer.alloc(4);
    rootBundleIdBuffer.writeUInt32LE(rootBundleId);
    const seeds = [Buffer.from("root_bundle"), state.toBuffer(), rootBundleIdBuffer];
    const [rootBundle] = PublicKey.findProgramAddressSync(seeds, program.programId);

    // Relay root bundle
    let relayRootBundleAccounts = { state, rootBundle, signer: owner, payer: owner, program: program.programId };
    await program.methods.relayRootBundle(Array.from(root), Array.from(root)).accounts(relayRootBundleAccounts).rpc();

    const remainingAccounts = [
      { pubkey: relayerTA, isWritable: true, isSigner: false },
      { pubkey: relayerTB, isWritable: true, isSigner: false },
    ];

    const iVaultBal = (await connection.getTokenAccountBalance(vault)).value.amount;
    const iRelayerABal = (await connection.getTokenAccountBalance(relayerTA)).value.amount;
    const iRelayerBBal = (await connection.getTokenAccountBalance(relayerTB)).value.amount;

    // Verify valid leaf
    let executeRelayerRefundLeafAccounts = {
      state: state,
      rootBundle: rootBundle,
      signer: owner,
      vault: vault,
      tokenProgram: TOKEN_PROGRAM_ID,
      mint: mint,
      transferLiability,
      systemProgram: web3.SystemProgram.programId,
      program: program.programId,
    };
    const proofAsNumbers = proof.map((p) => Array.from(p));
    await loadExecuteRelayerRefundLeafParams(program, owner, stateAccountData.rootBundleId, leaf, proofAsNumbers);
    await program.methods
      .executeRelayerRefundLeaf()
      .accounts(executeRelayerRefundLeafAccounts)
      .remainingAccounts(remainingAccounts)
      .rpc();

    // Verify the ExecutedRelayerRefundRoot event
    await new Promise((resolve) => setTimeout(resolve, 1000)); // Wait for event processing
    let events = await readProgramEvents(connection, program);
    let event = events.find((event) => event.name === "executedRelayerRefundRoot").data;

    // Remove the expectedValues object and use direct assertions
    assertSE(event.amountToReturn, relayerRefundLeaves[0].amountToReturn, "amountToReturn should match");
    assertSE(event.chainId, chainId, "chainId should match");
    assertSE(event.refundAmounts[0], relayerARefund, "Relayer A refund amount should match");
    assertSE(event.refundAmounts[1], relayerBRefund, "Relayer B refund amount should match");
    assertSE(event.rootBundleId, stateAccountData.rootBundleId, "rootBundleId should match");
    assertSE(event.leafId, leaf.leafId, "leafId should match");
    assertSE(event.l2TokenAddress, mint, "l2TokenAddress should match");
    assertSE(event.refundAddresses[0], relayerA.publicKey, "Relayer A address should match");
    assertSE(event.refundAddresses[1], relayerB.publicKey, "Relayer B address should match");
    assert.isFalse(event.deferredRefunds, "deferredRefunds should be false");
    assertSE(event.caller, owner, "caller should match");

    const fVaultBal = (await connection.getTokenAccountBalance(vault)).value.amount;
    const fRelayerABal = (await connection.getTokenAccountBalance(relayerTA)).value.amount;
    const fRelayerBBal = (await connection.getTokenAccountBalance(relayerTB)).value.amount;

    const totalRefund = relayerARefund.add(relayerBRefund).toString();

    assert.strictEqual(BigInt(iVaultBal) - BigInt(fVaultBal), BigInt(totalRefund), "Vault balance");
    assert.strictEqual(BigInt(fRelayerABal) - BigInt(iRelayerABal), BigInt(relayerARefund.toString()), "Relayer A bal");
    assert.strictEqual(BigInt(fRelayerBBal) - BigInt(iRelayerBBal), BigInt(relayerBRefund.toString()), "Relayer B bal");

    // Try to execute the same leaf again. This should fail due to the claimed bitmap.
    try {
      executeRelayerRefundLeafAccounts = {
        state: state,
        rootBundle: rootBundle,
        signer: owner,
        vault: vault,
        tokenProgram: TOKEN_PROGRAM_ID,
        mint: mint,
        transferLiability,
        systemProgram: web3.SystemProgram.programId,
        program: program.programId,
      };
      await loadExecuteRelayerRefundLeafParams(program, owner, stateAccountData.rootBundleId, leaf, proofAsNumbers);
      await program.methods
        .executeRelayerRefundLeaf()
        .accounts(executeRelayerRefundLeafAccounts)
        .remainingAccounts(remainingAccounts)
        .rpc();
      assert.fail("Leaf should not be executed multiple times");
    } catch (err: any) {
      assert.include(err.toString(), "Leaf already claimed!", "Expected claimed leaf error");
    }
  });

  it("Test Merkle Proof Verification", async () => {
    const solanaDistributions = 50;
    const evmDistributions = 50;
    const solanaLeafNumber = 13;
    const { relayerRefundLeaves, merkleTree } = buildRelayerRefundMerkleTree({
      totalEvmDistributions: evmDistributions,
      totalSolanaDistributions: solanaDistributions,
      mixLeaves: false,
      chainId: chainId.toNumber(),
      mint,
      svmRelayers: [relayerA.publicKey, relayerB.publicKey],
      svmRefundAmounts: [new BN(randomBigInt(2).toString()), new BN(randomBigInt(2).toString())],
    });

    const invalidRelayerRefundLeaf = {
      isSolana: true,
      leafId: new BN(solanaDistributions + 1),
      chainId: chainId,
      amountToReturn: new BN(0),
      mintPublicKey: mint,
      refundAddresses: [relayerA.publicKey, relayerB.publicKey],
      refundAmounts: [new BN(randomBigInt(2).toString()), new BN(randomBigInt(2).toString())],
    } as RelayerRefundLeafSolana;

    const root = merkleTree.getRoot();
    const proof = merkleTree.getProof(relayerRefundLeaves[solanaLeafNumber]);
    const leaf = relayerRefundLeaves[solanaLeafNumber] as RelayerRefundLeafSolana;
    const proofAsNumbers = proof.map((p) => Array.from(p));

    let stateAccountData = await program.account.state.fetch(state);
    const rootBundleId = stateAccountData.rootBundleId;
    const rootBundleIdBuffer = Buffer.alloc(4);
    rootBundleIdBuffer.writeUInt32LE(rootBundleId);
    const seeds = [Buffer.from("root_bundle"), state.toBuffer(), rootBundleIdBuffer];
    const [rootBundle] = PublicKey.findProgramAddressSync(seeds, program.programId);

    // Relay root bundle
    let relayRootBundleAccounts = { state, rootBundle, signer: owner, payer: owner, program: program.programId };
    await program.methods.relayRootBundle(Array.from(root), Array.from(root)).accounts(relayRootBundleAccounts).rpc();

    const remainingAccounts = [
      { pubkey: relayerTA, isWritable: true, isSigner: false },
      { pubkey: relayerTB, isWritable: true, isSigner: false },
    ];

    const iVaultBal = (await connection.getTokenAccountBalance(vault)).value.amount;
    const iRelayerABal = (await connection.getTokenAccountBalance(relayerTA)).value.amount;
    const iRelayerBBal = (await connection.getTokenAccountBalance(relayerTB)).value.amount;

    // Verify valid leaf with invalid accounts
    let executeRelayerRefundLeafAccounts = {
      state: state,
      rootBundle: rootBundle,
      signer: owner,
      vault: vault,
      tokenProgram: TOKEN_PROGRAM_ID,
      mint: mint,
      transferLiability,
      systemProgram: web3.SystemProgram.programId,
      program: program.programId,
    };
    try {
      const wrongRemainingAccounts = [
        { pubkey: Keypair.generate().publicKey, isWritable: true, isSigner: false },
        { pubkey: Keypair.generate().publicKey, isWritable: true, isSigner: false },
      ];

      // Verify valid leaf
      await loadExecuteRelayerRefundLeafParams(program, owner, stateAccountData.rootBundleId, leaf, proofAsNumbers);
      await program.methods
        .executeRelayerRefundLeaf()
        .accounts(executeRelayerRefundLeafAccounts)
        .remainingAccounts(wrongRemainingAccounts)
        .rpc();
      assert.fail("Should not execute to invalid refund address");
    } catch (err: any) {
      assert.include(err.toString(), "Invalid refund address");
    }

    // Verify valid leaf
    executeRelayerRefundLeafAccounts = {
      state: state,
      rootBundle: rootBundle,
      signer: owner,
      vault: vault,
      tokenProgram: TOKEN_PROGRAM_ID,
      mint: mint,
      transferLiability,
      systemProgram: web3.SystemProgram.programId,
      program: program.programId,
    };
    await loadExecuteRelayerRefundLeafParams(program, owner, stateAccountData.rootBundleId, leaf, proofAsNumbers);

    await program.methods
      .executeRelayerRefundLeaf()
      .accounts(executeRelayerRefundLeafAccounts)
      .remainingAccounts(remainingAccounts)
      .rpc();

    const fVaultBal = (await connection.getTokenAccountBalance(vault)).value.amount;
    const fRelayerABal = (await connection.getTokenAccountBalance(relayerTA)).value.amount;
    const fRelayerBBal = (await connection.getTokenAccountBalance(relayerTB)).value.amount;

    const totalRefund = leaf.refundAmounts[0].add(leaf.refundAmounts[1]).toString();

    assert.strictEqual(BigInt(iVaultBal) - BigInt(fVaultBal), BigInt(totalRefund), "Vault balance");
    assert.strictEqual(
      BigInt(fRelayerABal) - BigInt(iRelayerABal),
      BigInt(leaf.refundAmounts[0].toString()),
      "Relayer A bal"
    );
    assert.strictEqual(
      BigInt(fRelayerBBal) - BigInt(iRelayerBBal),
      BigInt(leaf.refundAmounts[1].toString()),
      "Relayer B bal"
    );

    // Verify invalid leaf
    try {
      const executeRelayerRefundLeafAccounts = {
        state: state,
        rootBundle: rootBundle,
        signer: owner,
        vault: vault,
        tokenProgram: TOKEN_PROGRAM_ID,
        mint: mint,
        transferLiability,
        systemProgram: web3.SystemProgram.programId,
        program: program.programId,
      };
      await loadExecuteRelayerRefundLeafParams(
        program,
        owner,
        stateAccountData.rootBundleId,
        invalidRelayerRefundLeaf as RelayerRefundLeafSolana,
        proofAsNumbers
      );
      await program.methods
        .executeRelayerRefundLeaf()
        .accounts(executeRelayerRefundLeafAccounts)
        .remainingAccounts(remainingAccounts)
        .rpc();
      assert.fail("Invalid leaf should not be verified");
    } catch (err: any) {
      assert.include(err.toString(), "Invalid Merkle proof");
    }
  });

  it("Test Merkle Proof Verification with Mixed Solana and EVM Leaves", async () => {
    const evmDistributions = 5;
    const solanaDistributions = 5;
    const { relayerRefundLeaves, merkleTree } = buildRelayerRefundMerkleTree({
      totalEvmDistributions: evmDistributions,
      totalSolanaDistributions: solanaDistributions,
      mixLeaves: true,
      chainId: chainId.toNumber(),
      mint,
      svmRelayers: [relayerA.publicKey, relayerB.publicKey],
      svmRefundAmounts: [new BN(randomBigInt(2).toString()), new BN(randomBigInt(2).toString())],
    });

    const root = merkleTree.getRoot();
    let stateAccountData = await program.account.state.fetch(state);
    const rootBundleId = stateAccountData.rootBundleId;
    const rootBundleIdBuffer = Buffer.alloc(4);
    rootBundleIdBuffer.writeUInt32LE(rootBundleId);
    const seeds = [Buffer.from("root_bundle"), state.toBuffer(), rootBundleIdBuffer];
    const [rootBundle] = PublicKey.findProgramAddressSync(seeds, program.programId);

    // Relay root bundle
    let relayRootBundleAccounts = { state, rootBundle, signer: owner, program: program.programId };
    await program.methods.relayRootBundle(Array.from(root), Array.from(root)).accounts(relayRootBundleAccounts).rpc();

    const remainingAccounts = [
      { pubkey: relayerTA, isWritable: true, isSigner: false },
      { pubkey: relayerTB, isWritable: true, isSigner: false },
    ];

    const iVaultBal = (await connection.getTokenAccountBalance(vault)).value.amount;
    const iRelayerABal = (await connection.getTokenAccountBalance(relayerTA)).value.amount;
    const iRelayerBBal = (await connection.getTokenAccountBalance(relayerTB)).value.amount;

    // Execute each Solana leaf
    for (let i = 0; i < relayerRefundLeaves.length; i += 1) {
      // Only Solana leaves
      if (!relayerRefundLeaves[i].isSolana) continue;

      const leaf = relayerRefundLeaves[i] as RelayerRefundLeafSolana;
      const proof = merkleTree.getProof(leaf);
      const proofAsNumbers = proof.map((p) => Array.from(p));

      let executeRelayerRefundLeafAccounts = {
        state: state,
        rootBundle: rootBundle,
        signer: owner,
        vault: vault,
        tokenProgram: TOKEN_PROGRAM_ID,
        mint: mint,
        transferLiability,
        systemProgram: web3.SystemProgram.programId,
        program: program.programId,
      };
      await loadExecuteRelayerRefundLeafParams(program, owner, stateAccountData.rootBundleId, leaf, proofAsNumbers);

      await program.methods
        .executeRelayerRefundLeaf()
        .accounts(executeRelayerRefundLeafAccounts)
        .remainingAccounts(remainingAccounts)
        .rpc();
    }

    const fVaultBal = (await connection.getTokenAccountBalance(vault)).value.amount;
    const fRelayerABal = (await connection.getTokenAccountBalance(relayerTA)).value.amount;
    const fRelayerBBal = (await connection.getTokenAccountBalance(relayerTB)).value.amount;

    const totalRefund = relayerRefundLeaves
      .filter((leaf) => leaf.isSolana)
      .reduce((acc, leaf) => acc.add((leaf.refundAmounts[0] as BN).add(leaf.refundAmounts[1] as BN)), new BN(0))
      .toString();

    assert.strictEqual(BigInt(iVaultBal) - BigInt(fVaultBal), BigInt(totalRefund), "Vault balance");
    assert.strictEqual(
      BigInt(fRelayerABal) - BigInt(iRelayerABal),
      BigInt(
        relayerRefundLeaves
          .filter((leaf) => leaf.isSolana)
          .reduce((acc, leaf) => acc.add(leaf.refundAmounts[0] as BN), new BN(0))
          .toString()
      ),
      "Relayer A bal"
    );
    assert.strictEqual(
      BigInt(fRelayerBBal) - BigInt(iRelayerBBal),
      BigInt(
        relayerRefundLeaves
          .filter((leaf) => leaf.isSolana)
          .reduce((acc, leaf) => acc.add(leaf.refundAmounts[1] as BN), new BN(0))
          .toString()
      ),
      "Relayer B bal"
    );
  });

  it("Test Merkle Proof Verification with Sorted Solana and EVM Leaves", async () => {
    const evmDistributions = 5;
    const solanaDistributions = 5;
    const { relayerRefundLeaves, merkleTree } = buildRelayerRefundMerkleTree({
      totalEvmDistributions: evmDistributions,
      totalSolanaDistributions: solanaDistributions,
      mixLeaves: false,
      chainId: chainId.toNumber(),
      mint,
      svmRelayers: [relayerA.publicKey, relayerB.publicKey],
      svmRefundAmounts: [new BN(randomBigInt(2).toString()), new BN(randomBigInt(2).toString())],
    });

    const root = merkleTree.getRoot();
    let stateAccountData = await program.account.state.fetch(state);
    const rootBundleId = stateAccountData.rootBundleId;
    const rootBundleIdBuffer = Buffer.alloc(4);
    rootBundleIdBuffer.writeUInt32LE(rootBundleId);
    const seeds = [Buffer.from("root_bundle"), state.toBuffer(), rootBundleIdBuffer];
    const [rootBundle] = PublicKey.findProgramAddressSync(seeds, program.programId);

    // Relay root bundle
    let relayRootBundleAccounts = { state, rootBundle, signer: owner, program: program.programId };
    await program.methods.relayRootBundle(Array.from(root), Array.from(root)).accounts(relayRootBundleAccounts).rpc();

    const remainingAccounts = [
      { pubkey: relayerTA, isWritable: true, isSigner: false },
      { pubkey: relayerTB, isWritable: true, isSigner: false },
    ];

    const iVaultBal = (await connection.getTokenAccountBalance(vault)).value.amount;
    const iRelayerABal = (await connection.getTokenAccountBalance(relayerTA)).value.amount;
    const iRelayerBBal = (await connection.getTokenAccountBalance(relayerTB)).value.amount;

    // Execute each Solana leaf
    for (let i = 0; i < relayerRefundLeaves.length; i += 1) {
      // Only Solana leaves
      if (!relayerRefundLeaves[i].isSolana) continue;

      const leaf = relayerRefundLeaves[i] as RelayerRefundLeafSolana;
      const proof = merkleTree.getProof(leaf);
      const proofAsNumbers = proof.map((p) => Array.from(p));

      let executeRelayerRefundLeafAccounts = {
        state: state,
        rootBundle: rootBundle,
        signer: owner,
        vault: vault,
        tokenProgram: TOKEN_PROGRAM_ID,
        mint: mint,
        transferLiability,
        systemProgram: web3.SystemProgram.programId,
        program: program.programId,
      };
      await loadExecuteRelayerRefundLeafParams(program, owner, stateAccountData.rootBundleId, leaf, proofAsNumbers);

      await program.methods
        .executeRelayerRefundLeaf()
        .accounts(executeRelayerRefundLeafAccounts)
        .remainingAccounts(remainingAccounts)
        .rpc();
    }

    const fVaultBal = (await connection.getTokenAccountBalance(vault)).value.amount;
    const fRelayerABal = (await connection.getTokenAccountBalance(relayerTA)).value.amount;
    const fRelayerBBal = (await connection.getTokenAccountBalance(relayerTB)).value.amount;

    const totalRefund = relayerRefundLeaves
      .filter((leaf) => leaf.isSolana)
      .reduce((acc, leaf) => acc.add((leaf.refundAmounts[0] as BN).add(leaf.refundAmounts[1] as BN)), new BN(0))
      .toString();

    assert.strictEqual(BigInt(iVaultBal) - BigInt(fVaultBal), BigInt(totalRefund), "Vault balance");
    assert.strictEqual(
      BigInt(fRelayerABal) - BigInt(iRelayerABal),
      BigInt(
        relayerRefundLeaves
          .filter((leaf) => leaf.isSolana)
          .reduce((acc, leaf) => acc.add(leaf.refundAmounts[0] as BN), new BN(0))
          .toString()
      ),
      "Relayer A bal"
    );
    assert.strictEqual(
      BigInt(fRelayerBBal) - BigInt(iRelayerBBal),
      BigInt(
        relayerRefundLeaves
          .filter((leaf) => leaf.isSolana)
          .reduce((acc, leaf) => acc.add(leaf.refundAmounts[1] as BN), new BN(0))
          .toString()
      ),
      "Relayer B bal"
    );
  });

  it("Execute Leaf Refunds Relayers with invalid chain id", async () => {
    const relayerRefundLeaves: RelayerRefundLeafType[] = [];
    const relayerARefund = new BN(400000);
    const relayerBRefund = new BN(100000);

    relayerRefundLeaves.push({
      isSolana: true,
      leafId: new BN(0),
      // Set chainId to 1000. this is a diffrent chainId than what is set in the initialization. This mimics trying to execute a leaf for another chain on the SVM chain.
      chainId: new BN(1000),
      amountToReturn: new BN(0),
      mintPublicKey: mint,
      refundAddresses: [relayerA.publicKey, relayerB.publicKey],
      refundAmounts: [relayerARefund, relayerBRefund],
    });

    const merkleTree = new MerkleTree<RelayerRefundLeafType>(relayerRefundLeaves, relayerRefundHashFn);

    const root = merkleTree.getRoot();
    const proof = merkleTree.getProof(relayerRefundLeaves[0]);
    const leaf = relayerRefundLeaves[0] as RelayerRefundLeafSolana;

    let stateAccountData = await program.account.state.fetch(state);
    const rootBundleId = stateAccountData.rootBundleId;

    const rootBundleIdBuffer = Buffer.alloc(4);
    rootBundleIdBuffer.writeUInt32LE(rootBundleId);
    const seeds = [Buffer.from("root_bundle"), state.toBuffer(), rootBundleIdBuffer];
    const [rootBundle] = PublicKey.findProgramAddressSync(seeds, program.programId);

    // Relay root bundle
    let relayRootBundleAccounts = { state, rootBundle, signer: owner, payer: owner, program: program.programId };
    await program.methods.relayRootBundle(Array.from(root), Array.from(root)).accounts(relayRootBundleAccounts).rpc();

    const remainingAccounts = [
      { pubkey: relayerTA, isWritable: true, isSigner: false },
      { pubkey: relayerTB, isWritable: true, isSigner: false },
    ];
    const proofAsNumbers = proof.map((p) => Array.from(p));

    try {
      const executeRelayerRefundLeafAccounts = {
        state: state,
        rootBundle: rootBundle,
        signer: owner,
        vault: vault,
        tokenProgram: TOKEN_PROGRAM_ID,
        mint: mint,
        transferLiability,
        systemProgram: web3.SystemProgram.programId,
        program: program.programId,
      };
      await loadExecuteRelayerRefundLeafParams(program, owner, stateAccountData.rootBundleId, leaf, proofAsNumbers);
      await program.methods
        .executeRelayerRefundLeaf()
        .accounts(executeRelayerRefundLeafAccounts)
        .remainingAccounts(remainingAccounts)
        .rpc();
    } catch (err: any) {
      assert.include(err.toString(), "Invalid chain id");
    }
  });

  it("Execute Leaf Refunds Relayers with invalid mintPublicKey", async () => {
    const relayerRefundLeaves: RelayerRefundLeafType[] = [];
    const relayerARefund = new BN(400000);
    const relayerBRefund = new BN(100000);

    relayerRefundLeaves.push({
      isSolana: true,
      leafId: new BN(0),
      chainId: chainId,
      amountToReturn: new BN(0),
      mintPublicKey: Keypair.generate().publicKey,
      refundAddresses: [relayerA.publicKey, relayerB.publicKey],
      refundAmounts: [relayerARefund, relayerBRefund],
    });

    const merkleTree = new MerkleTree<RelayerRefundLeafType>(relayerRefundLeaves, relayerRefundHashFn);

    const root = merkleTree.getRoot();
    const proof = merkleTree.getProof(relayerRefundLeaves[0]);
    const leaf = relayerRefundLeaves[0] as RelayerRefundLeafSolana;

    let stateAccountData = await program.account.state.fetch(state);
    const rootBundleId = stateAccountData.rootBundleId;

    const rootBundleIdBuffer = Buffer.alloc(4);
    rootBundleIdBuffer.writeUInt32LE(rootBundleId);
    const seeds = [Buffer.from("root_bundle"), state.toBuffer(), rootBundleIdBuffer];
    const [rootBundle] = PublicKey.findProgramAddressSync(seeds, program.programId);

    // Relay root bundle
    let relayRootBundleAccounts = { state, rootBundle, signer: owner, payer: owner, program: program.programId };
    await program.methods.relayRootBundle(Array.from(root), Array.from(root)).accounts(relayRootBundleAccounts).rpc();

    const remainingAccounts = [
      { pubkey: relayerTA, isWritable: true, isSigner: false },
      { pubkey: relayerTB, isWritable: true, isSigner: false },
    ];

    const proofAsNumbers = proof.map((p) => Array.from(p));
    try {
      const executeRelayerRefundLeafAccounts = {
        state: state,
        rootBundle: rootBundle,
        signer: owner,
        vault: vault,
        tokenProgram: TOKEN_PROGRAM_ID,
        mint: mint,
        transferLiability,
        systemProgram: web3.SystemProgram.programId,
        program: program.programId,
      };
      await loadExecuteRelayerRefundLeafParams(program, owner, stateAccountData.rootBundleId, leaf, proofAsNumbers);
      await program.methods
        .executeRelayerRefundLeaf()
        .accounts(executeRelayerRefundLeafAccounts)
        .remainingAccounts(remainingAccounts)
        .rpc();
    } catch (err: any) {
      assert.include(err.toString(), "Invalid mint");
    }
  });

  it("Sequential Leaf Refunds Relayers", async () => {
    const relayerRefundLeaves: RelayerRefundLeafType[] = [];
    const relayerRefundAmount = new BN(100000);

    // Generate 5 sequential leaves
    for (let i = 0; i < 5; i++) {
      relayerRefundLeaves.push({
        isSolana: true,
        leafId: new BN(i),
        chainId: chainId,
        amountToReturn: new BN(0),
        mintPublicKey: mint,
        refundAddresses: [relayerA.publicKey],
        refundAmounts: [relayerRefundAmount],
      });
    }

    const merkleTree = new MerkleTree<RelayerRefundLeafType>(relayerRefundLeaves, relayerRefundHashFn);
    const root = merkleTree.getRoot();
    const proof = relayerRefundLeaves.map((leaf) => merkleTree.getProof(leaf).map((p) => Array.from(p)));

    let stateAccountData = await program.account.state.fetch(state);
    const rootBundleId = stateAccountData.rootBundleId;

    const rootBundleIdBuffer = Buffer.alloc(4);
    rootBundleIdBuffer.writeUInt32LE(rootBundleId);
    const seeds = [Buffer.from("root_bundle"), state.toBuffer(), rootBundleIdBuffer];
    const [rootBundle] = PublicKey.findProgramAddressSync(seeds, program.programId);

    // Relay root bundle
    let relayRootBundleAccounts = { state, rootBundle, signer: owner, payer: owner, program: program.programId };
    await program.methods.relayRootBundle(Array.from(root), Array.from(root)).accounts(relayRootBundleAccounts).rpc();

    const remainingAccounts = [{ pubkey: relayerTA, isWritable: true, isSigner: false }];

    const iVaultBal = (await connection.getTokenAccountBalance(vault)).value.amount;
    const iRelayerABal = (await connection.getTokenAccountBalance(relayerTA)).value.amount;

    // Execute all leaves
    for (let i = 0; i < 5; i++) {
      const executeRelayerRefundLeafAccounts = {
        state: state,
        rootBundle: rootBundle,
        signer: owner,
        vault: vault,
        tokenProgram: TOKEN_PROGRAM_ID,
        mint: mint,
        transferLiability,
        systemProgram: web3.SystemProgram.programId,
        program: program.programId,
      };
      await loadExecuteRelayerRefundLeafParams(
        program,
        owner,
        stateAccountData.rootBundleId,
        relayerRefundLeaves[i] as RelayerRefundLeafSolana,
        proof[i]
      );
      await program.methods
        .executeRelayerRefundLeaf()
        .accounts(executeRelayerRefundLeafAccounts)
        .remainingAccounts(remainingAccounts)
        .rpc();
    }

    const fVaultBal = (await connection.getTokenAccountBalance(vault)).value.amount;
    const fRelayerABal = (await connection.getTokenAccountBalance(relayerTA)).value.amount;

    const totalRefund = relayerRefundAmount.mul(new BN(5)).toString();

    assert.strictEqual(BigInt(iVaultBal) - BigInt(fVaultBal), BigInt(totalRefund), "Vault balance");
    assert.strictEqual(BigInt(fRelayerABal) - BigInt(iRelayerABal), BigInt(totalRefund), "Relayer A bal");

    // Try to execute the same leaves again. This should fail due to the claimed bitmap.
    for (let i = 0; i < 5; i++) {
      try {
        const executeRelayerRefundLeafAccounts = {
          state: state,
          rootBundle: rootBundle,
          signer: owner,
          vault: vault,
          tokenProgram: TOKEN_PROGRAM_ID,
          mint: mint,
          transferLiability,
          systemProgram: web3.SystemProgram.programId,
          program: program.programId,
        };
        await loadExecuteRelayerRefundLeafParams(
          program,
          owner,
          stateAccountData.rootBundleId,
          relayerRefundLeaves[i] as RelayerRefundLeafSolana,
          proof[i]
        );
        await program.methods
          .executeRelayerRefundLeaf()
          .accounts(executeRelayerRefundLeafAccounts)
          .remainingAccounts(remainingAccounts)
          .rpc();
        assert.fail("Leaf should not be executed multiple times");
      } catch (err: any) {
        assert.include(err.toString(), "Leaf already claimed!", "Expected claimed leaf error");
      }
    }
  });

  it("Should allow the owner to delete the root bundle", async () => {
    const relayerRefundRootBuffer = crypto.randomBytes(32);
    const slowRelayRootBuffer = crypto.randomBytes(32);
    const relayerRefundRootArray = Array.from(relayerRefundRootBuffer);
    const slowRelayRootArray = Array.from(slowRelayRootBuffer);

    let stateAccountData = await program.account.state.fetch(state);
    const initialRootBundleId = stateAccountData.rootBundleId;
    const rootBundleId = stateAccountData.rootBundleId;
    const rootBundleIdBuffer = Buffer.alloc(4);
    rootBundleIdBuffer.writeUInt32LE(rootBundleId);
    const seeds = [Buffer.from("root_bundle"), state.toBuffer(), rootBundleIdBuffer];
    const [rootBundle] = PublicKey.findProgramAddressSync(seeds, program.programId);

    const relayRootBundleAccounts = { state, rootBundle, signer: owner, payer: owner, program: program.programId };
    await program.methods
      .relayRootBundle(relayerRefundRootArray, slowRelayRootArray)
      .accounts(relayRootBundleAccounts)
      .rpc();

    // Ensure the root bundle exists before deletion
    let rootBundleData = await program.account.rootBundle.fetch(rootBundle);
    assert.isNotNull(rootBundleData, "Root bundle should exist before deletion");

    // Attempt to delete the root bundle as a non-owner
    try {
      const emergencyDeleteRootBundleAccounts = {
        state,
        rootBundle,
        signer: nonOwner.publicKey,
        closer: nonOwner.publicKey,
        program: program.programId,
      };
      await program.methods
        .emergencyDeleteRootBundle(rootBundleId)
        .accounts(emergencyDeleteRootBundleAccounts)
        .signers([nonOwner])
        .rpc();
      assert.fail("Non-owner should not be able to delete the root bundle");
    } catch (err: any) {
      assert.include(err.toString(), "NotOwner", "Expected error for non-owner trying to delete root bundle");
    }

    // Execute the emergency delete
    const emergencyDeleteRootBundleAccounts = {
      state,
      rootBundle,
      signer: owner,
      closer: owner,
      program: program.programId,
    };
    await program.methods.emergencyDeleteRootBundle(rootBundleId).accounts(emergencyDeleteRootBundleAccounts).rpc();

    // Verify that the root bundle has been deleted
    try {
      rootBundleData = await program.account.rootBundle.fetch(rootBundle);
      assert.fail("Root bundle should have been deleted");
    } catch (err: any) {
      assert.include(err.toString(), "Account does not exist", "Expected error when fetching deleted root bundle");
    }

    // Attempt to add a new root bundle after deletion
    const newRelayerRefundRootBuffer = crypto.randomBytes(32);
    const newSlowRelayRootBuffer = crypto.randomBytes(32);
    const newRelayerRefundRootArray = Array.from(newRelayerRefundRootBuffer);
    const newSlowRelayRootArray = Array.from(newSlowRelayRootBuffer);

    // Create a new root bundle
    stateAccountData = await program.account.state.fetch(state);
    const newRootBundleIdBuffer = Buffer.alloc(4);
    newRootBundleIdBuffer.writeUInt32LE(stateAccountData.rootBundleId);
    const newSeeds = [Buffer.from("root_bundle"), state.toBuffer(), newRootBundleIdBuffer];
    const [newRootBundle] = PublicKey.findProgramAddressSync(newSeeds, program.programId);
    assert.isTrue(
      stateAccountData.rootBundleId === initialRootBundleId + 1,
      `Root bundle index should be ${initialRootBundleId + 1}`
    );

    const newRelayRootBundleAccounts = {
      state,
      rootBundle: newRootBundle,
      signer: owner,
      payer: owner,
      program: program.programId,
    };
    await program.methods
      .relayRootBundle(newRelayerRefundRootArray, newSlowRelayRootArray)
      .accounts(newRelayRootBundleAccounts)
      .rpc();

    // Verify that the new root bundle was created successfully
    const newRootBundleData = await program.account.rootBundle.fetch(newRootBundle);
    const newRelayerRefundRootHex = Buffer.from(newRootBundleData.relayerRefundRoot).toString("hex");
    const newSlowRelayRootHex = Buffer.from(newRootBundleData.slowRelayRoot).toString("hex");
    stateAccountData = await program.account.state.fetch(state);
    assert.isTrue(
      stateAccountData.rootBundleId === initialRootBundleId + 2,
      `Root bundle index should be ${initialRootBundleId + 2}`
    );
    assert.isTrue(
      newRelayerRefundRootHex === newRelayerRefundRootBuffer.toString("hex"),
      "New relayer refund root should be set"
    );
    assert.isTrue(newSlowRelayRootHex === newSlowRelayRootBuffer.toString("hex"), "New slow relay root should be set");
  });

  describe("Execute Max Refunds", () => {
    const executeMaxRefunds = async (testConfig: {
      solanaDistributions: number;
      deferredRefunds: boolean;
      atomicAccountCreation: boolean;
    }) => {
      assert.isTrue(
        !(testConfig.deferredRefunds && testConfig.atomicAccountCreation),
        "Incompatible test configuration"
      );
      // Add leaves for other EVM chains to have non-empty proofs array to ensure we don't run out of memory when processing.
      const evmDistributions = 100; // This would fit in 7 proof array elements.

      const refundAccounts: web3.PublicKey[] = []; // These would hold either token accounts or claim accounts.
      const refundAddresses: web3.PublicKey[] = []; // These are relayer authority addresses used in leaf building.
      const refundAmounts: BN[] = [];

      for (let i = 0; i < testConfig.solanaDistributions; i++) {
        // Will create token account later if needed.
        const tokenOwner = Keypair.generate().publicKey;
        const tokenAccount = getAssociatedTokenAddressSync(mint, tokenOwner);
        refundAddresses.push(tokenOwner);

        const [claimAccount] = PublicKey.findProgramAddressSync(
          [Buffer.from("claim_account"), mint.toBuffer(), tokenOwner.toBuffer()],
          program.programId
        );

        if (!testConfig.deferredRefunds && !testConfig.atomicAccountCreation) {
          await getOrCreateAssociatedTokenAccount(connection, payer, mint, tokenOwner);
          refundAccounts.push(tokenAccount);
        } else if (!testConfig.deferredRefunds && testConfig.atomicAccountCreation) {
          refundAccounts.push(tokenAccount);
        } else {
          await program.methods.initializeClaimAccount(mint, tokenOwner).rpc();
          refundAccounts.push(claimAccount);
        }

        refundAmounts.push(new BN(randomBigInt(2).toString()));
      }

      const { relayerRefundLeaves, merkleTree } = buildRelayerRefundMerkleTree({
        totalEvmDistributions: evmDistributions,
        totalSolanaDistributions: testConfig.solanaDistributions,
        mixLeaves: false,
        chainId: chainId.toNumber(),
        mint,
        svmRelayers: refundAddresses,
        svmRefundAmounts: refundAmounts,
      });

      const root = merkleTree.getRoot();
      const proof = merkleTree.getProof(relayerRefundLeaves[0]);
      const leaf = relayerRefundLeaves[0] as RelayerRefundLeafSolana;

      const stateAccountData = await program.account.state.fetch(state);
      const rootBundleId = stateAccountData.rootBundleId;

      const rootBundleIdBuffer = Buffer.alloc(4);
      rootBundleIdBuffer.writeUInt32LE(rootBundleId);
      const seeds = [Buffer.from("root_bundle"), state.toBuffer(), rootBundleIdBuffer];
      const [rootBundle] = PublicKey.findProgramAddressSync(seeds, program.programId);

      // Relay root bundle
      const relayRootBundleAccounts = { state, rootBundle, signer: owner, payer: owner, program: program.programId };
      await program.methods.relayRootBundle(Array.from(root), Array.from(root)).accounts(relayRootBundleAccounts).rpc();

      // Verify valid leaf
      const proofAsNumbers = proof.map((p) => Array.from(p));

      const [instructionParams] = PublicKey.findProgramAddressSync(
        [Buffer.from("instruction_params"), owner.toBuffer()],
        program.programId
      );

      // We will be using Address Lookup Table (ALT), so to test maximum refunds we better add, not only refund accounts,
      // but also all static accounts.
      const staticAccounts = {
        instructionParams,
        state: state,
        rootBundle: rootBundle,
        signer: owner,
        vault: vault,
        tokenProgram: TOKEN_PROGRAM_ID,
        mint: mint,
        transferLiability,
        systemProgram: web3.SystemProgram.programId,
        // Appended by Acnhor `event_cpi` macro:
        eventAuthority: PublicKey.findProgramAddressSync([Buffer.from("__event_authority")], program.programId)[0],
        program: program.programId,
      };

      const executeRemainingAccounts = refundAccounts.map((account) => ({
        pubkey: account,
        isWritable: true,
        isSigner: false,
      }));

      const createTokenAccountsRemainingAccounts = testConfig.atomicAccountCreation
        ? refundAddresses.flatMap((authority, index) => [
            { pubkey: authority, isWritable: false, isSigner: false },
            { pubkey: refundAccounts[index], isWritable: true, isSigner: false },
          ])
        : [];

      // Build the instruction to execute relayer refund leaf and write its instruction args to the data account.
      await loadExecuteRelayerRefundLeafParams(program, owner, stateAccountData.rootBundleId, leaf, proofAsNumbers);

      const executeInstruction = !testConfig.deferredRefunds
        ? await program.methods
            .executeRelayerRefundLeaf()
            .accounts(staticAccounts)
            .remainingAccounts(executeRemainingAccounts)
            .instruction()
        : await program.methods
            .executeRelayerRefundLeafDeferred()
            .accounts(staticAccounts)
            .remainingAccounts(executeRemainingAccounts)
            .instruction();

      // Build the instruction to increase the CU limit as the default 200k is not sufficient.
      const computeBudgetInstruction = ComputeBudgetProgram.setComputeUnitLimit({ units: 1_400_000 });

      // Insert atomic ATA creation if needed.
      const instructions = [computeBudgetInstruction];
      if (testConfig.atomicAccountCreation)
        instructions.push(
          await program.methods
            .createTokenAccounts()
            .accounts({ mint, tokenProgram: TOKEN_PROGRAM_ID })
            .remainingAccounts(createTokenAccountsRemainingAccounts)
            .instruction()
        );

      // Add relay refund leaf execution instruction.
      instructions.push(executeInstruction);

      // Execute using ALT.
      await sendTransactionWithLookupTable(
        connection,
        instructions,
        (anchor.AnchorProvider.env().wallet as anchor.Wallet).payer
      );

      // Verify all refund account balances (either token or claim accounts).
      await new Promise((resolve) => setTimeout(resolve, 1000)); // Make sure account balances have been synced.
      const refundBalances = await Promise.all(
        refundAccounts.map(async (account) => {
          if (!testConfig.deferredRefunds) {
            return (await connection.getTokenAccountBalance(account)).value.amount;
          } else {
            return (await program.account.claimAccount.fetch(account)).amount.toString();
          }
        })
      );
      refundBalances.forEach((balance, i) => {
        assertSE(balance, refundAmounts[i].toString(), `Refund account ${i} balance should match refund amount`);
      });
    };

    it("Execute Max Refunds to Token Accounts", async () => {
      // Higher refund count hits inner instruction size limit when doing `emit_cpi` on public devnet. On localnet this is
      // not an issue, but we hit out of memory panic above 32 refunds. This should not be an issue as currently Across
      // protocol does not expect this to be above 25.
      const solanaDistributions = 28;

      await executeMaxRefunds({ solanaDistributions, deferredRefunds: false, atomicAccountCreation: false });
    });

    it("Execute Max Refunds to Token Accounts with atomic ATA creation", async () => {
      // Higher refund count hits maximum instruction trace length limit.
      const solanaDistributions = 9;

      await executeMaxRefunds({ solanaDistributions, deferredRefunds: false, atomicAccountCreation: true });
    });

    it("Execute Max Refunds to Claim Accounts", async () => {
      const solanaDistributions = 28;

      await executeMaxRefunds({ solanaDistributions, deferredRefunds: true, atomicAccountCreation: false });
    });
  });

  it("Increments pending amount to HubPool", async () => {
    const initialPendingToHubPool = (await program.account.transferLiability.fetch(transferLiability)).pendingToHubPool;

    const incrementPendingToHubPool = async (amountToReturn: BN) => {
      const relayerRefundLeaves: RelayerRefundLeafType[] = [];
      relayerRefundLeaves.push({
        isSolana: true,
        leafId: new BN(0),
        chainId: chainId,
        amountToReturn,
        mintPublicKey: mint,
        refundAddresses: [],
        refundAmounts: [],
      });
      const merkleTree = new MerkleTree<RelayerRefundLeafType>(relayerRefundLeaves, relayerRefundHashFn);
      const root = merkleTree.getRoot();
      const proof = merkleTree.getProof(relayerRefundLeaves[0]);
      const leaf = relayerRefundLeaves[0] as RelayerRefundLeafSolana;
      let stateAccountData = await program.account.state.fetch(state);
      const rootBundleId = stateAccountData.rootBundleId;
      const rootBundleIdBuffer = Buffer.alloc(4);
      rootBundleIdBuffer.writeUInt32LE(rootBundleId);
      const seeds = [Buffer.from("root_bundle"), state.toBuffer(), rootBundleIdBuffer];
      const [rootBundle] = PublicKey.findProgramAddressSync(seeds, program.programId);
      let relayRootBundleAccounts = { state, rootBundle, signer: owner, payer: owner, program: program.programId };
      await program.methods.relayRootBundle(Array.from(root), Array.from(root)).accounts(relayRootBundleAccounts).rpc();
      const proofAsNumbers = proof.map((p) => Array.from(p));
      const executeRelayerRefundLeafAccounts = {
        state: state,
        rootBundle: rootBundle,
        signer: owner,
        vault: vault,
        tokenProgram: TOKEN_PROGRAM_ID,
        mint: mint,
        transferLiability,
        systemProgram: web3.SystemProgram.programId,
        program: program.programId,
      };
      await loadExecuteRelayerRefundLeafParams(program, owner, stateAccountData.rootBundleId, leaf, proofAsNumbers);

      await program.methods.executeRelayerRefundLeaf().accounts(executeRelayerRefundLeafAccounts).rpc();
    };

    const zeroAmountToReturn = new BN(0);
    await incrementPendingToHubPool(zeroAmountToReturn);

    let pendingToHubPool = (await program.account.transferLiability.fetch(transferLiability)).pendingToHubPool;
    assert.isTrue(pendingToHubPool.eq(initialPendingToHubPool), "Pending amount should not have changed");

    const firstAmountToReturn = new BN(1_000_000);
    await incrementPendingToHubPool(firstAmountToReturn);

    pendingToHubPool = (await program.account.transferLiability.fetch(transferLiability)).pendingToHubPool;
    assert.isTrue(
      pendingToHubPool.eq(initialPendingToHubPool.add(firstAmountToReturn)),
      "Pending amount should be incremented by first amount"
    );

    const secondAmountToReturn = new BN(2_000_000);
    await incrementPendingToHubPool(secondAmountToReturn);

    pendingToHubPool = (await program.account.transferLiability.fetch(transferLiability)).pendingToHubPool;
    assert.isTrue(
      pendingToHubPool.eq(initialPendingToHubPool.add(firstAmountToReturn.add(secondAmountToReturn))),
      "Pending amount should be incremented by second amount"
    );
  });

  it("Reversed Relayer Leaf Refunds", async () => {
    const relayerRefundLeaves: RelayerRefundLeafType[] = [];
    const relayerRefundAmount = new BN(100000);

    // Generate 10 sequential leaves. This exceeds 1 claimed bitmap byte so we can test claiming lower index after
    // higher index does not shrink root_bundle account size.
    const numberOfRefunds = 10;
    for (let i = 0; i < numberOfRefunds; i++) {
      relayerRefundLeaves.push({
        isSolana: true,
        leafId: new BN(i),
        chainId: chainId,
        amountToReturn: new BN(0),
        mintPublicKey: mint,
        refundAddresses: [relayerA.publicKey],
        refundAmounts: [relayerRefundAmount],
      });
    }

    const merkleTree = new MerkleTree<RelayerRefundLeafType>(relayerRefundLeaves, relayerRefundHashFn);
    const root = merkleTree.getRoot();
    const proof = relayerRefundLeaves.map((leaf) => merkleTree.getProof(leaf).map((p) => Array.from(p)));

    let stateAccountData = await program.account.state.fetch(state);
    const rootBundleId = stateAccountData.rootBundleId;

    const rootBundleIdBuffer = Buffer.alloc(4);
    rootBundleIdBuffer.writeUInt32LE(rootBundleId);
    const seeds = [Buffer.from("root_bundle"), state.toBuffer(), rootBundleIdBuffer];
    const [rootBundle] = PublicKey.findProgramAddressSync(seeds, program.programId);

    // Relay root bundle
    const relayRootBundleAccounts = { state, rootBundle, signer: owner, payer: owner, program: program.programId };
    await program.methods.relayRootBundle(Array.from(root), Array.from(root)).accounts(relayRootBundleAccounts).rpc();

    const remainingAccounts = [{ pubkey: relayerTA, isWritable: true, isSigner: false }];

    const iVaultBal = (await connection.getTokenAccountBalance(vault)).value.amount;
    const iRelayerABal = (await connection.getTokenAccountBalance(relayerTA)).value.amount;

    // Execute all leaves in reverse order
    for (let i = numberOfRefunds - 1; i >= 0; i--) {
      const executeRelayerRefundLeafAccounts = {
        state: state,
        rootBundle: rootBundle,
        signer: owner,
        vault: vault,
        tokenProgram: TOKEN_PROGRAM_ID,
        mint: mint,
        transferLiability,
        systemProgram: web3.SystemProgram.programId,
        program: program.programId,
      };
      await loadExecuteRelayerRefundLeafParams(
        program,
        owner,
        stateAccountData.rootBundleId,
        relayerRefundLeaves[i] as RelayerRefundLeafSolana,
        proof[i]
      );
      await program.methods
        .executeRelayerRefundLeaf()
        .accounts(executeRelayerRefundLeafAccounts)
        .remainingAccounts(remainingAccounts)
        .rpc();
    }

    const fVaultBal = (await connection.getTokenAccountBalance(vault)).value.amount;
    const fRelayerABal = (await connection.getTokenAccountBalance(relayerTA)).value.amount;

    const totalRefund = relayerRefundAmount.mul(new BN(numberOfRefunds)).toString();

    assert.strictEqual(BigInt(iVaultBal) - BigInt(fVaultBal), BigInt(totalRefund), "Vault balance");
    assert.strictEqual(BigInt(fRelayerABal) - BigInt(iRelayerABal), BigInt(totalRefund), "Relayer A bal");
  });

  it("Invalid Merkle Leaf should fail", async () => {
    // Create invalid leaf with missing refund amount for the second relayer.
    const relayerRefundLeaves: RelayerRefundLeafType[] = [];
    const relayerARefund = new BN(400000);

    relayerRefundLeaves.push({
      isSolana: true,
      leafId: new BN(0),
      chainId: chainId,
      amountToReturn: new BN(0),
      mintPublicKey: mint,
      refundAddresses: [relayerA.publicKey, relayerB.publicKey],
      refundAmounts: [relayerARefund],
    });

    const merkleTree = new MerkleTree<RelayerRefundLeafType>(relayerRefundLeaves, relayerRefundHashFn);

    const root = merkleTree.getRoot();
    const proof = merkleTree.getProof(relayerRefundLeaves[0]);
    const leaf = relayerRefundLeaves[0] as RelayerRefundLeafSolana;

    const stateAccountData = await program.account.state.fetch(state);
    const rootBundleId = stateAccountData.rootBundleId;

    const rootBundleIdBuffer = Buffer.alloc(4);
    rootBundleIdBuffer.writeUInt32LE(rootBundleId);
    const seeds = [Buffer.from("root_bundle"), state.toBuffer(), rootBundleIdBuffer];
    const [rootBundle] = PublicKey.findProgramAddressSync(seeds, program.programId);

    // Relay root bundle
    const relayRootBundleAccounts = { state, rootBundle, signer: owner, payer: owner, program: program.programId };
    await program.methods.relayRootBundle(Array.from(root), Array.from(root)).accounts(relayRootBundleAccounts).rpc();

    const remainingAccounts = [
      { pubkey: relayerTA, isWritable: true, isSigner: false },
      { pubkey: relayerTB, isWritable: true, isSigner: false },
    ];

    // Verify valid leaf
    const executeRelayerRefundLeafAccounts = {
      state: state,
      rootBundle: rootBundle,
      signer: owner,
      vault: vault,
      tokenProgram: TOKEN_PROGRAM_ID,
      mint: mint,
      transferLiability,
      systemProgram: web3.SystemProgram.programId,
      program: program.programId,
    };
    const proofAsNumbers = proof.map((p) => Array.from(p));
    await loadExecuteRelayerRefundLeafParams(program, owner, stateAccountData.rootBundleId, leaf, proofAsNumbers);

    // Mismatched refund amount and account length should fail.
    try {
      await program.methods
        .executeRelayerRefundLeaf()
        .accounts(executeRelayerRefundLeafAccounts)
        .remainingAccounts(remainingAccounts)
        .rpc();
    } catch (err: any) {
      assert.instanceOf(err, anchor.AnchorError);
      assertSE(err.error.errorCode.code, "InvalidMerkleLeaf", "Expected error code InvalidMerkleLeaf");
    }
  });

  describe("Deferred refunds in ExecutedRelayerRefundRoot events", () => {
    const executeRelayerRefundLeaf = async (testConfig: { deferredRefunds: boolean }) => {
      // Create new relayer accounts for each sub-test.
      const relayerA = Keypair.generate();
      const relayerB = Keypair.generate();
      const relayerARefund = new BN(400000);
      const relayerBRefund = new BN(100000);

      let refundA: PublicKey, refundB: PublicKey;

      // Create refund accounts depending on the refund type.
      if (!testConfig.deferredRefunds) {
        refundA = (await getOrCreateAssociatedTokenAccount(connection, payer, mint, relayerA.publicKey)).address;
        refundB = (await getOrCreateAssociatedTokenAccount(connection, payer, mint, relayerB.publicKey)).address;
      } else {
        [refundA] = PublicKey.findProgramAddressSync(
          [Buffer.from("claim_account"), mint.toBuffer(), relayerA.publicKey.toBuffer()],
          program.programId
        );
        [refundB] = PublicKey.findProgramAddressSync(
          [Buffer.from("claim_account"), mint.toBuffer(), relayerB.publicKey.toBuffer()],
          program.programId
        );
        await program.methods.initializeClaimAccount(mint, relayerA.publicKey).rpc();
        await program.methods.initializeClaimAccount(mint, relayerB.publicKey).rpc();
      }

      // Prepare leaf using token accounts.
      const relayerRefundLeaves: RelayerRefundLeafType[] = [];
      relayerRefundLeaves.push({
        isSolana: true,
        leafId: new BN(0),
        chainId: chainId,
        amountToReturn: new BN(0),
        mintPublicKey: mint,
        refundAddresses: [relayerA.publicKey, relayerB.publicKey],
        refundAmounts: [relayerARefund, relayerBRefund],
      });

      const merkleTree = new MerkleTree<RelayerRefundLeafType>(relayerRefundLeaves, relayerRefundHashFn);

      const root = merkleTree.getRoot();
      const proof = merkleTree.getProof(relayerRefundLeaves[0]);
      const leaf = relayerRefundLeaves[0] as RelayerRefundLeafSolana;

      const stateAccountData = await program.account.state.fetch(state);
      const rootBundleId = stateAccountData.rootBundleId;

      const rootBundleIdBuffer = Buffer.alloc(4);
      rootBundleIdBuffer.writeUInt32LE(rootBundleId);
      const seeds = [Buffer.from("root_bundle"), state.toBuffer(), rootBundleIdBuffer];
      const [rootBundle] = PublicKey.findProgramAddressSync(seeds, program.programId);

      // Relay root bundle
      const relayRootBundleAccounts = { state, rootBundle, signer: owner, payer: owner, program: program.programId };
      await program.methods.relayRootBundle(Array.from(root), Array.from(root)).accounts(relayRootBundleAccounts).rpc();

      // Pass refund addresses in remaining accounts.
      const remainingAccounts = [
        { pubkey: refundA, isWritable: true, isSigner: false },
        { pubkey: refundB, isWritable: true, isSigner: false },
      ];

      // Verify valid leaf
      const executeRelayerRefundLeafAccounts = {
        state,
        rootBundle: rootBundle,
        signer: owner,
        vault,
        tokenProgram: TOKEN_PROGRAM_ID,
        mint,
        transferLiability,
        systemProgram: web3.SystemProgram.programId,
        program: program.programId,
      };
      const proofAsNumbers = proof.map((p) => Array.from(p));
      await loadExecuteRelayerRefundLeafParams(program, owner, stateAccountData.rootBundleId, leaf, proofAsNumbers);

      if (!testConfig.deferredRefunds) {
        return await program.methods
          .executeRelayerRefundLeaf()
          .accounts(executeRelayerRefundLeafAccounts)
          .remainingAccounts(remainingAccounts)
          .rpc();
      } else {
        return await program.methods
          .executeRelayerRefundLeafDeferred()
          .accounts(executeRelayerRefundLeafAccounts)
          .remainingAccounts(remainingAccounts)
          .rpc();
      }
    };

    it("No deferred refunds in all Token Accounts", async () => {
      const tx = await executeRelayerRefundLeaf({ deferredRefunds: false });

      await new Promise((resolve) => setTimeout(resolve, 1000)); // Wait for event processing
      const events = await readEvents(connection, tx, [program]);
      const event = events.find((event) => event.name === "executedRelayerRefundRoot").data;
      assert.isFalse(event.deferredRefunds, "deferredRefunds should be false");
    });

    it("Deferred refunds in all Claim Accounts", async () => {
      const tx = await executeRelayerRefundLeaf({ deferredRefunds: true });

      await new Promise((resolve) => setTimeout(resolve, 1000)); // Wait for event processing
      const events = await readEvents(connection, tx, [program]);
      const event = events.find((event) => event.name === "executedRelayerRefundRoot").data;
      assert.isTrue(event.deferredRefunds, "deferredRefunds should be true");
    });
  });

  it("Cannot execute relayer refund leaf with insufficient pool balance", async () => {
    const vaultBal = (await connection.getTokenAccountBalance(vault)).value.amount;

    // Create a leaf with relayer refund amount larger than as vault balance.
    const relayerRefundLeaves: RelayerRefundLeafType[] = [];
    const relayerARefund = new BN(vaultBal).add(new BN(1));

    relayerRefundLeaves.push({
      isSolana: true,
      leafId: new BN(0),
      chainId: chainId,
      amountToReturn: new BN(0),
      mintPublicKey: mint,
      refundAddresses: [relayerA.publicKey],
      refundAmounts: [relayerARefund],
    });

    const merkleTree = new MerkleTree<RelayerRefundLeafType>(relayerRefundLeaves, relayerRefundHashFn);

    const root = merkleTree.getRoot();
    const proof = merkleTree.getProof(relayerRefundLeaves[0]);
    const leaf = relayerRefundLeaves[0] as RelayerRefundLeafSolana;

    const stateAccountData = await program.account.state.fetch(state);
    const rootBundleId = stateAccountData.rootBundleId;

    const rootBundleIdBuffer = Buffer.alloc(4);
    rootBundleIdBuffer.writeUInt32LE(rootBundleId);
    const seeds = [Buffer.from("root_bundle"), state.toBuffer(), rootBundleIdBuffer];
    const [rootBundle] = PublicKey.findProgramAddressSync(seeds, program.programId);

    // Relay root bundle
    const relayRootBundleAccounts = { state, rootBundle, signer: owner, payer: owner, program: program.programId };
    await program.methods.relayRootBundle(Array.from(root), Array.from(root)).accounts(relayRootBundleAccounts).rpc();

    const remainingAccounts = [{ pubkey: relayerTA, isWritable: true, isSigner: false }];

    const executeRelayerRefundLeafAccounts = {
      state,
      rootBundle,
      signer: owner,
      vault,
      tokenProgram: TOKEN_PROGRAM_ID,
      mint,
      transferLiability,
      systemProgram: web3.SystemProgram.programId,
      program: program.programId,
    };
    const proofAsNumbers = proof.map((p) => Array.from(p));
    await loadExecuteRelayerRefundLeafParams(program, owner, stateAccountData.rootBundleId, leaf, proofAsNumbers);

    // Leaf execution should fail due to insufficient balance.
    try {
      await program.methods
        .executeRelayerRefundLeaf()
        .accounts(executeRelayerRefundLeafAccounts)
        .remainingAccounts(remainingAccounts)
        .rpc();
      assert.fail("Leaf execution should fail due to insufficient pool balance");
    } catch (err: any) {
      assert.instanceOf(err, anchor.AnchorError);
      assert.strictEqual(
        err.error.errorCode.code,
        "InsufficientSpokePoolBalanceToExecuteLeaf",
        "Expected error code InsufficientSpokePoolBalanceToExecuteLeaf"
      );
    }
  });
  it("Fails Leaf Verification Without Leading 64 Bytes", async () => {
    const relayerRefundLeaves: RelayerRefundLeafType[] = [];
    const relayerARefund = new BN(400000);
    const relayerBRefund = new BN(100000);

    relayerRefundLeaves.push({
      isSolana: true,
      leafId: new BN(0),
      chainId: chainId,
      amountToReturn: new BN(69420),
      mintPublicKey: mint,
      refundAddresses: [relayerA.publicKey, relayerB.publicKey],
      refundAmounts: [relayerARefund, relayerBRefund],
    });

    // Custom hash function without leading 64 bytes
    const customRelayerRefundHashFn = (input: RelayerRefundLeafType): string => {
      input = input as RelayerRefundLeafSolana;
      const refundAmountsBuffer = Buffer.concat(
        input.refundAmounts.map((amount) => {
          const buf = Buffer.alloc(8);
          amount.toArrayLike(Buffer, "le", 8).copy(buf);
          return buf;
        })
      );

      const refundAddressesBuffer = Buffer.concat(input.refundAddresses.map((address) => address.toBuffer()));

      // construct a leaf missing the leading blank 64 bytes.
      const contentToHash = Buffer.concat([
        input.amountToReturn.toArrayLike(Buffer, "le", 8),
        input.chainId.toArrayLike(Buffer, "le", 8),
        refundAmountsBuffer,
        input.leafId.toArrayLike(Buffer, "le", 4),
        input.mintPublicKey.toBuffer(),
        refundAddressesBuffer,
      ]);

      return ethers.utils.keccak256(contentToHash);
    };

    const merkleTree = new MerkleTree<RelayerRefundLeafType>(relayerRefundLeaves, customRelayerRefundHashFn);

    const root = merkleTree.getRoot();
    const proof = merkleTree.getProof(relayerRefundLeaves[0]);
    const leaf = relayerRefundLeaves[0] as RelayerRefundLeafSolana;

    let stateAccountData = await program.account.state.fetch(state);
    const rootBundleId = stateAccountData.rootBundleId;

    const rootBundleIdBuffer = Buffer.alloc(4);
    rootBundleIdBuffer.writeUInt32LE(rootBundleId);
    const seeds = [Buffer.from("root_bundle"), state.toBuffer(), rootBundleIdBuffer];
    const [rootBundle] = PublicKey.findProgramAddressSync(seeds, program.programId);

    // Relay root bundle
    let relayRootBundleAccounts = { state, rootBundle, signer: owner, payer: owner, program: program.programId };
    await program.methods.relayRootBundle(Array.from(root), Array.from(root)).accounts(relayRootBundleAccounts).rpc();

    const remainingAccounts = [
      { pubkey: relayerTA, isWritable: true, isSigner: false },
      { pubkey: relayerTB, isWritable: true, isSigner: false },
    ];

    // Attempt to verify the leaf, expecting failure
    let executeRelayerRefundLeafAccounts = {
      state: state,
      rootBundle: rootBundle,
      signer: owner,
      vault: vault,
      tokenProgram: TOKEN_PROGRAM_ID,
      mint: mint,
      transferLiability,
      systemProgram: web3.SystemProgram.programId,
      program: program.programId,
    };
    const proofAsNumbers = proof.map((p) => Array.from(p));
    await loadExecuteRelayerRefundLeafParams(program, owner, stateAccountData.rootBundleId, leaf, proofAsNumbers);

    try {
      await program.methods
        .executeRelayerRefundLeaf()
        .accounts(executeRelayerRefundLeafAccounts)
        .remainingAccounts(remainingAccounts)
        .rpc();
      assert.fail("Leaf verification should fail without leading 64 bytes");
    } catch (err: any) {
      console.log("err", err);
      assert.include(err.toString(), "Invalid Merkle proof", "Expected merkle verification to fail");
    }
  });
  it("Fails Leaf Verification with wrong number of Leading 0 bytes", async () => {
    const relayerRefundLeaves: RelayerRefundLeafType[] = [];
    const relayerARefund = new BN(400000);
    const relayerBRefund = new BN(100000);

    relayerRefundLeaves.push({
      isSolana: true,
      leafId: new BN(0),
      chainId: chainId,
      amountToReturn: new BN(69420),
      mintPublicKey: mint,
      refundAddresses: [relayerA.publicKey, relayerB.publicKey],
      refundAmounts: [relayerARefund, relayerBRefund],
    });

    // Custom hash function without leading 64 bytes
    const customRelayerRefundHashFn = (input: RelayerRefundLeafType): string => {
      input = input as RelayerRefundLeafSolana;
      const refundAmountsBuffer = Buffer.concat(
        input.refundAmounts.map((amount) => {
          const buf = Buffer.alloc(8);
          amount.toArrayLike(Buffer, "le", 8).copy(buf);
          return buf;
        })
      );

      const refundAddressesBuffer = Buffer.concat(input.refundAddresses.map((address) => address.toBuffer()));

      // construct a leaf missing the leading blank 64 bytes.
      const contentToHash = Buffer.concat([
        Buffer.alloc(5, 0),
        input.amountToReturn.toArrayLike(Buffer, "le", 8),
        input.chainId.toArrayLike(Buffer, "le", 8),
        refundAmountsBuffer,
        input.leafId.toArrayLike(Buffer, "le", 4),
        input.mintPublicKey.toBuffer(),
        refundAddressesBuffer,
      ]);

      return ethers.utils.keccak256(contentToHash);
    };

    const merkleTree = new MerkleTree<RelayerRefundLeafType>(relayerRefundLeaves, customRelayerRefundHashFn);

    const root = merkleTree.getRoot();
    const proof = merkleTree.getProof(relayerRefundLeaves[0]);
    const leaf = relayerRefundLeaves[0] as RelayerRefundLeafSolana;

    let stateAccountData = await program.account.state.fetch(state);
    const rootBundleId = stateAccountData.rootBundleId;

    const rootBundleIdBuffer = Buffer.alloc(4);
    rootBundleIdBuffer.writeUInt32LE(rootBundleId);
    const seeds = [Buffer.from("root_bundle"), state.toBuffer(), rootBundleIdBuffer];
    const [rootBundle] = PublicKey.findProgramAddressSync(seeds, program.programId);

    // Relay root bundle
    let relayRootBundleAccounts = { state, rootBundle, signer: owner, payer: owner, program: program.programId };
    await program.methods.relayRootBundle(Array.from(root), Array.from(root)).accounts(relayRootBundleAccounts).rpc();

    const remainingAccounts = [
      { pubkey: relayerTA, isWritable: true, isSigner: false },
      { pubkey: relayerTB, isWritable: true, isSigner: false },
    ];

    // Attempt to verify the leaf, expecting failure
    let executeRelayerRefundLeafAccounts = {
      state: state,
      rootBundle: rootBundle,
      signer: owner,
      vault: vault,
      tokenProgram: TOKEN_PROGRAM_ID,
      mint: mint,
      transferLiability,
      systemProgram: web3.SystemProgram.programId,
      program: program.programId,
    };
    const proofAsNumbers = proof.map((p) => Array.from(p));
    await loadExecuteRelayerRefundLeafParams(program, owner, stateAccountData.rootBundleId, leaf, proofAsNumbers);

    try {
      await program.methods
        .executeRelayerRefundLeaf()
        .accounts(executeRelayerRefundLeafAccounts)
        .remainingAccounts(remainingAccounts)
        .rpc();
      assert.fail("Leaf verification should fail without leading 64 bytes");
    } catch (err: any) {
      console.log("err", err);
      assert.include(err.toString(), "Invalid Merkle proof", "Expected merkle verification to fail");
    }
  });
});<|MERGE_RESOLUTION|>--- conflicted
+++ resolved
@@ -29,11 +29,8 @@
   RelayerRefundLeafType,
 } from "./utils";
 import { MerkleTree } from "../../utils";
-<<<<<<< HEAD
 import { sendTransactionWithLookupTable } from "../../src/SvmUtils";
-=======
 import { ethers } from "ethers";
->>>>>>> 2600b095
 
 const { provider, program, owner, initializeState, connection, chainId, assertSE } = common;
 
