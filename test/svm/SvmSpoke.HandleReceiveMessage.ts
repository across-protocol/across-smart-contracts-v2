--- conflicted
+++ resolved
@@ -314,13 +314,8 @@
     });
 
     // Remaining accounts specific to SetEnableRoute.
-<<<<<<< HEAD
     const routePda = createRoutePda(originToken, seed, new BN(routeChainId));
-    const vault = getVaultAta(originToken, state);
-=======
-    const routePda = createRoutePda(originToken, state, new BN(routeChainId));
     const vault = await getVaultAta(originToken, state);
->>>>>>> 2600b095
     // Same 3 remaining accounts passed for HandleReceiveMessage context.
     const enableRouteRemainingAccounts = remainingAccounts.slice(0, 3);
     // payer in self-invoked SetEnableRoute.
