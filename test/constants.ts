<<<<<<< HEAD
import { toWei, utf8ToHex } from "./utils";
=======
import { toWei, toBN } from "./utils";
>>>>>>> a44eeb28

export const amountToSeedWallets = toWei("1500");

export const amountToLp = toWei("1000");

export const amountToDeposit = toWei("100");

export const amountToRelay = toWei("25");

export const depositDestinationChainId = 10;

export const depositRelayerFeePct = toWei("0.1");

export const realizedLpFeePct = toWei("0.1");

export const oneHundredPct = toWei("1");

export const totalPostFeesPct = toBN(oneHundredPct).sub(toBN(depositRelayerFeePct).add(realizedLpFeePct));

export const amountToRelayPreFees = toBN(amountToRelay).mul(toBN(oneHundredPct)).div(totalPostFeesPct);

export const originChainId = 666;
export const repaymentChainId = 777;
export const firstDepositId = 0;

export const depositQuoteTimeBuffer = 10 * 60; // 10 minutes

export const bondAmount = toWei("5");

export const finalFee = toWei("1");

export const refundProposalLiveness = 100;

export const zeroAddress = "0x0000000000000000000000000000000000000000";

export const zeroBytes32 = "0x0000000000000000000000000000000000000000000000000000000000000000";

export const identifier = utf8ToHex("IS_ACROSS_V2_RELAY_VALID");

export const zeroRawValue = { rawValue: "0" };<|MERGE_RESOLUTION|>--- conflicted
+++ resolved
@@ -1,8 +1,4 @@
-<<<<<<< HEAD
-import { toWei, utf8ToHex } from "./utils";
-=======
-import { toWei, toBN } from "./utils";
->>>>>>> a44eeb28
+import { toWei, utf8ToHex, toBN } from "./utils";
 
 export const amountToSeedWallets = toWei("1500");
 
