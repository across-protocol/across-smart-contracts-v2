<<<<<<< HEAD
import { getParamType, expect, BigNumber, Contract, defaultAbiCoder, keccak256 } from "./utils";
import { MerkleTree } from "../utils/MerkleTree";
=======
import { expect } from "chai";
import { getParamType, toBNWei } from "./utils";
import { MerkleTree } from "../utils/MerkleTree";
import { repaymentChainId } from "./constants";
import { ethers } from "hardhat";
const { defaultAbiCoder, keccak256 } = ethers.utils;
import { BigNumber, Contract } from "ethers";
>>>>>>> 3ded224f

export interface PoolRebalance {
  leafId: BigNumber;
  chainId: BigNumber;
  l1Tokens: string[];
  bundleLpFees: BigNumber[];
  netSendAmounts: BigNumber[];
  runningBalances: BigNumber[];
}

export interface DestinationDistribution {
  leafId: BigNumber;
  chainId: BigNumber;
  amountToReturn: BigNumber;
  l2TokenAddress: string;
  refundAddresses: string[];
  refundAmounts: BigNumber[];
}

export async function buildDestinationDistributionTree(destinationDistributions: DestinationDistribution[]) {
  for (let i = 0; i < destinationDistributions.length; i++) {
    // The 2 provided parallel arrays must be of equal length.
    expect(destinationDistributions[i].refundAddresses.length).to.equal(
      destinationDistributions[i].refundAmounts.length
    );
  }

  const paramType = await getParamType("MerkleLib", "verifyRelayerDistribution", "distribution");
  const hashFn = (input: DestinationDistribution) => keccak256(defaultAbiCoder.encode([paramType!], [input]));
  return new MerkleTree<DestinationDistribution>(destinationDistributions, hashFn);
}

export function buildDestinationDistributionLeafs(
  destinationChainIds: number[],
  amountsToReturn: BigNumber[],
  l2Tokens: Contract[],
  refundAddresses: string[][],
  refundAmounts: BigNumber[][]
): DestinationDistribution[] {
  return Array(destinationChainIds.length)
    .fill(0)
    .map((_, i) => {
      return {
        leafId: BigNumber.from(i),
        chainId: BigNumber.from(destinationChainIds[i]),
        amountToReturn: amountsToReturn[i],
        l2TokenAddress: l2Tokens[i].address,
        refundAddresses: refundAddresses[i],
        refundAmounts: refundAmounts[i],
      };
    });
}

export async function buildPoolRebalanceTree(poolRebalances: PoolRebalance[]) {
  for (let i = 0; i < poolRebalances.length; i++) {
    // The 4 provided parallel arrays must be of equal length.
    expect(poolRebalances[i].l1Tokens.length)
      .to.equal(poolRebalances[i].bundleLpFees.length)
      .to.equal(poolRebalances[i].netSendAmounts.length)
      .to.equal(poolRebalances[i].runningBalances.length);
  }

  const paramType = await getParamType("MerkleLib", "verifyPoolRebalance", "rebalance");
  const hashFn = (input: PoolRebalance) => keccak256(defaultAbiCoder.encode([paramType!], [input]));
  return new MerkleTree<PoolRebalance>(poolRebalances, hashFn);
}

export function buildPoolRebalanceLeafs(
  destinationChainIds: number[],
  l1Tokens: Contract[],
  bundleLpFees: BigNumber[][],
  netSendAmounts: BigNumber[][],
  runningBalances: BigNumber[][]
): PoolRebalance[] {
  return Array(destinationChainIds.length)
    .fill(0)
    .map((_, i) => {
      return {
        leafId: BigNumber.from(i),
        chainId: BigNumber.from(destinationChainIds[i]),
        l1Tokens: l1Tokens.map((token: Contract) => token.address),
        bundleLpFees: bundleLpFees[i],
        netSendAmounts: netSendAmounts[i],
        runningBalances: runningBalances[i],
      };
    });
}

export async function constructSimple1ChainTree(token: Contract, scalingSize = 1) {
  const tokensSendToL2 = toBNWei(100 * scalingSize);
  const realizedLpFees = toBNWei(10 * scalingSize);
  const leafs = buildPoolRebalanceLeafs(
    [repaymentChainId], // repayment chain. In this test we only want to send one token to one chain.
    [token], // l1Token. We will only be sending 1 token to one chain.
    [[realizedLpFees]], // bundleLpFees.
    [[tokensSendToL2]], // netSendAmounts.
    [[tokensSendToL2]] // runningBalances.
  );
  const tree = await buildPoolRebalanceTree(leafs);

  return { tokensSendToL2, realizedLpFees, leafs, tree };
}<|MERGE_RESOLUTION|>--- conflicted
+++ resolved
@@ -1,15 +1,6 @@
-<<<<<<< HEAD
-import { getParamType, expect, BigNumber, Contract, defaultAbiCoder, keccak256 } from "./utils";
+import { getParamType, expect, BigNumber, Contract, defaultAbiCoder, keccak256, toBNWei } from "./utils";
+import { repaymentChainId } from "./constants";
 import { MerkleTree } from "../utils/MerkleTree";
-=======
-import { expect } from "chai";
-import { getParamType, toBNWei } from "./utils";
-import { MerkleTree } from "../utils/MerkleTree";
-import { repaymentChainId } from "./constants";
-import { ethers } from "hardhat";
-const { defaultAbiCoder, keccak256 } = ethers.utils;
-import { BigNumber, Contract } from "ethers";
->>>>>>> 3ded224f
 
 export interface PoolRebalance {
   leafId: BigNumber;
