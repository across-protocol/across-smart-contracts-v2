--- conflicted
+++ resolved
@@ -34,11 +34,7 @@
 export function buildRelayerRefundLeafs(
   destinationChainIds: number[],
   amountsToReturn: BigNumber[],
-<<<<<<< HEAD
-  l2Tokens: Contract[] | string[],
-=======
   l2Tokens: string[],
->>>>>>> 147952c6
   refundAddresses: string[][],
   refundAmounts: BigNumber[][]
 ): RelayerRefundLeaf[] {
@@ -49,11 +45,7 @@
         leafId: BigNumber.from(i),
         chainId: BigNumber.from(destinationChainIds[i]),
         amountToReturn: amountsToReturn[i],
-<<<<<<< HEAD
-        l2TokenAddress: (l2Tokens[i] as Contract).address ?? (l2Tokens[i] as string),
-=======
         l2TokenAddress: l2Tokens[i],
->>>>>>> 147952c6
         refundAddresses: refundAddresses[i],
         refundAmounts: refundAmounts[i],
       };
