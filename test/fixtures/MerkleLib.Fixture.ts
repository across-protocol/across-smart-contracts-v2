--- conflicted
+++ resolved
@@ -1,8 +1,4 @@
-<<<<<<< HEAD
-import { getContractFactory } from "../../utils/utils";
-=======
 import { Contract, getContractFactory } from "../../utils/utils";
->>>>>>> d793fb6e
 import hre from "hardhat";
 
 export const merkleLibFixture: () => Promise<{ merkleLibTest: Contract }> = hre.deployments.createFixture(
