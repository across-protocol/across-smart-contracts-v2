import { getContractFactory, randomAddress, hre, Contract, Signer } from "../utils";
import { originChainId, bondAmount, refundProposalLiveness, finalFee } from "../constants";
import { repaymentChainId, finalFeeUsdc, TokenRolesEnum } from "../constants";
import { umaEcosystemFixture } from "./UmaEcosystem.Fixture";

export const hubPoolFixture = hre.deployments.createFixture(async ({ ethers }) => {
  return await deployHubPool(ethers);
});

export async function deployHubPool(ethers: any) {
  const [signer, crossChainAdmin] = await ethers.getSigners();

  // This fixture is dependent on the UMA ecosystem fixture. Run it first and grab the output. This is used in the
  // deployments that follows. The output is spread when returning contract instances from this fixture.
  const parentFixture = await umaEcosystemFixture();

  // Create 3 tokens: WETH for wrapping unwrapping and 2 ERC20s with different decimals.
  const weth = await (await getContractFactory("WETH9", signer)).deploy();
  const usdc = await (await getContractFactory("ExpandedERC20", signer)).deploy("USD Coin", "USDC", 6);
  await usdc.addMember(TokenRolesEnum.MINTER, signer.address);
  const dai = await (await getContractFactory("ExpandedERC20", signer)).deploy("DAI Stablecoin", "DAI", 18);
  await dai.addMember(TokenRolesEnum.MINTER, signer.address);
  const tokens = { weth, usdc, dai };

  // Set the above currencies as approved in the UMA collateralWhitelist.
  await parentFixture.collateralWhitelist.addToWhitelist(weth.address);
  await parentFixture.collateralWhitelist.addToWhitelist(usdc.address);
  await parentFixture.collateralWhitelist.addToWhitelist(dai.address);

  // Set the finalFee for all the new tokens.
  await parentFixture.store.setFinalFee(weth.address, { rawValue: finalFee });
  await parentFixture.store.setFinalFee(usdc.address, { rawValue: finalFeeUsdc });
  await parentFixture.store.setFinalFee(dai.address, { rawValue: finalFee });

  // Deploy the hubPool.
  const lpTokenFactory = await (await getContractFactory("LpTokenFactory", signer)).deploy();
  const hubPool = await (
    await getContractFactory("HubPool", signer)
  ).deploy(lpTokenFactory.address, parentFixture.finder.address, weth.address, parentFixture.timer.address);
  await hubPool.setBond(weth.address, bondAmount);
  await hubPool.setLiveness(refundProposalLiveness);

  // Deploy a mock chain adapter and add it as the chainAdapter for the test chainId. Set the SpokePool to address 0.
  const mockAdapter = await (await getContractFactory("Mock_Adapter", signer)).deploy();
<<<<<<< HEAD
  const mockSpoke = await hre.upgrades.deployProxy(
    await getContractFactory("MockSpokePool", signer),
    [crossChainAdmin.address, hubPool.address, weth.address, parentFixture.timer.address],
    { unsafeAllow: ["delegatecall"] }
  );
=======
  const mockSpoke = await (
    await getContractFactory("MockSpokePool", signer)
  ).deploy(0, crossChainAdmin.address, hubPool.address, weth.address, parentFixture.timer.address);
>>>>>>> c78b87d6
  await hubPool.setCrossChainContracts(repaymentChainId, mockAdapter.address, mockSpoke.address);
  await hubPool.setCrossChainContracts(originChainId, mockAdapter.address, mockSpoke.address);

  // Deploy a new set of mocks for mainnet.
  const mainnetChainId = await hre.getChainId();
  const mockAdapterMainnet = await (await getContractFactory("Mock_Adapter", signer)).deploy();
<<<<<<< HEAD
  const mockSpokeMainnet = await hre.upgrades.deployProxy(
    await getContractFactory("MockSpokePool", signer),
    [crossChainAdmin.address, hubPool.address, weth.address, parentFixture.timer.address],
    { unsafeAllow: ["delegatecall"] }
  );
=======
  const mockSpokeMainnet = await (
    await getContractFactory("MockSpokePool", signer)
  ).deploy(0, crossChainAdmin.address, hubPool.address, weth.address, parentFixture.timer.address);
>>>>>>> c78b87d6
  await hubPool.setCrossChainContracts(mainnetChainId, mockAdapterMainnet.address, mockSpokeMainnet.address);

  // Deploy mock l2 tokens for each token created before and whitelist the routes.
  const mockTokens = { l2Weth: randomAddress(), l2Dai: randomAddress(), l2Usdc: randomAddress() };

  // Whitelist pool rebalance routes but don't relay any messages to SpokePool
  await hubPool.setPoolRebalanceRoute(repaymentChainId, weth.address, mockTokens.l2Weth);
  await hubPool.setPoolRebalanceRoute(repaymentChainId, dai.address, mockTokens.l2Dai);
  await hubPool.setPoolRebalanceRoute(repaymentChainId, usdc.address, mockTokens.l2Usdc);

  return { ...tokens, ...mockTokens, hubPool, mockAdapter, mockSpoke, crossChainAdmin, ...parentFixture };
}

export async function enableTokensForLP(owner: Signer, hubPool: Contract, weth: Contract, tokens: Contract[]) {
  const lpTokens = [];
  for (const token of tokens) {
    await hubPool.enableL1TokenForLiquidityProvision(token.address);
    lpTokens.push(
      await (
        await getContractFactory("ExpandedERC20", owner)
      ).attach((await hubPool.callStatic.pooledTokens(token.address)).lpToken)
    );
  }
  return lpTokens;
}<|MERGE_RESOLUTION|>--- conflicted
+++ resolved
@@ -42,34 +42,22 @@
 
   // Deploy a mock chain adapter and add it as the chainAdapter for the test chainId. Set the SpokePool to address 0.
   const mockAdapter = await (await getContractFactory("Mock_Adapter", signer)).deploy();
-<<<<<<< HEAD
   const mockSpoke = await hre.upgrades.deployProxy(
     await getContractFactory("MockSpokePool", signer),
-    [crossChainAdmin.address, hubPool.address, weth.address, parentFixture.timer.address],
+    [0, crossChainAdmin.address, hubPool.address, weth.address, parentFixture.timer.address],
     { unsafeAllow: ["delegatecall"] }
   );
-=======
-  const mockSpoke = await (
-    await getContractFactory("MockSpokePool", signer)
-  ).deploy(0, crossChainAdmin.address, hubPool.address, weth.address, parentFixture.timer.address);
->>>>>>> c78b87d6
   await hubPool.setCrossChainContracts(repaymentChainId, mockAdapter.address, mockSpoke.address);
   await hubPool.setCrossChainContracts(originChainId, mockAdapter.address, mockSpoke.address);
 
   // Deploy a new set of mocks for mainnet.
   const mainnetChainId = await hre.getChainId();
   const mockAdapterMainnet = await (await getContractFactory("Mock_Adapter", signer)).deploy();
-<<<<<<< HEAD
   const mockSpokeMainnet = await hre.upgrades.deployProxy(
     await getContractFactory("MockSpokePool", signer),
-    [crossChainAdmin.address, hubPool.address, weth.address, parentFixture.timer.address],
+    [0, crossChainAdmin.address, hubPool.address, weth.address, parentFixture.timer.address],
     { unsafeAllow: ["delegatecall"] }
   );
-=======
-  const mockSpokeMainnet = await (
-    await getContractFactory("MockSpokePool", signer)
-  ).deploy(0, crossChainAdmin.address, hubPool.address, weth.address, parentFixture.timer.address);
->>>>>>> c78b87d6
   await hubPool.setCrossChainContracts(mainnetChainId, mockAdapterMainnet.address, mockSpokeMainnet.address);
 
   // Deploy mock l2 tokens for each token created before and whitelist the routes.
