import { hre } from "../../utils/utils.hre";
import {
  getContractFactory,
  randomAddress,
  SignerWithAddress,
  Contract,
  ethers,
  BigNumber,
  defaultAbiCoder,
} from "../../utils/utils";

import * as consts from "../constants";
import { RelayerRefundLeaf } from "../MerkleLib.utils";

export const spokePoolFixture = hre.deployments.createFixture(async ({ ethers }) => {
  return await deploySpokePool(ethers);
});

// Have a separate function that deploys the contract and returns the contract addresses. This is called by the fixture
// to have standard fixture features. It is also exported as a function to enable non-snapshoted deployments.
export async function deploySpokePool(ethers: any): Promise<{
  weth: Contract;
  erc20: Contract;
  spokePool: Contract;
  unwhitelistedErc20: Contract;
  destErc20: Contract;
  erc1271: Contract;
}> {
  const [deployerWallet, crossChainAdmin, hubPool] = await ethers.getSigners();

  // Create tokens:
  const weth = await (await getContractFactory("WETH9", deployerWallet)).deploy();
  const erc20 = await (await getContractFactory("ExpandedERC20", deployerWallet)).deploy("USD Coin", "USDC", 18);
  await erc20.addMember(consts.TokenRolesEnum.MINTER, deployerWallet.address);
  const unwhitelistedErc20 = await (
    await getContractFactory("ExpandedERC20", deployerWallet)
  ).deploy("Unwhitelisted", "UNWHITELISTED", 18);
  await unwhitelistedErc20.addMember(consts.TokenRolesEnum.MINTER, deployerWallet.address);
  const destErc20 = await (
    await getContractFactory("ExpandedERC20", deployerWallet)
  ).deploy("L2 USD Coin", "L2 USDC", 18);
  await destErc20.addMember(consts.TokenRolesEnum.MINTER, deployerWallet.address);

  // Deploy the pool
  const spokePool = await hre.upgrades.deployProxy(
    await getContractFactory("MockSpokePool", deployerWallet),
    [0, crossChainAdmin.address, hubPool.address],
    { kind: "uups", unsafeAllow: ["delegatecall"], constructorArgs: [weth.address] }
  );
  await spokePool.setChainId(consts.destinationChainId);

  // ERC1271
  const erc1271 = await (await getContractFactory("MockERC1271", deployerWallet)).deploy(deployerWallet.address);

  return {
    weth,
    erc20,
    spokePool,
    unwhitelistedErc20,
    destErc20,
    erc1271,
  };
}

export interface DepositRoute {
  originToken: string;
  destinationChainId?: number;
  enabled?: boolean;
}
export async function enableRoutes(spokePool: Contract, routes: DepositRoute[]) {
  for (const route of routes) {
    await spokePool.setEnableRoute(
      route.originToken,
      route.destinationChainId ?? consts.destinationChainId,
      route.enabled ?? true
    );
  }
}

export interface V3RelayData {
  depositor: string;
  recipient: string;
  exclusiveRelayer: string;
  inputToken: string;
  outputToken: string;
  inputAmount: BigNumber;
  outputAmount: BigNumber;
  originChainId: number;
  depositId: number;
  fillDeadline: number;
  exclusivityDeadline: number;
  message: string;
}

export interface V3RelayExecutionParams {
  relay: V3RelayData;
  relayHash: string;
  updatedOutputAmount: BigNumber;
  updatedRecipient: string;
  updatedMessage: string;
  repaymentChainId: number;
}

export const enum FillType {
  FastFill = 0,
  ReplacedSlowFill,
  SlowFill,
}

export const enum FillStatus {
  Unfilled = 0,
  RequestedSlowFill,
  Filled,
}

export interface V3SlowFill {
  relayData: V3RelayData;
  chainId: number;
  updatedOutputAmount: BigNumber;
}

export function getV3RelayHash(relayData: V3RelayData, destinationChainId: number): string {
  return ethers.utils.keccak256(
    defaultAbiCoder.encode(
      [
        "tuple(address depositor, address recipient, address exclusiveRelayer, address inputToken, address outputToken, uint256 inputAmount, uint256 outputAmount, uint256 originChainId, uint32 depositId, uint32 fillDeadline, uint32 exclusivityDeadline, bytes message)",
        "uint256 destinationChainId",
      ],
      [relayData, destinationChainId]
    )
  );
}

export function getDepositParams(args: {
  recipient?: string;
  originToken: string;
  amount: BigNumber;
  destinationChainId: number;
  relayerFeePct: BigNumber;
  quoteTimestamp: number;
  message?: string;
  maxCount?: BigNumber;
}): string[] {
  return [
    args.recipient ?? randomAddress(),
    args.originToken,
    args.amount.toString(),
    args.destinationChainId.toString(),
    args.relayerFeePct.toString(),
    args.quoteTimestamp.toString(),
    args.message ?? "0x",
    args?.maxCount?.toString() ?? consts.maxUint256.toString(),
  ];
}

export async function getUpdatedV3DepositSignature(
  depositor: SignerWithAddress,
  depositId: number,
  originChainId: number,
  updatedOutputAmount: BigNumber,
  updatedRecipient: string,
  updatedMessage: string
): Promise<string> {
  const typedData = {
    types: {
      UpdateDepositDetails: [
        { name: "depositId", type: "uint32" },
        { name: "originChainId", type: "uint256" },
        { name: "updatedOutputAmount", type: "uint256" },
        { name: "updatedRecipient", type: "address" },
        { name: "updatedMessage", type: "bytes" },
      ],
    },
    domain: {
      name: "ACROSS-V2",
      version: "1.0.0",
      chainId: originChainId,
    },
    message: {
      depositId,
      originChainId,
      updatedOutputAmount,
      updatedRecipient,
      updatedMessage,
    },
  };
  return await depositor._signTypedData(typedData.domain, typedData.types, typedData.message);
}

<<<<<<< HEAD
export async function deployMockV3SpokePoolCaller(
  spokePool: Contract,
  rootBundleId: number,
  leaf: V3RelayerRefundLeaf,
  proof: string[]
): Promise<Contract> {
  return await (
    await getContractFactory("MockV3Caller", (await ethers.getSigners())[0])
=======
export async function deployMockSpokePoolCaller(
  spokePool: Contract,
  rootBundleId: number,
  leaf: RelayerRefundLeaf,
  proof: string[]
): Promise<Contract> {
  return await (
    await getContractFactory("MockCaller", (await ethers.getSigners())[0])
>>>>>>> 172899ae
  ).deploy(spokePool.address, rootBundleId, leaf, proof);
}<|MERGE_RESOLUTION|>--- conflicted
+++ resolved
@@ -187,16 +187,6 @@
   return await depositor._signTypedData(typedData.domain, typedData.types, typedData.message);
 }
 
-<<<<<<< HEAD
-export async function deployMockV3SpokePoolCaller(
-  spokePool: Contract,
-  rootBundleId: number,
-  leaf: V3RelayerRefundLeaf,
-  proof: string[]
-): Promise<Contract> {
-  return await (
-    await getContractFactory("MockV3Caller", (await ethers.getSigners())[0])
-=======
 export async function deployMockSpokePoolCaller(
   spokePool: Contract,
   rootBundleId: number,
@@ -205,6 +195,5 @@
 ): Promise<Contract> {
   return await (
     await getContractFactory("MockCaller", (await ethers.getSigners())[0])
->>>>>>> 172899ae
   ).deploy(spokePool.address, rootBundleId, leaf, proof);
 }