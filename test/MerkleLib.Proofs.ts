--- conflicted
+++ resolved
@@ -1,8 +1,4 @@
-<<<<<<< HEAD
-import { PoolRebalanceLeaf, V3RelayerRefundLeaf } from "./MerkleLib.utils";
-=======
 import { PoolRebalanceLeaf, RelayerRefundLeaf } from "./MerkleLib.utils";
->>>>>>> 172899ae
 import { merkleLibFixture } from "./fixtures/MerkleLib.Fixture";
 import { MerkleTree, EMPTY_MERKLE_ROOT } from "../utils/MerkleTree";
 import {
@@ -76,13 +72,8 @@
     expect(() => merkleTree.getHexProof(invalidPoolRebalanceLeaf)).to.throw();
     expect(await merkleLibTest.verifyPoolRebalance(root, invalidPoolRebalanceLeaf, proof)).to.equal(false);
   });
-<<<<<<< HEAD
-  it("V3RelayerRefundLeafProof", async function () {
-    const relayerRefundLeaves: V3RelayerRefundLeaf[] = [];
-=======
   it("RelayerRefundLeafProof", async function () {
     const relayerRefundLeaves: RelayerRefundLeaf[] = [];
->>>>>>> 172899ae
     const numDistributions = 101; // Create 101 and remove the last to use as the "invalid" one.
     for (let i = 0; i < numDistributions; i++) {
       const numAddresses = 10;
@@ -99,30 +90,12 @@
         l2TokenAddress: randomAddress(),
         refundAddresses,
         refundAmounts,
-<<<<<<< HEAD
-        fillsRefundedRoot: createRandomBytes32(),
-        fillsRefundedHash: createRandomBytes32(),
-=======
->>>>>>> 172899ae
       });
     }
 
     // Remove the last element.
     const invalidRelayerRefundLeaf = relayerRefundLeaves.pop()!;
 
-<<<<<<< HEAD
-    const paramType = await getParamType("MerkleLibTest", "verifyV3RelayerRefund", "refund");
-    const hashFn = (input: V3RelayerRefundLeaf) => keccak256(defaultAbiCoder.encode([paramType!], [input]));
-    const merkleTree = new MerkleTree<V3RelayerRefundLeaf>(relayerRefundLeaves, hashFn);
-
-    const root = merkleTree.getHexRoot();
-    const proof = merkleTree.getHexProof(relayerRefundLeaves[14]);
-    expect(await merkleLibTest.verifyV3RelayerRefund(root, relayerRefundLeaves[14], proof)).to.equal(true);
-
-    // Verify that the excluded element fails to generate a proof and fails verification using the proof generated above.
-    expect(() => merkleTree.getHexProof(invalidRelayerRefundLeaf)).to.throw();
-    expect(await merkleLibTest.verifyV3RelayerRefund(root, invalidRelayerRefundLeaf, proof)).to.equal(false);
-=======
     const paramType = await getParamType("MerkleLibTest", "verifyRelayerRefund", "refund");
     const hashFn = (input: RelayerRefundLeaf) => keccak256(defaultAbiCoder.encode([paramType!], [input]));
     const merkleTree = new MerkleTree<RelayerRefundLeaf>(relayerRefundLeaves, hashFn);
@@ -134,7 +107,6 @@
     // Verify that the excluded element fails to generate a proof and fails verification using the proof generated above.
     expect(() => merkleTree.getHexProof(invalidRelayerRefundLeaf)).to.throw();
     expect(await merkleLibTest.verifyRelayerRefund(root, invalidRelayerRefundLeaf, proof)).to.equal(false);
->>>>>>> 172899ae
   });
   it("V3SlowFillProof", async function () {
     const slowFillLeaves: V3SlowFill[] = [];
