--- conflicted
+++ resolved
@@ -165,31 +165,9 @@
       tokensSendToL2,
       await zkSyncAdapter.L2_GAS_LIMIT(),
       await zkSyncAdapter.L1_GAS_TO_L2_GAS_PER_PUB_DATA_LIMIT(),
-<<<<<<< HEAD
       await zkSyncAdapter.l2RefundAddress(),
     ];
     expect(zkSyncWethBridge.deposit).to.have.been.calledWith(...expectedErc20L1ToL2BridgeParams);
     expect(zkSyncWethBridge.deposit).to.have.been.calledWithValue(l2TransactionBaseCost);
-
-    // expect(zkSync.requestL2Transaction).to.have.been.calledWith(
-    //   mockSpoke.address,
-    //   leaves[0].netSendAmounts[0].toString(),
-    //   "0x",
-    //   await zkSyncAdapter.L2_GAS_LIMIT(),
-    //   await zkSyncAdapter.L1_GAS_TO_L2_GAS_PER_PUB_DATA_LIMIT(),
-    //   [],
-    //   await zkSyncAdapter.l2RefundAddress()
-    // );
-    // expect(zkSync.requestL2Transaction).to.have.been.calledWithValue(
-    //   l2TransactionBaseCost.add(leaves[0].netSendAmounts[0])
-    // );
-=======
-      [],
-      refundAddress.address
-    );
-    expect(zkSync.requestL2Transaction).to.have.been.calledWithValue(
-      l2TransactionBaseCost.add(leaves[0].netSendAmounts[0])
-    );
->>>>>>> c3341bae
   });
 });