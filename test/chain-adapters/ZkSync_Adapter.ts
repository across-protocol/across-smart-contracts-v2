--- conflicted
+++ resolved
@@ -9,7 +9,6 @@
   seedWallet,
   randomAddress,
   toWei,
-  createFake,
 } from "../../utils/utils";
 import { hubPoolFixture, enableTokensForLP } from "../fixtures/HubPool.Fixture";
 import { constructSingleChainTree } from "../MerkleLib.utils";
@@ -138,15 +137,9 @@
       mockSpoke.address,
       dai.address,
       tokensSendToL2,
-<<<<<<< HEAD
-      await zkSyncAdapter.l2GasLimit(),
-      await zkSyncAdapter.l1GasToL2GasPerPubDataLimit(),
-      refundAddress.address,
-=======
       await zkSyncAdapter.L2_GAS_LIMIT(),
       await zkSyncAdapter.L1_GAS_TO_L2_GAS_PER_PUB_DATA_LIMIT(),
-      await zkSyncAdapter.l2RefundAddress(),
->>>>>>> 69fa759f
+      refundAddress.address,
     ];
     expect(zkSyncErc20Bridge.deposit).to.have.been.calledWith(...expectedErc20L1ToL2BridgeParams);
     expect(zkSyncErc20Bridge.deposit).to.have.been.calledWithValue(l2TransactionBaseCost);
