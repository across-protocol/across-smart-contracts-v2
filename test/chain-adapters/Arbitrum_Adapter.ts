import * as consts from "../constants";
import { ethers, expect, Contract, FakeContract, SignerWithAddress, createFake, toWei, hre } from "../utils";
import { getContractFactory, seedWallet, randomAddress } from "../utils";
import { hubPoolFixture, enableTokensForLP } from "../HubPool.Fixture";
import { constructSingleChainTree } from "../MerkleLib.utils";

let hubPool: Contract,
  arbitrumAdapter: Contract,
  mockAdapter: Contract,
  weth: Contract,
  dai: Contract,
  timer: Contract,
  mockSpoke: Contract;
let l2Weth: string, l2Dai: string;
let owner: SignerWithAddress, dataWorker: SignerWithAddress, liquidityProvider: SignerWithAddress;
let l1ERC20Gateway: FakeContract, l1Inbox: FakeContract;

const arbitrumChainId = 42161;
<<<<<<< HEAD
const l1ChainId = 1;
=======
let l1ChainId: number;
>>>>>>> 147952c6

describe("Arbitrum Chain Adapter", function () {
  beforeEach(async function () {
    [owner, dataWorker, liquidityProvider] = await ethers.getSigners();
    ({ weth, dai, l2Weth, l2Dai, hubPool, mockSpoke, timer, mockAdapter } = await hubPoolFixture());
    await seedWallet(dataWorker, [dai], weth, consts.amountToLp);
    await seedWallet(liquidityProvider, [dai], weth, consts.amountToLp.mul(10));

    await enableTokensForLP(owner, hubPool, weth, [weth, dai]);
    await weth.connect(liquidityProvider).approve(hubPool.address, consts.amountToLp);
    await hubPool.connect(liquidityProvider).addLiquidity(weth.address, consts.amountToLp);
    await weth.connect(dataWorker).approve(hubPool.address, consts.bondAmount.mul(10));
    await dai.connect(liquidityProvider).approve(hubPool.address, consts.amountToLp);
    await hubPool.connect(liquidityProvider).addLiquidity(dai.address, consts.amountToLp);
    await dai.connect(dataWorker).approve(hubPool.address, consts.bondAmount.mul(10));

    l1Inbox = await createFake("Inbox");
    l1ERC20Gateway = await createFake("TokenGateway");
    l1ChainId = Number(await hre.getChainId());

    arbitrumAdapter = await (
      await getContractFactory("Arbitrum_Adapter", owner)
    ).deploy(l1Inbox.address, l1ERC20Gateway.address);

    // Seed the HubPool some funds so it can send L1->L2 messages.
    await hubPool.connect(liquidityProvider).loadEthForL2Calls({ value: toWei("1") });

    await hubPool.setCrossChainContracts(arbitrumChainId, arbitrumAdapter.address, mockSpoke.address);

<<<<<<< HEAD
    await hubPool.whitelistRoute(l1ChainId, arbitrumChainId, weth.address, l2Weth);

    await hubPool.whitelistRoute(l1ChainId, arbitrumChainId, dai.address, l2Dai);
  });

  it("Only owner can set l2GasValues", async function () {
    expect(await arbitrumAdapter.callStatic.l2GasLimit()).to.equal(consts.sampleL2Gas);
    await expect(arbitrumAdapter.connect(liquidityProvider).setL2GasLimit(consts.sampleL2Gas + 1)).to.be.reverted;
    await arbitrumAdapter.connect(owner).setL2GasLimit(consts.sampleL2Gas + 1);
    expect(await arbitrumAdapter.callStatic.l2GasLimit()).to.equal(consts.sampleL2Gas + 1);
  });
=======
    await hubPool.whitelistRoute(arbitrumChainId, l1ChainId, l2Weth, weth.address);

    await hubPool.whitelistRoute(arbitrumChainId, l1ChainId, l2Dai, dai.address);
>>>>>>> 147952c6

    await hubPool.setCrossChainContracts(l1ChainId, mockAdapter.address, mockSpoke.address);

    await hubPool.whitelistRoute(l1ChainId, arbitrumChainId, dai.address, l2Dai);
    await hubPool.whitelistRoute(l1ChainId, arbitrumChainId, weth.address, l2Weth);
  });

  it("relayMessage calls spoke pool functions", async function () {
    const newAdmin = randomAddress();
    const functionCallData = mockSpoke.interface.encodeFunctionData("setCrossDomainAdmin", [newAdmin]);

    expect(await hubPool.relaySpokePoolAdminFunction(arbitrumChainId, functionCallData))
      .to.emit(arbitrumAdapter.attach(hubPool.address), "MessageRelayed")
      .withArgs(mockSpoke.address, functionCallData);
    expect(l1Inbox.createRetryableTicket).to.have.been.calledThrice;
    expect(l1Inbox.createRetryableTicket).to.have.been.calledWith(
      mockSpoke.address,
      0,
      consts.sampleL2MaxSubmissionCost,
      owner.address,
      owner.address,
      consts.sampleL2Gas,
      consts.sampleL2GasPrice,
      functionCallData
    );
  });
  it("Correctly calls appropriate arbitrum bridge functions when making ERC20 cross chain calls", async function () {
    // Create an action that will send an L1->L2 tokens transfer and bundle. For this, create a relayer repayment bundle
    // and check that at it's finalization the L2 bridge contracts are called as expected.
    const { leafs, tree, tokensSendToL2 } = await constructSingleChainTree(dai.address, 1, arbitrumChainId);
    await hubPool
      .connect(dataWorker)
      .proposeRootBundle([3117], 1, tree.getHexRoot(), consts.mockRelayerRefundRoot, consts.mockSlowRelayRoot);
    await timer.setCurrentTime(Number(await timer.getCurrentTime()) + consts.refundProposalLiveness + 1);
    await hubPool.connect(dataWorker).executeRootBundle(leafs[0], tree.getHexProof(leafs[0]));
    // The correct functions should have been called on the arbitrum contracts.
    expect(l1ERC20Gateway.outboundTransfer).to.have.been.calledOnce; // One token transfer over the canonical bridge.
    expect(l1ERC20Gateway.outboundTransfer).to.have.been.calledWith(
      dai.address,
      mockSpoke.address,
      tokensSendToL2,
      consts.sampleL2Gas,
      consts.sampleL2GasPrice,
      "0x"
    );
    expect(l1Inbox.createRetryableTicket).to.have.been.calledThrice; // only 1 L1->L2 message sent. Note that the two
    // whitelist transactions already sent two messages.
    expect(l1Inbox.createRetryableTicket).to.have.been.calledWith(
      mockSpoke.address,
      0,
      consts.sampleL2MaxSubmissionCost,
      owner.address,
      owner.address,
      consts.sampleL2Gas,
      consts.sampleL2GasPrice,
      mockSpoke.interface.encodeFunctionData("relayRootBundle", [
        consts.mockRelayerRefundRoot,
        consts.mockSlowRelayRoot,
      ])
    );
  });
});<|MERGE_RESOLUTION|>--- conflicted
+++ resolved
@@ -16,11 +16,7 @@
 let l1ERC20Gateway: FakeContract, l1Inbox: FakeContract;
 
 const arbitrumChainId = 42161;
-<<<<<<< HEAD
-const l1ChainId = 1;
-=======
 let l1ChainId: number;
->>>>>>> 147952c6
 
 describe("Arbitrum Chain Adapter", function () {
   beforeEach(async function () {
@@ -50,23 +46,9 @@
 
     await hubPool.setCrossChainContracts(arbitrumChainId, arbitrumAdapter.address, mockSpoke.address);
 
-<<<<<<< HEAD
-    await hubPool.whitelistRoute(l1ChainId, arbitrumChainId, weth.address, l2Weth);
-
-    await hubPool.whitelistRoute(l1ChainId, arbitrumChainId, dai.address, l2Dai);
-  });
-
-  it("Only owner can set l2GasValues", async function () {
-    expect(await arbitrumAdapter.callStatic.l2GasLimit()).to.equal(consts.sampleL2Gas);
-    await expect(arbitrumAdapter.connect(liquidityProvider).setL2GasLimit(consts.sampleL2Gas + 1)).to.be.reverted;
-    await arbitrumAdapter.connect(owner).setL2GasLimit(consts.sampleL2Gas + 1);
-    expect(await arbitrumAdapter.callStatic.l2GasLimit()).to.equal(consts.sampleL2Gas + 1);
-  });
-=======
     await hubPool.whitelistRoute(arbitrumChainId, l1ChainId, l2Weth, weth.address);
 
     await hubPool.whitelistRoute(arbitrumChainId, l1ChainId, l2Dai, dai.address);
->>>>>>> 147952c6
 
     await hubPool.setCrossChainContracts(l1ChainId, mockAdapter.address, mockSpoke.address);
 
