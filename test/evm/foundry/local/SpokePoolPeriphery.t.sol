// SPDX-License-Identifier: BUSL-1.1
pragma solidity ^0.8.0;

import { Test } from "forge-std/Test.sol";

import { SpokePoolVerifier } from "../../../../contracts/SpokePoolVerifier.sol";
import { SpokePoolV3Periphery, SpokePoolPeripheryProxy } from "../../../../contracts/SpokePoolV3Periphery.sol";
import { Ethereum_SpokePool } from "../../../../contracts/Ethereum_SpokePool.sol";
import { V3SpokePoolInterface } from "../../../../contracts/interfaces/V3SpokePoolInterface.sol";
import { SpokePoolV3PeripheryInterface } from "../../../../contracts/interfaces/SpokePoolV3PeripheryInterface.sol";
import { WETH9 } from "../../../../contracts/external/WETH9.sol";
import { WETH9Interface } from "../../../../contracts/external/interfaces/WETH9Interface.sol";
import { IPermit2 } from "../../../../contracts/external/interfaces/IPermit2.sol";
import { MockPermit2, Permit2EIP712 } from "../../../../contracts/test/MockPermit2.sol";
import { PeripherySigningLib } from "../../../../contracts/libraries/PeripherySigningLib.sol";
<<<<<<< HEAD
import { MockERC20 } from "../../../../contracts/test/MockERC20.sol";
=======
import { ERC20 } from "@openzeppelin/contracts/token/ERC20/ERC20.sol";
>>>>>>> 372d9cba
import { ERC1967Proxy } from "@openzeppelin/contracts/proxy/ERC1967/ERC1967Proxy.sol";
import { IERC20 } from "@openzeppelin/contracts/token/ERC20/IERC20.sol";
import { IERC1271 } from "@openzeppelin/contracts/interfaces/IERC1271.sol";

contract Exchange {
    IPermit2 permit2;

    constructor(IPermit2 _permit2) {
        permit2 = _permit2;
    }

    function swap(
        IERC20 tokenIn,
        IERC20 tokenOut,
        uint256 amountIn,
        uint256 amountOutMin,
        bool usePermit2
    ) external {
        if (tokenIn.balanceOf(address(this)) >= amountIn) {
            tokenIn.transfer(address(1), amountIn);
            require(tokenOut.transfer(msg.sender, amountOutMin));
            return;
        }
        // The periphery contract should call the exchange, which should call permit2. Permit2 should call the periphery contract, and
        // should allow the exchange to take tokens away from the periphery.
        if (usePermit2) {
            permit2.transferFrom(msg.sender, address(this), uint160(amountIn), address(tokenIn));
            tokenOut.transfer(msg.sender, amountOutMin);
            return;
        }
        require(tokenIn.transferFrom(msg.sender, address(this), amountIn));
        require(tokenOut.transfer(msg.sender, amountOutMin));
    }
}

// Utility contract which lets us perform external calls to an internal library.
contract HashUtils {
    function hashDepositData(SpokePoolV3PeripheryInterface.DepositData calldata depositData)
        external
        pure
        returns (bytes32)
    {
        return PeripherySigningLib.hashDepositData(depositData);
    }
}

contract SpokePoolPeripheryTest is Test {
    Ethereum_SpokePool ethereumSpokePool;
    HashUtils hashUtils;
    SpokePoolV3Periphery spokePoolPeriphery;
    SpokePoolPeripheryProxy proxy;
    Exchange dex;
    Exchange cex;
    IPermit2 permit2;

    WETH9Interface mockWETH;
    MockERC20 mockERC20;

    address depositor;
    address owner;
    address recipient;

    uint256 destinationChainId = 10;
    uint256 mintAmount = 10**22;
    uint256 depositAmount = 5 * (10**18);
    uint32 fillDeadlineBuffer = 7200;
    uint256 privateKey = 0x12345678910;

    bytes32 domainSeparator;
    bytes32 private constant TYPE_HASH =
        keccak256("EIP712Domain(string name,string version,uint256 chainId,address verifyingContract)");

    string private constant PERMIT_TRANSFER_TYPE_STUB =
        "PermitWitnessTransferFrom(TokenPermissions permitted,address spender,uint256 nonce,uint256 deadline,";

    bytes32 private constant TOKEN_PERMISSIONS_TYPEHASH =
        keccak256(abi.encodePacked(PeripherySigningLib.TOKEN_PERMISSIONS_TYPE));

    function setUp() public {
        hashUtils = new HashUtils();

        mockWETH = WETH9Interface(address(new WETH9()));
        mockERC20 = new MockERC20();

        depositor = vm.addr(privateKey);
        owner = vm.addr(2);
        recipient = vm.addr(3);
        permit2 = IPermit2(new MockPermit2());
        dex = new Exchange(permit2);
        cex = new Exchange(permit2);

        vm.startPrank(owner);
        spokePoolPeriphery = new SpokePoolV3Periphery();
        domainSeparator = Permit2EIP712(address(permit2)).DOMAIN_SEPARATOR();
        proxy = new SpokePoolPeripheryProxy();
        proxy.initialize(spokePoolPeriphery);
        Ethereum_SpokePool implementation = new Ethereum_SpokePool(
            address(mockWETH),
            fillDeadlineBuffer,
            fillDeadlineBuffer
        );
        address spokePoolProxy = address(
            new ERC1967Proxy(address(implementation), abi.encodeCall(Ethereum_SpokePool.initialize, (0, owner)))
        );
        ethereumSpokePool = Ethereum_SpokePool(payable(spokePoolProxy));
        ethereumSpokePool.setEnableRoute(address(mockWETH), destinationChainId, true);
        ethereumSpokePool.setEnableRoute(address(mockERC20), destinationChainId, true);
        spokePoolPeriphery.initialize(V3SpokePoolInterface(ethereumSpokePool), mockWETH, address(proxy), permit2);
        vm.stopPrank();

        deal(depositor, mintAmount);
        deal(address(mockERC20), depositor, mintAmount, true);
        deal(address(mockERC20), address(dex), depositAmount, true);
        vm.startPrank(depositor);
        mockWETH.deposit{ value: mintAmount }();
        mockERC20.approve(address(proxy), mintAmount);
        IERC20(address(mockWETH)).approve(address(proxy), mintAmount);

        // Approve permit2
        IERC20(address(mockWETH)).approve(address(permit2), mintAmount * 10);
        vm.stopPrank();
    }

    function testInitializePeriphery() public {
        SpokePoolV3Periphery _spokePoolPeriphery = new SpokePoolV3Periphery();
        _spokePoolPeriphery.initialize(V3SpokePoolInterface(ethereumSpokePool), mockWETH, address(proxy), permit2);
        assertEq(address(_spokePoolPeriphery.spokePool()), address(ethereumSpokePool));
        assertEq(address(_spokePoolPeriphery.wrappedNativeToken()), address(mockWETH));
        assertEq(address(_spokePoolPeriphery.proxy()), address(proxy));
        assertEq(address(_spokePoolPeriphery.permit2()), address(permit2));
        vm.expectRevert(SpokePoolV3Periphery.ContractInitialized.selector);
        _spokePoolPeriphery.initialize(V3SpokePoolInterface(ethereumSpokePool), mockWETH, address(proxy), permit2);
    }

    function testInitializeProxy() public {
        SpokePoolPeripheryProxy _proxy = new SpokePoolPeripheryProxy();
        _proxy.initialize(spokePoolPeriphery);
        assertEq(address(_proxy.SPOKE_POOL_PERIPHERY()), address(spokePoolPeriphery));
        vm.expectRevert(SpokePoolPeripheryProxy.ContractInitialized.selector);
        _proxy.initialize(spokePoolPeriphery);
    }

    /**
     * Approval based flows
     */
    function testSwapAndBridge() public {
        // Should emit expected deposit event
        vm.startPrank(depositor);
        vm.expectEmit(address(ethereumSpokePool));
        emit V3SpokePoolInterface.V3FundsDeposited(
            address(mockERC20),
            address(0),
            depositAmount,
            depositAmount,
            destinationChainId,
            0, // depositId
            uint32(block.timestamp),
            uint32(block.timestamp) + fillDeadlineBuffer,
            0, // exclusivityDeadline
            depositor,
            depositor,
            address(0), // exclusiveRelayer
            new bytes(0)
        );
        proxy.swapAndBridge(
            _defaultSwapAndDepositData(
                address(mockWETH),
                mintAmount,
                dex,
                SpokePoolV3PeripheryInterface.TransferType.Approval,
                address(mockERC20),
                depositAmount,
                depositor
            )
        );
        vm.stopPrank();
    }

    function testSwapAndBridgePermitTransferType() public {
        // Should emit expected deposit event
        vm.startPrank(depositor);
        vm.expectEmit(address(ethereumSpokePool));
        emit V3SpokePoolInterface.V3FundsDeposited(
            address(mockERC20),
            address(0),
            depositAmount,
            depositAmount,
            destinationChainId,
            0, // depositId
            uint32(block.timestamp),
            uint32(block.timestamp) + fillDeadlineBuffer,
            0, // exclusivityDeadline
            depositor,
            depositor,
            address(0), // exclusiveRelayer
            new bytes(0)
        );
        proxy.swapAndBridge(
            _defaultSwapAndDepositData(
                address(mockWETH),
                mintAmount,
                dex,
                SpokePoolV3PeripheryInterface.TransferType.Permit2Approval,
                address(mockERC20),
                depositAmount,
                depositor
            )
        );
        vm.stopPrank();
    }

    function testSwapAndBridgeTransferTransferType() public {
        // Should emit expected deposit event
        vm.startPrank(depositor);
        vm.expectEmit(address(ethereumSpokePool));
        emit V3SpokePoolInterface.V3FundsDeposited(
            address(mockERC20),
            address(0),
            depositAmount,
            depositAmount,
            destinationChainId,
            0, // depositId
            uint32(block.timestamp),
            uint32(block.timestamp) + fillDeadlineBuffer,
            0, // exclusivityDeadline
            depositor,
            depositor,
            address(0), // exclusiveRelayer
            new bytes(0)
        );
        proxy.swapAndBridge(
            _defaultSwapAndDepositData(
                address(mockWETH),
                mintAmount,
                dex,
                SpokePoolV3PeripheryInterface.TransferType.Transfer,
                address(mockERC20),
                depositAmount,
                depositor
            )
        );
        vm.stopPrank();
    }

    /**
     * Value based flows
     */
    function testSwapAndBridgeNoValueNoProxy() public {
        // Cannot call swapAndBridge with no value directly.
        vm.startPrank(depositor);
        vm.expectRevert(SpokePoolV3Periphery.NotProxy.selector);
        spokePoolPeriphery.swapAndBridge(
            _defaultSwapAndDepositData(
                address(mockWETH),
                mintAmount,
                dex,
                SpokePoolV3PeripheryInterface.TransferType.Approval,
                address(mockERC20),
                depositAmount,
                depositor
            )
        );

        vm.stopPrank();
    }

    function testSwapAndBridgeWithValue() public {
        // Unlike previous test, this one calls the spokePoolPeriphery directly rather than through the proxy
        // because there is no approval required to be set on the periphery.
        deal(depositor, mintAmount);

        // Should emit expected deposit event
        vm.startPrank(depositor);

        vm.expectEmit(address(ethereumSpokePool));
        emit V3SpokePoolInterface.V3FundsDeposited(
            address(mockERC20),
            address(0),
            depositAmount,
            depositAmount,
            destinationChainId,
            0, // depositId
            uint32(block.timestamp),
            uint32(block.timestamp) + fillDeadlineBuffer,
            0, // exclusivityDeadline
            depositor,
            depositor,
            address(0), // exclusiveRelayer
            new bytes(0)
        );
        spokePoolPeriphery.swapAndBridge{ value: mintAmount }(
            _defaultSwapAndDepositData(
                address(mockWETH),
                mintAmount,
                dex,
                SpokePoolV3PeripheryInterface.TransferType.Approval,
                address(mockERC20),
                depositAmount,
                depositor
            )
        );
        vm.stopPrank();
    }

    function testDepositWithValue() public {
        // Unlike previous test, this one calls the spokePoolPeriphery directly rather than through the proxy
        // because there is no approval required to be set on the periphery.
        deal(depositor, mintAmount);

        // Should emit expected deposit event
        vm.startPrank(depositor);
        vm.expectEmit(address(ethereumSpokePool));
        emit V3SpokePoolInterface.V3FundsDeposited(
            address(mockWETH),
            address(0),
            mintAmount,
            mintAmount,
            destinationChainId,
            0, // depositId
            uint32(block.timestamp),
            uint32(block.timestamp) + fillDeadlineBuffer,
            0, // exclusivityDeadline
            depositor,
            depositor,
            address(0), // exclusiveRelayer
            new bytes(0)
        );
        spokePoolPeriphery.deposit{ value: mintAmount }(
            depositor, // recipient
            address(mockWETH), // inputToken
            mintAmount,
            mintAmount,
            destinationChainId,
            address(0), // exclusiveRelayer
            uint32(block.timestamp),
            uint32(block.timestamp) + fillDeadlineBuffer,
            0,
            new bytes(0)
        );
<<<<<<< HEAD
=======
        vm.stopPrank();
    }

    function testPermit2DepositValidWitness() public {
        SpokePoolV3PeripheryInterface.DepositData memory depositData = _defaultDepositData(
            address(mockWETH),
            mintAmount,
            depositor
        );
        // Signature transfer details
        IPermit2.PermitTransferFrom memory permit = IPermit2.PermitTransferFrom({
            permitted: IPermit2.TokenPermissions({ token: address(mockWETH), amount: mintAmount }),
            nonce: 1,
            deadline: block.timestamp + 100
        });

        bytes32 typehash = keccak256(
            abi.encodePacked(PERMIT_TRANSFER_TYPE_STUB, PeripherySigningLib.EIP712_DEPOSIT_TYPE_STRING)
        );
        bytes32 tokenPermissions = keccak256(abi.encode(TOKEN_PERMISSIONS_TYPEHASH, permit.permitted));

        // Get the permit2 signature.
        bytes32 msgHash = keccak256(
            abi.encodePacked(
                "\x19\x01",
                domainSeparator,
                keccak256(
                    abi.encode(
                        typehash,
                        tokenPermissions,
                        address(spokePoolPeriphery),
                        permit.nonce,
                        permit.deadline,
                        hashUtils.hashDepositData(depositData)
                    )
                )
            )
        );

        (uint8 v, bytes32 r, bytes32 s) = vm.sign(privateKey, msgHash);
        bytes memory signature = bytes.concat(r, s, bytes1(v));

        // Should emit expected deposit event
        vm.startPrank(depositor);
        vm.expectEmit(address(ethereumSpokePool));
        emit V3SpokePoolInterface.V3FundsDeposited(
            address(mockWETH),
            address(0),
            mintAmount,
            mintAmount,
            destinationChainId,
            0, // depositId
            uint32(block.timestamp),
            uint32(block.timestamp) + fillDeadlineBuffer,
            0, // exclusivityDeadline
            depositor,
            depositor,
            address(0), // exclusiveRelayer
            new bytes(0)
        );
        spokePoolPeriphery.depositWithPermit2(
            depositor, // signatureOwner
            depositData,
            permit, // permit
            signature // permit2 signature
        );
>>>>>>> 372d9cba
        vm.stopPrank();
    }

    function testDepositNoValueNoProxy() public {
        // Cannot call deposit with no value directly.
        vm.startPrank(depositor);
        vm.expectRevert(SpokePoolV3Periphery.InvalidMsgValue.selector);
        spokePoolPeriphery.deposit(
            depositor, // recipient
            address(mockWETH), // inputToken
            mintAmount,
            mintAmount,
            destinationChainId,
            address(0), // exclusiveRelayer
            uint32(block.timestamp),
            uint32(block.timestamp) + fillDeadlineBuffer,
            0,
            new bytes(0)
        );

        vm.stopPrank();
    }

<<<<<<< HEAD
    /**
     * Permit (2612) based flows
     */
    function testPermitDepositValidWitness() public {}

    /**
     * Transfer with authorization based flows
     */
    function testTransferWithAuthDepositValidWitness() public {
        SpokePoolV3PeripheryInterface.DepositData memory depositData = _defaultDepositData(
            address(mockERC20),
            mintAmount,
            depositor
        );

        bytes32 nonce = bytes32(block.prevrandao);

        // Get the transfer with auth signature.
        bytes32 structHash = keccak256(
            abi.encode(
                mockERC20.AUTH_TYPEHASH,
                depositor,
                address(spokePoolPeriphery),
                mintAmount,
                block.timestamp,
                block.timestamp,
                nonce
            )
        );
        bytes32 msgHash = mockERC20.hashTypedData(structHash);

        (uint8 v, bytes32 r, bytes32 s) = vm.sign(privateKey, msgHash);
        bytes memory signature = bytes.concat(r, s, bytes1(v));

        // Get the deposit data signature.
        bytes32 depositMsgHash = keccak256(
            abi.encodePacked(
                "\x19\x01",
                spokePoolPeriphery.domainSeparator(),
                keccak256(
                    abi.encode(PeripherySigningLib.EIP712_DEPOSIT_DATA_TYPEHASH, hashUtils.hashDepositData(depositData))
                )
            )
        );
        (uint8 _v, bytes32 _r, bytes32 _s) = vm.sign(privateKey, depositMsgHash);
        bytes memory depositDataSignature = bytes.concat(_r, _s, bytes1(_v));

        // Should emit expected deposit event
        vm.startPrank(depositor);
        vm.expectEmit(address(ethereumSpokePool));
        emit V3SpokePoolInterface.V3FundsDeposited(
            address(mockERC20),
            address(0),
            mintAmount,
            mintAmount,
            destinationChainId,
            0, // depositId
            uint32(block.timestamp),
            uint32(block.timestamp) + fillDeadlineBuffer,
            0, // exclusivityDeadline
            depositor,
            depositor,
            address(0), // exclusiveRelayer
            new bytes(0)
        );
        spokePoolPeriphery.depositWithAuthorization(
            depositor, // signatureOwner
            depositData,
            block.timestamp, // valid before
            block.timestamp, // valid after
            nonce, // nonce
            signature, // receiveWithAuthSignature
            depositDataSignature
        );
        vm.stopPrank();
    }

    /**
     * Permit2 based flows
     */
    function testPermit2DepositValidWitness() public {
        SpokePoolV3PeripheryInterface.DepositData memory depositData = _defaultDepositData(
            address(mockWETH),
            mintAmount,
            depositor
        );
        // Signature transfer details
        IPermit2.PermitTransferFrom memory permit = IPermit2.PermitTransferFrom({
            permitted: IPermit2.TokenPermissions({ token: address(mockWETH), amount: mintAmount }),
            nonce: 1,
            deadline: block.timestamp + 100
        });

        bytes32 typehash = keccak256(
            abi.encodePacked(PERMIT_TRANSFER_TYPE_STUB, PeripherySigningLib.EIP712_DEPOSIT_TYPE_STRING)
        );
        bytes32 tokenPermissions = keccak256(abi.encode(TOKEN_PERMISSIONS_TYPEHASH, permit.permitted));

        // Get the permit2 signature.
        bytes32 msgHash = keccak256(
            abi.encodePacked(
                "\x19\x01",
                domainSeparator,
                keccak256(
                    abi.encode(
                        typehash,
                        tokenPermissions,
                        address(spokePoolPeriphery),
                        permit.nonce,
                        permit.deadline,
                        hashUtils.hashDepositData(depositData)
                    )
                )
            )
        );

        (uint8 v, bytes32 r, bytes32 s) = vm.sign(privateKey, msgHash);
        bytes memory signature = bytes.concat(r, s, bytes1(v));

        // Should emit expected deposit event
        vm.startPrank(depositor);
        vm.expectEmit(address(ethereumSpokePool));
        emit V3SpokePoolInterface.V3FundsDeposited(
            address(mockWETH),
            address(0),
            mintAmount,
            mintAmount,
            destinationChainId,
            0, // depositId
            uint32(block.timestamp),
            uint32(block.timestamp) + fillDeadlineBuffer,
            0, // exclusivityDeadline
            depositor,
            depositor,
            address(0), // exclusiveRelayer
            new bytes(0)
        );
        spokePoolPeriphery.depositWithPermit2(
            depositor, // signatureOwner
            depositData,
            permit, // permit
            signature // permit2 signature
        );
        vm.stopPrank();
    }

    /**
     * Helper functions
     */
=======
>>>>>>> 372d9cba
    function _defaultDepositData(
        address _token,
        uint256 _amount,
        address _depositor
<<<<<<< HEAD
    ) internal view returns (SpokePoolV3Periphery.DepositData memory) {
=======
    ) internal returns (SpokePoolV3Periphery.DepositData memory) {
>>>>>>> 372d9cba
        return
            SpokePoolV3PeripheryInterface.DepositData({
                baseDepositData: SpokePoolV3PeripheryInterface.BaseDepositData({
                    inputToken: _token,
                    outputToken: address(0),
                    outputAmount: _amount,
                    depositor: _depositor,
                    recipient: _depositor,
                    destinationChainId: destinationChainId,
                    exclusiveRelayer: address(0),
                    quoteTimestamp: uint32(block.timestamp),
                    fillDeadline: uint32(block.timestamp) + fillDeadlineBuffer,
                    exclusivityParameter: 0,
                    message: new bytes(0)
                }),
                inputAmount: _amount
            });
    }

    function _defaultSwapAndDepositData(
        address _swapToken,
        uint256 _swapAmount,
        Exchange _exchange,
        SpokePoolV3PeripheryInterface.TransferType _transferType,
        address _inputToken,
        uint256 _amount,
        address _depositor
<<<<<<< HEAD
    ) internal view returns (SpokePoolV3Periphery.SwapAndDepositData memory) {
=======
    ) internal returns (SpokePoolV3Periphery.SwapAndDepositData memory) {
>>>>>>> 372d9cba
        bool usePermit2 = _transferType == SpokePoolV3PeripheryInterface.TransferType.Permit2Approval;
        return
            SpokePoolV3PeripheryInterface.SwapAndDepositData({
                depositData: SpokePoolV3PeripheryInterface.BaseDepositData({
                    inputToken: _inputToken,
                    outputToken: address(0),
                    outputAmount: _amount,
                    depositor: _depositor,
                    recipient: _depositor,
                    destinationChainId: destinationChainId,
                    exclusiveRelayer: address(0),
                    quoteTimestamp: uint32(block.timestamp),
                    fillDeadline: uint32(block.timestamp) + fillDeadlineBuffer,
                    exclusivityParameter: 0,
                    message: new bytes(0)
                }),
                swapToken: _swapToken,
                exchange: address(_exchange),
                transferType: _transferType,
                swapTokenAmount: _swapAmount, // swapTokenAmount
                minExpectedInputTokenAmount: _amount,
                routerCalldata: abi.encodeWithSelector(
                    _exchange.swap.selector,
                    IERC20(_swapToken),
                    IERC20(_inputToken),
                    _swapAmount,
                    _amount,
                    usePermit2
                )
            });
    }
}<|MERGE_RESOLUTION|>--- conflicted
+++ resolved
@@ -13,14 +13,12 @@
 import { IPermit2 } from "../../../../contracts/external/interfaces/IPermit2.sol";
 import { MockPermit2, Permit2EIP712 } from "../../../../contracts/test/MockPermit2.sol";
 import { PeripherySigningLib } from "../../../../contracts/libraries/PeripherySigningLib.sol";
-<<<<<<< HEAD
 import { MockERC20 } from "../../../../contracts/test/MockERC20.sol";
-=======
-import { ERC20 } from "@openzeppelin/contracts/token/ERC20/ERC20.sol";
->>>>>>> 372d9cba
 import { ERC1967Proxy } from "@openzeppelin/contracts/proxy/ERC1967/ERC1967Proxy.sol";
 import { IERC20 } from "@openzeppelin/contracts/token/ERC20/IERC20.sol";
 import { IERC1271 } from "@openzeppelin/contracts/interfaces/IERC1271.sol";
+
+import "forge-std/console.sol";
 
 contract Exchange {
     IPermit2 permit2;
@@ -357,11 +355,103 @@
             0,
             new bytes(0)
         );
-<<<<<<< HEAD
-=======
-        vm.stopPrank();
-    }
-
+        vm.stopPrank();
+    }
+
+    function testDepositNoValueNoProxy() public {
+        // Cannot call deposit with no value directly.
+        vm.startPrank(depositor);
+        vm.expectRevert(SpokePoolV3Periphery.InvalidMsgValue.selector);
+        spokePoolPeriphery.deposit(
+            depositor, // recipient
+            address(mockWETH), // inputToken
+            mintAmount,
+            mintAmount,
+            destinationChainId,
+            address(0), // exclusiveRelayer
+            uint32(block.timestamp),
+            uint32(block.timestamp) + fillDeadlineBuffer,
+            0,
+            new bytes(0)
+        );
+
+        vm.stopPrank();
+    }
+
+    /**
+     * Permit (2612) based flows
+     */
+    function testPermitDepositValidWitness() public {}
+
+    /**
+     * Transfer with authorization based flows
+     */
+    function testTransferWithAuthDepositValidWitness() public {
+        SpokePoolV3PeripheryInterface.DepositData memory depositData = _defaultDepositData(
+            address(mockERC20),
+            mintAmount,
+            depositor
+        );
+
+        bytes32 nonce = bytes32(block.prevrandao);
+
+        // Get the transfer with auth signature.
+        bytes32 structHash = keccak256(
+            abi.encode(
+                mockERC20.RECEIVE_WITH_AUTHORIZATION_TYPEHASH(),
+                depositor,
+                address(spokePoolPeriphery),
+                mintAmount,
+                block.timestamp,
+                block.timestamp,
+                nonce
+            )
+        );
+        bytes32 msgHash = mockERC20.hashTypedData(structHash);
+
+        (uint8 v, bytes32 r, bytes32 s) = vm.sign(privateKey, msgHash);
+        bytes memory signature = bytes.concat(r, s, bytes1(v));
+
+        // Get the deposit data signature.
+        bytes32 depositMsgHash = keccak256(
+            abi.encodePacked("\x19\x01", spokePoolPeriphery.domainSeparator(), hashUtils.hashDepositData(depositData))
+        );
+        (uint8 _v, bytes32 _r, bytes32 _s) = vm.sign(privateKey, depositMsgHash);
+        bytes memory depositDataSignature = bytes.concat(_r, _s, bytes1(_v));
+
+        // Should emit expected deposit event
+        vm.startPrank(depositor);
+        vm.expectEmit(address(ethereumSpokePool));
+        emit V3SpokePoolInterface.V3FundsDeposited(
+            address(mockERC20),
+            address(0),
+            mintAmount,
+            mintAmount,
+            destinationChainId,
+            0, // depositId
+            uint32(block.timestamp),
+            uint32(block.timestamp) + fillDeadlineBuffer,
+            0, // exclusivityDeadline
+            depositor,
+            depositor,
+            address(0), // exclusiveRelayer
+            new bytes(0)
+        );
+        spokePoolPeriphery.depositWithAuthorization(
+            depositor, // signatureOwner
+            depositData,
+            block.timestamp, // valid before
+            block.timestamp, // valid after
+            nonce, // nonce
+            signature, // receiveWithAuthSignature
+            depositDataSignature
+        );
+        vm.stopPrank();
+    }
+
+    /**
+     * Permit2 based flows
+     */
     function testPermit2DepositValidWitness() public {
         SpokePoolV3PeripheryInterface.DepositData memory depositData = _defaultDepositData(
             address(mockWETH),
@@ -425,191 +515,17 @@
             permit, // permit
             signature // permit2 signature
         );
->>>>>>> 372d9cba
-        vm.stopPrank();
-    }
-
-    function testDepositNoValueNoProxy() public {
-        // Cannot call deposit with no value directly.
-        vm.startPrank(depositor);
-        vm.expectRevert(SpokePoolV3Periphery.InvalidMsgValue.selector);
-        spokePoolPeriphery.deposit(
-            depositor, // recipient
-            address(mockWETH), // inputToken
-            mintAmount,
-            mintAmount,
-            destinationChainId,
-            address(0), // exclusiveRelayer
-            uint32(block.timestamp),
-            uint32(block.timestamp) + fillDeadlineBuffer,
-            0,
-            new bytes(0)
-        );
-
-        vm.stopPrank();
-    }
-
-<<<<<<< HEAD
-    /**
-     * Permit (2612) based flows
-     */
-    function testPermitDepositValidWitness() public {}
-
-    /**
-     * Transfer with authorization based flows
-     */
-    function testTransferWithAuthDepositValidWitness() public {
-        SpokePoolV3PeripheryInterface.DepositData memory depositData = _defaultDepositData(
-            address(mockERC20),
-            mintAmount,
-            depositor
-        );
-
-        bytes32 nonce = bytes32(block.prevrandao);
-
-        // Get the transfer with auth signature.
-        bytes32 structHash = keccak256(
-            abi.encode(
-                mockERC20.AUTH_TYPEHASH,
-                depositor,
-                address(spokePoolPeriphery),
-                mintAmount,
-                block.timestamp,
-                block.timestamp,
-                nonce
-            )
-        );
-        bytes32 msgHash = mockERC20.hashTypedData(structHash);
-
-        (uint8 v, bytes32 r, bytes32 s) = vm.sign(privateKey, msgHash);
-        bytes memory signature = bytes.concat(r, s, bytes1(v));
-
-        // Get the deposit data signature.
-        bytes32 depositMsgHash = keccak256(
-            abi.encodePacked(
-                "\x19\x01",
-                spokePoolPeriphery.domainSeparator(),
-                keccak256(
-                    abi.encode(PeripherySigningLib.EIP712_DEPOSIT_DATA_TYPEHASH, hashUtils.hashDepositData(depositData))
-                )
-            )
-        );
-        (uint8 _v, bytes32 _r, bytes32 _s) = vm.sign(privateKey, depositMsgHash);
-        bytes memory depositDataSignature = bytes.concat(_r, _s, bytes1(_v));
-
-        // Should emit expected deposit event
-        vm.startPrank(depositor);
-        vm.expectEmit(address(ethereumSpokePool));
-        emit V3SpokePoolInterface.V3FundsDeposited(
-            address(mockERC20),
-            address(0),
-            mintAmount,
-            mintAmount,
-            destinationChainId,
-            0, // depositId
-            uint32(block.timestamp),
-            uint32(block.timestamp) + fillDeadlineBuffer,
-            0, // exclusivityDeadline
-            depositor,
-            depositor,
-            address(0), // exclusiveRelayer
-            new bytes(0)
-        );
-        spokePoolPeriphery.depositWithAuthorization(
-            depositor, // signatureOwner
-            depositData,
-            block.timestamp, // valid before
-            block.timestamp, // valid after
-            nonce, // nonce
-            signature, // receiveWithAuthSignature
-            depositDataSignature
-        );
-        vm.stopPrank();
-    }
-
-    /**
-     * Permit2 based flows
-     */
-    function testPermit2DepositValidWitness() public {
-        SpokePoolV3PeripheryInterface.DepositData memory depositData = _defaultDepositData(
-            address(mockWETH),
-            mintAmount,
-            depositor
-        );
-        // Signature transfer details
-        IPermit2.PermitTransferFrom memory permit = IPermit2.PermitTransferFrom({
-            permitted: IPermit2.TokenPermissions({ token: address(mockWETH), amount: mintAmount }),
-            nonce: 1,
-            deadline: block.timestamp + 100
-        });
-
-        bytes32 typehash = keccak256(
-            abi.encodePacked(PERMIT_TRANSFER_TYPE_STUB, PeripherySigningLib.EIP712_DEPOSIT_TYPE_STRING)
-        );
-        bytes32 tokenPermissions = keccak256(abi.encode(TOKEN_PERMISSIONS_TYPEHASH, permit.permitted));
-
-        // Get the permit2 signature.
-        bytes32 msgHash = keccak256(
-            abi.encodePacked(
-                "\x19\x01",
-                domainSeparator,
-                keccak256(
-                    abi.encode(
-                        typehash,
-                        tokenPermissions,
-                        address(spokePoolPeriphery),
-                        permit.nonce,
-                        permit.deadline,
-                        hashUtils.hashDepositData(depositData)
-                    )
-                )
-            )
-        );
-
-        (uint8 v, bytes32 r, bytes32 s) = vm.sign(privateKey, msgHash);
-        bytes memory signature = bytes.concat(r, s, bytes1(v));
-
-        // Should emit expected deposit event
-        vm.startPrank(depositor);
-        vm.expectEmit(address(ethereumSpokePool));
-        emit V3SpokePoolInterface.V3FundsDeposited(
-            address(mockWETH),
-            address(0),
-            mintAmount,
-            mintAmount,
-            destinationChainId,
-            0, // depositId
-            uint32(block.timestamp),
-            uint32(block.timestamp) + fillDeadlineBuffer,
-            0, // exclusivityDeadline
-            depositor,
-            depositor,
-            address(0), // exclusiveRelayer
-            new bytes(0)
-        );
-        spokePoolPeriphery.depositWithPermit2(
-            depositor, // signatureOwner
-            depositData,
-            permit, // permit
-            signature // permit2 signature
-        );
         vm.stopPrank();
     }
 
     /**
      * Helper functions
      */
-=======
->>>>>>> 372d9cba
     function _defaultDepositData(
         address _token,
         uint256 _amount,
         address _depositor
-<<<<<<< HEAD
-    ) internal view returns (SpokePoolV3Periphery.DepositData memory) {
-=======
     ) internal returns (SpokePoolV3Periphery.DepositData memory) {
->>>>>>> 372d9cba
         return
             SpokePoolV3PeripheryInterface.DepositData({
                 baseDepositData: SpokePoolV3PeripheryInterface.BaseDepositData({
@@ -637,11 +553,7 @@
         address _inputToken,
         uint256 _amount,
         address _depositor
-<<<<<<< HEAD
-    ) internal view returns (SpokePoolV3Periphery.SwapAndDepositData memory) {
-=======
     ) internal returns (SpokePoolV3Periphery.SwapAndDepositData memory) {
->>>>>>> 372d9cba
         bool usePermit2 = _transferType == SpokePoolV3PeripheryInterface.TransferType.Permit2Approval;
         return
             SpokePoolV3PeripheryInterface.SwapAndDepositData({
