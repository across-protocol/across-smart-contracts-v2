--- conflicted
+++ resolved
@@ -31,11 +31,12 @@
 import { hubPoolFixture, enableTokensForLP } from "../fixtures/HubPool.Fixture";
 import { constructSingleChainTree } from "../MerkleLib.utils";
 import { CIRCLE_DOMAIN_IDs } from "../../../../deploy/consts";
-<<<<<<< HEAD
-import { AddressBook, AddressBook__factory, IHypXERC20Router, IHypXERC20Router__factory } from "../../../../typechain";
-=======
-import { AdapterStore, AdapterStore__factory } from "../../../../typechain";
->>>>>>> 3281dd58
+import {
+  AdapterStore,
+  AdapterStore__factory,
+  IHypXERC20Router,
+  IHypXERC20Router__factory,
+} from "../../../../typechain";
 
 let hubPool: Contract,
   arbitrumAdapter: Contract,
@@ -54,12 +55,8 @@
   cctpMessenger: FakeContract,
   cctpTokenMinter: FakeContract,
   oftMessenger: FakeContract<IOFT>,
-<<<<<<< HEAD
-  addressBook: FakeContract<AddressBook>,
+  adapterStore: FakeContract<AdapterStore>,
   hypXERC20Router: FakeContract<IHypXERC20Router>;
-=======
-  adapterStore: FakeContract<AdapterStore>;
->>>>>>> 3281dd58
 
 const arbitrumChainId = 42161;
 
@@ -89,14 +86,7 @@
     cctpTokenMinter.burnLimitsPerMessage.returns(toWei("1000000"));
 
     oftMessenger = await createTypedFakeFromABI([...IOFT__factory.abi]);
-<<<<<<< HEAD
-    addressBook = await createTypedFakeFromABI([...AddressBook__factory.abi]);
-    await addressBook.connect(owner).setOFTMessenger(usdt.address, oftMessenger.address);
-
-    hypXERC20Router = await createTypedFakeFromABI([...IHypXERC20Router__factory.abi]);
-=======
     adapterStore = await createTypedFakeFromABI([...AdapterStore__factory.abi]);
->>>>>>> 3281dd58
 
     l1Inbox = await createFake("Inbox");
     l1ERC20GatewayRouter = await createFake("ArbitrumMockErc20GatewayRouter");
@@ -113,13 +103,10 @@
       refundAddress.address,
       usdc.address,
       cctpMessenger.address,
-<<<<<<< HEAD
-      addressBook.address,
-=======
       arbitrumChainId,
       adapterStore.address,
->>>>>>> 3281dd58
       oftFeeCap
+      // todo: hypfeecap
     );
 
     // Seed the HubPool some funds so it can send L1->L2 messages.
@@ -298,11 +285,7 @@
     await timer.setCurrentTime(Number(await timer.getCurrentTime()) + consts.refundProposalLiveness + 1);
 
     // set up correct messenger to be returned on a proper `oftMessengers` call
-<<<<<<< HEAD
-    addressBook.oftMessengers.whenCalledWith(usdt.address).returns(oftMessenger.address);
-=======
     adapterStore.oftMessengers.whenCalledWith(arbitrumChainId, usdt.address).returns(oftMessenger.address);
->>>>>>> 3281dd58
 
     // set up `quoteSend` return val
     const msgFeeStruct: MessagingFeeStructOutput = [
@@ -344,6 +327,7 @@
     expect(oftMessenger.send).to.have.been.calledWith(sendParam, msgFeeStruct, hubPool.address);
   });
 
+  // todo: change to adapterStore
   it("Correctly calls Hyperlane XERC20 bridge", async function () {
     // set hyperlane router in address book
     await addressBook.connect(owner).setHypXERC20Router(ezETH.address, hypXERC20Router.address);
