--- conflicted
+++ resolved
@@ -63,19 +63,10 @@
     it("in absence of exclusivity", async function () {
       // Clock drift between spokes can mean exclusivityDeadline is in future even when no exclusivity was applied.
       await spokePool.setCurrentTime(relayData.exclusivityDeadline - 1);
-<<<<<<< HEAD
-      await expect(
-        spokePool.connect(relayer).requestV3SlowFill({
-          ...relayData,
-          exclusiveRelayer: addressToBytes(consts.zeroAddress),
-        })
-      ).to.emit(spokePool, "RequestedV3SlowFill");
-=======
       await expect(spokePool.connect(relayer).requestV3SlowFill({ ...relayData, exclusivityDeadline: 0 })).to.emit(
         spokePool,
         "RequestedV3SlowFill"
       );
->>>>>>> fa67f5e9
     });
     it("during exclusivity deadline", async function () {
       await spokePool.setCurrentTime(relayData.exclusivityDeadline);
