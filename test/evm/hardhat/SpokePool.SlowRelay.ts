import {
  expect,
  Contract,
  ethers,
  SignerWithAddress,
  toBN,
  seedContract,
  seedWallet,
<<<<<<< HEAD
  addressToBytes32,
=======
  hexZeroPadAddress,
  hexZeroPadAddressLowercase,
  bytes32ToAddress,
>>>>>>> c338c54f
} from "../../../utils/utils";
import { spokePoolFixture, V3RelayData, getV3RelayHash, V3SlowFill, FillType } from "./fixtures/SpokePool.Fixture";
import { buildV3SlowRelayTree } from "./MerkleLib.utils";
import * as consts from "./constants";
import { FillStatus } from "../../../utils/constants";

let spokePool: Contract, erc20: Contract, destErc20: Contract;
let depositor: SignerWithAddress, recipient: SignerWithAddress, relayer: SignerWithAddress;

// Relay fees for slow relay are only the realizedLpFee; the depositor should be re-funded the relayer fee
// for any amount sent by a slow relay.
const fullRelayAmountPostFees = consts.amountToRelay
  .mul(toBN(consts.oneHundredPct).sub(consts.realizedLpFeePct))
  .div(toBN(consts.oneHundredPct));

describe("SpokePool Slow Relay Logic", async function () {
  beforeEach(async function () {
    [depositor, recipient, relayer] = await ethers.getSigners();
    ({ spokePool, destErc20, erc20 } = await spokePoolFixture());

    // Send tokens to the spoke pool for repayment and relayer to send fills
    await seedContract(spokePool, relayer, [destErc20], undefined, fullRelayAmountPostFees.mul(10));

    // Approve spoke pool to take relayer's tokens.
    await seedWallet(relayer, [destErc20], undefined, consts.amountToSeedWallets);
    await destErc20.connect(relayer).approve(spokePool.address, consts.maxUint256);
  });

  describe("requestV3SlowFill", function () {
    let relayData: V3RelayData;
    beforeEach(async function () {
      const fillDeadline = (await spokePool.getCurrentTime()).toNumber() + 1000;
      relayData = {
        depositor: hexZeroPadAddress(depositor.address),
        recipient: hexZeroPadAddress(recipient.address),
        exclusiveRelayer: hexZeroPadAddress(relayer.address),
        inputToken: hexZeroPadAddress(erc20.address),
        outputToken: hexZeroPadAddress(destErc20.address),
        inputAmount: consts.amountToDeposit,
        outputAmount: fullRelayAmountPostFees,
        originChainId: consts.originChainId,
        depositId: consts.firstDepositId,
        fillDeadline: fillDeadline,
        exclusivityDeadline: fillDeadline - 500,
        message: "0x",
      };
      // By default, set current time to after exclusivity deadline
      await spokePool.setCurrentTime(relayData.exclusivityDeadline + 1);
    });
    it("fill deadline is expired", async function () {
      relayData.fillDeadline = (await spokePool.getCurrentTime()).sub(1);
      await expect(spokePool.connect(relayer).requestV3SlowFill(relayData)).to.be.revertedWith("ExpiredFillDeadline");
    });
    it("during exclusivity deadline", async function () {
      await spokePool.setCurrentTime(relayData.exclusivityDeadline);
      await expect(spokePool.connect(relayer).requestV3SlowFill(relayData)).to.be.revertedWith(
        "NoSlowFillsInExclusivityWindow"
      );
    });
    it("can request before fast fill", async function () {
      const relayHash = getV3RelayHash(relayData, consts.destinationChainId);

      // FillStatus must be Unfilled:
      expect(await spokePool.fillStatuses(relayHash)).to.equal(FillStatus.Unfilled);
      expect(await spokePool.connect(relayer).requestV3SlowFill(relayData)).to.emit(spokePool, "RequestedV3SlowFill");

      // FillStatus gets reset to RequestedSlowFill:
      expect(await spokePool.fillStatuses(relayHash)).to.equal(FillStatus.RequestedSlowFill);

      // Can't request slow fill again:
      await expect(spokePool.connect(relayer).requestV3SlowFill(relayData)).to.be.revertedWith(
        "InvalidSlowFillRequest"
      );

      // Can fast fill after:
      await spokePool
        .connect(relayer)
        .fillV3Relay(relayData, consts.repaymentChainId, addressToBytes32(relayer.address));
    });
    it("cannot request if FillStatus is Filled", async function () {
      const relayHash = getV3RelayHash(relayData, consts.destinationChainId);
      await spokePool.setFillStatus(relayHash, FillStatus.Filled);
      expect(await spokePool.fillStatuses(relayHash)).to.equal(FillStatus.Filled);
      await expect(spokePool.connect(relayer).requestV3SlowFill(relayData)).to.be.revertedWith(
        "InvalidSlowFillRequest"
      );
    });
    it("fills are not paused", async function () {
      await spokePool.pauseFills(true);
      await expect(spokePool.connect(relayer).requestV3SlowFill(relayData)).to.be.revertedWith("FillsArePaused");
    });
    it("reentrancy protected", async function () {
      // In this test we create a reentrancy attempt by sending a fill with a recipient contract that calls back into
      // the spoke pool via the tested function.
      const functionCalldata = spokePool.interface.encodeFunctionData("requestV3SlowFill", [relayData]);
      await expect(spokePool.connect(depositor).callback(functionCalldata)).to.be.revertedWith(
        "ReentrancyGuard: reentrant call"
      );
    });
  });
  describe("executeV3SlowRelayLeaf", function () {
    let relayData: V3RelayData, slowRelayLeaf: V3SlowFill;
    beforeEach(async function () {
      const fillDeadline = (await spokePool.getCurrentTime()).toNumber() + 1000;
      relayData = {
        depositor: hexZeroPadAddress(depositor.address),
        recipient: hexZeroPadAddress(recipient.address),
        exclusiveRelayer: hexZeroPadAddress(relayer.address),
        inputToken: hexZeroPadAddress(erc20.address),
        outputToken: hexZeroPadAddress(destErc20.address),
        inputAmount: consts.amountToDeposit,
        outputAmount: fullRelayAmountPostFees,
        originChainId: consts.originChainId,
        depositId: consts.firstDepositId,
        fillDeadline: fillDeadline,
        exclusivityDeadline: fillDeadline - 500,
        message: "0x",
      };
      slowRelayLeaf = {
        relayData,
        chainId: consts.destinationChainId,
        // Make updated output amount different to test whether it is used instead of
        // outputAmount when calling _verifyV3SlowFill.
        updatedOutputAmount: relayData.outputAmount.add(1),
      };
    });
    it("Happy case: recipient can send ERC20 with correct proof out of contract balance", async function () {
      const tree = await buildV3SlowRelayTree([slowRelayLeaf]);
      await spokePool.connect(depositor).relayRootBundle(consts.mockTreeRoot, tree.getHexRoot());
      await expect(() =>
        spokePool.connect(recipient).executeV3SlowRelayLeaf(
          slowRelayLeaf,
          0, // rootBundleId
          tree.getHexProof(slowRelayLeaf)
        )
      ).to.changeTokenBalances(
        destErc20,
        [spokePool, recipient],
        [slowRelayLeaf.updatedOutputAmount.mul(-1), slowRelayLeaf.updatedOutputAmount]
      );
    });
    it("cannot double execute leaf", async function () {
      const tree = await buildV3SlowRelayTree([slowRelayLeaf]);
      await spokePool.connect(depositor).relayRootBundle(consts.mockTreeRoot, tree.getHexRoot());
      await spokePool.connect(relayer).executeV3SlowRelayLeaf(
        slowRelayLeaf,
        0, // rootBundleId
        tree.getHexProof(slowRelayLeaf)
      );
      await expect(
        spokePool.connect(relayer).executeV3SlowRelayLeaf(
          slowRelayLeaf,
          0, // rootBundleId
          tree.getHexProof(slowRelayLeaf)
        )
      ).to.be.revertedWith("RelayFilled");

      // Cannot fast fill after slow fill
      await expect(
        spokePool
          .connect(relayer)
          .fillV3Relay(slowRelayLeaf.relayData, consts.repaymentChainId, addressToBytes32(relayer.address))
      ).to.be.revertedWith("RelayFilled");
    });
    it("cannot be used to double send a fill", async function () {
      const tree = await buildV3SlowRelayTree([slowRelayLeaf]);
      await spokePool.connect(depositor).relayRootBundle(consts.mockTreeRoot, tree.getHexRoot());

      // Fill before executing slow fill
      await spokePool
        .connect(relayer)
        .fillV3Relay(slowRelayLeaf.relayData, consts.repaymentChainId, addressToBytes32(relayer.address));
      await expect(
        spokePool.connect(relayer).executeV3SlowRelayLeaf(
          slowRelayLeaf,
          0, // rootBundleId
          tree.getHexProof(slowRelayLeaf)
        )
      ).to.be.revertedWith("RelayFilled");
    });
    it("cannot re-enter", async function () {
      const tree = await buildV3SlowRelayTree([slowRelayLeaf]);
      const functionCalldata = spokePool.interface.encodeFunctionData("executeV3SlowRelayLeaf", [
        slowRelayLeaf,
        0, // rootBundleId
        tree.getHexProof(slowRelayLeaf),
      ]);
      await expect(spokePool.connect(depositor).callback(functionCalldata)).to.be.revertedWith(
        "ReentrancyGuard: reentrant call"
      );
    });
    it("can execute even if fills are paused", async function () {
      await spokePool.pauseFills(true);
      const tree = await buildV3SlowRelayTree([slowRelayLeaf]);
      await spokePool.connect(depositor).relayRootBundle(consts.mockTreeRoot, tree.getHexRoot());
      await expect(
        spokePool.connect(relayer).executeV3SlowRelayLeaf(
          slowRelayLeaf,
          0, // rootBundleId
          tree.getHexProof(slowRelayLeaf)
        )
      ).to.not.be.reverted;
    });
    it("executes _preExecuteLeafHook", async function () {
      const tree = await buildV3SlowRelayTree([slowRelayLeaf]);
      await spokePool.connect(depositor).relayRootBundle(consts.mockTreeRoot, tree.getHexRoot());
      await expect(
        spokePool.connect(relayer).executeV3SlowRelayLeaf(
          slowRelayLeaf,
          0, // rootBundleId
          tree.getHexProof(slowRelayLeaf)
        )
      )
        .to.emit(spokePool, "PreLeafExecuteHook")
        .withArgs(slowRelayLeaf.relayData.outputToken.toLowerCase());
    });
    it("cannot execute leaves with chain IDs not matching spoke pool's chain ID", async function () {
      // In this test, the merkle proof is valid for the tree relayed to the spoke pool, but the merkle leaf
      // destination chain ID does not match the spoke pool's chainId() and therefore cannot be executed.
      const slowRelayLeafWithWrongDestinationChain: V3SlowFill = {
        ...slowRelayLeaf,
        chainId: slowRelayLeaf.chainId + 1,
      };
      const treeWithWrongDestinationChain = await buildV3SlowRelayTree([slowRelayLeafWithWrongDestinationChain]);
      await spokePool
        .connect(depositor)
        .relayRootBundle(consts.mockTreeRoot, treeWithWrongDestinationChain.getHexRoot());
      await expect(
        spokePool.connect(relayer).executeV3SlowRelayLeaf(
          slowRelayLeafWithWrongDestinationChain,
          0, // rootBundleId
          treeWithWrongDestinationChain.getHexProof(slowRelayLeafWithWrongDestinationChain)
        )
      ).to.be.revertedWith("InvalidMerkleProof");
    });
    it("_verifyV3SlowFill", async function () {
      const leafWithDifferentUpdatedOutputAmount = {
        ...slowRelayLeaf,
        updatedOutputAmount: slowRelayLeaf.updatedOutputAmount.add(1),
      };

      const tree = await buildV3SlowRelayTree([slowRelayLeaf, leafWithDifferentUpdatedOutputAmount]);
      await spokePool.connect(depositor).relayRootBundle(consts.mockTreeRoot, tree.getHexRoot());
      await spokePool.connect(depositor).relayRootBundle(consts.mockTreeRoot, consts.mockTreeRoot);

      // Incorrect root bundle ID
      await expect(
        spokePool.connect(relayer).executeV3SlowRelayLeaf(
          slowRelayLeaf,
          1, // rootBundleId should be 0
          tree.getHexProof(slowRelayLeaf)
        )
      ).to.revertedWith("InvalidMerkleProof");

      // Invalid proof
      await expect(
        spokePool.connect(relayer).executeV3SlowRelayLeaf(
          slowRelayLeaf,
          0,
          tree.getHexProof(leafWithDifferentUpdatedOutputAmount) // Invalid proof
        )
      ).to.revertedWith("InvalidMerkleProof");

      // Incorrect relay execution params, not matching leaf used to construct proof
      await expect(
        spokePool
          .connect(relayer)
          .executeV3SlowRelayLeaf(leafWithDifferentUpdatedOutputAmount, 0, tree.getHexProof(slowRelayLeaf))
      ).to.revertedWith("InvalidMerkleProof");
    });
    it("calls _fillRelay with expected params", async function () {
      const tree = await buildV3SlowRelayTree([slowRelayLeaf]);
      await spokePool.connect(depositor).relayRootBundle(consts.mockTreeRoot, tree.getHexRoot());

      await expect(
        spokePool.connect(relayer).executeV3SlowRelayLeaf(
          slowRelayLeaf,
          0, // rootBundleId
          tree.getHexProof(slowRelayLeaf)
        )
      )
        .to.emit(spokePool, "FilledV3Relay")
        .withArgs(
          hexZeroPadAddressLowercase(relayData.inputToken),
          hexZeroPadAddressLowercase(relayData.outputToken),
          relayData.inputAmount,
          relayData.outputAmount,
          // Sets repaymentChainId to 0:
          0,
          relayData.originChainId,
          relayData.depositId,
          relayData.fillDeadline,
          relayData.exclusivityDeadline,
          hexZeroPadAddressLowercase(relayData.exclusiveRelayer),
          // Sets relayer address to 0x0
<<<<<<< HEAD
          consts.zeroBytes32,
          relayData.depositor,
          relayData.recipient,
=======
          hexZeroPadAddressLowercase(consts.zeroAddress),
          hexZeroPadAddressLowercase(relayData.depositor),
          hexZeroPadAddressLowercase(relayData.recipient),
>>>>>>> c338c54f
          relayData.message,
          [
            // Uses relayData.recipient
            hexZeroPadAddressLowercase(relayData.recipient),
            // Uses relayData.message
            relayData.message,
            // Uses slow fill leaf's updatedOutputAmount
            slowRelayLeaf.updatedOutputAmount,
            // Should be SlowFill
            FillType.SlowFill,
          ]
        );

      // Sanity check that executed slow fill leaf's updatedOutputAmount is different than the relayData.outputAmount
      // since we test for it above.
      expect(slowRelayLeaf.relayData.outputAmount).to.not.equal(slowRelayLeaf.updatedOutputAmount);
    });
  });
});<|MERGE_RESOLUTION|>--- conflicted
+++ resolved
@@ -6,13 +6,8 @@
   toBN,
   seedContract,
   seedWallet,
-<<<<<<< HEAD
-  addressToBytes32,
-=======
   hexZeroPadAddress,
   hexZeroPadAddressLowercase,
-  bytes32ToAddress,
->>>>>>> c338c54f
 } from "../../../utils/utils";
 import { spokePoolFixture, V3RelayData, getV3RelayHash, V3SlowFill, FillType } from "./fixtures/SpokePool.Fixture";
 import { buildV3SlowRelayTree } from "./MerkleLib.utils";
@@ -90,7 +85,7 @@
       // Can fast fill after:
       await spokePool
         .connect(relayer)
-        .fillV3Relay(relayData, consts.repaymentChainId, addressToBytes32(relayer.address));
+        .fillV3Relay(relayData, consts.repaymentChainId, hexZeroPadAddress(relayer.address));
     });
     it("cannot request if FillStatus is Filled", async function () {
       const relayHash = getV3RelayHash(relayData, consts.destinationChainId);
@@ -174,7 +169,7 @@
       await expect(
         spokePool
           .connect(relayer)
-          .fillV3Relay(slowRelayLeaf.relayData, consts.repaymentChainId, addressToBytes32(relayer.address))
+          .fillV3Relay(slowRelayLeaf.relayData, consts.repaymentChainId, hexZeroPadAddress(relayer.address))
       ).to.be.revertedWith("RelayFilled");
     });
     it("cannot be used to double send a fill", async function () {
@@ -184,7 +179,7 @@
       // Fill before executing slow fill
       await spokePool
         .connect(relayer)
-        .fillV3Relay(slowRelayLeaf.relayData, consts.repaymentChainId, addressToBytes32(relayer.address));
+        .fillV3Relay(slowRelayLeaf.relayData, consts.repaymentChainId, hexZeroPadAddress(relayer.address));
       await expect(
         spokePool.connect(relayer).executeV3SlowRelayLeaf(
           slowRelayLeaf,
@@ -300,23 +295,15 @@
           hexZeroPadAddressLowercase(relayData.outputToken),
           relayData.inputAmount,
           relayData.outputAmount,
-          // Sets repaymentChainId to 0:
-          0,
+          0, // Sets repaymentChainId to 0.
           relayData.originChainId,
           relayData.depositId,
           relayData.fillDeadline,
           relayData.exclusivityDeadline,
           hexZeroPadAddressLowercase(relayData.exclusiveRelayer),
-          // Sets relayer address to 0x0
-<<<<<<< HEAD
-          consts.zeroBytes32,
-          relayData.depositor,
-          relayData.recipient,
-=======
-          hexZeroPadAddressLowercase(consts.zeroAddress),
+          hexZeroPadAddressLowercase(consts.zeroAddress), // Sets relayer address to 0x0
           hexZeroPadAddressLowercase(relayData.depositor),
           hexZeroPadAddressLowercase(relayData.recipient),
->>>>>>> c338c54f
           relayData.message,
           [
             // Uses relayData.recipient
