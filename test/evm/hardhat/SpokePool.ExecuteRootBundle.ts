import {
  SignerWithAddress,
  seedContract,
  toBN,
  expect,
  Contract,
  ethers,
  BigNumber,
  hexZeroPadAddress,
  hexZeroPadAddressLowercase,
} from "../../../utils/utils";
import * as consts from "./constants";
import { spokePoolFixture } from "./fixtures/SpokePool.Fixture";
import { buildRelayerRefundTree, buildRelayerRefundLeaves } from "./MerkleLib.utils";

let spokePool: Contract, destErc20: Contract, weth: Contract;
let dataWorker: SignerWithAddress, relayer: SignerWithAddress, rando: SignerWithAddress;

let destinationChainId: number;

async function constructSimpleTree(l2Token: Contract, destinationChainId: number) {
  const leaves = buildRelayerRefundLeaves(
    [destinationChainId, destinationChainId], // Destination chain ID.
    [consts.amountToReturn, toBN(0)], // amountToReturn.
    [hexZeroPadAddress(l2Token.address), hexZeroPadAddress(l2Token.address)], // l2Token.
    [[hexZeroPadAddress(relayer.address), hexZeroPadAddress(rando.address)], []], // refundAddresses.
    [[consts.amountToRelay, consts.amountToRelay], []] // refundAmounts.
  );
  const leavesRefundAmount = leaves
    .map((leaf) => leaf.refundAmounts.reduce((bn1, bn2) => bn1.add(bn2), toBN(0)))
    .reduce((bn1, bn2) => bn1.add(bn2), toBN(0));
  const tree = await buildRelayerRefundTree(leaves);

  return { leaves, leavesRefundAmount, tree };
}

describe("SpokePool Root Bundle Execution", function () {
  beforeEach(async function () {
    [dataWorker, relayer, rando] = await ethers.getSigners();
    ({ destErc20, spokePool, weth } = await spokePoolFixture());
    destinationChainId = Number(await spokePool.chainId());

    // Send funds to SpokePool.
    await seedContract(spokePool, dataWorker, [destErc20], weth, consts.amountHeldByPool);
  });

  it("Execute relayer root correctly sends tokens to recipients", async function () {
    const { leaves, leavesRefundAmount, tree } = await constructSimpleTree(destErc20, destinationChainId);

    // Store new tree.
    await spokePool.connect(dataWorker).relayRootBundle(
      tree.getHexRoot(), // relayer refund root. Generated from the merkle tree constructed before.
      consts.mockSlowRelayRoot
    );

    // Distribute the first leaf.
    await spokePool.connect(dataWorker).executeRelayerRefundLeaf(0, leaves[0], tree.getHexProof(leaves[0]));

    // Relayers should be refunded
    expect(await destErc20.balanceOf(spokePool.address)).to.equal(consts.amountHeldByPool.sub(leavesRefundAmount));
    expect(await destErc20.balanceOf(relayer.address)).to.equal(consts.amountToRelay);
    expect(await destErc20.balanceOf(rando.address)).to.equal(consts.amountToRelay);

    // Check events.
    let relayTokensEvents = await spokePool.queryFilter(spokePool.filters.ExecutedRelayerRefundRoot());
    expect(relayTokensEvents[0].args?.l2TokenAddress).to.equal(hexZeroPadAddressLowercase(destErc20.address));
    expect(relayTokensEvents[0].args?.leafId).to.equal(0);
    expect(relayTokensEvents[0].args?.chainId).to.equal(destinationChainId);
    expect(relayTokensEvents[0].args?.amountToReturn).to.equal(consts.amountToReturn);
    expect((relayTokensEvents[0].args?.refundAmounts as BigNumber[]).map((v) => v.toString())).to.deep.equal(
      [consts.amountToRelay, consts.amountToRelay].map((v) => v.toString())
    );
<<<<<<< HEAD
    expect(relayTokensEvents[0].args?.refundAddresses).to.deep.equal([relayer.address, rando.address]);
    expect(relayTokensEvents[0].args?.deferredRefunds).to.equal(false);
=======
    expect(relayTokensEvents[0].args?.refundAddresses).to.deep.equal([
      hexZeroPadAddressLowercase(relayer.address),
      hexZeroPadAddressLowercase(rando.address),
    ]);
>>>>>>> c338c54f

    // Should emit TokensBridged event if amountToReturn is positive.
    let tokensBridgedEvents = await spokePool.queryFilter(spokePool.filters.TokensBridged());
    expect(tokensBridgedEvents.length).to.equal(1);

    // Does not attempt to bridge tokens if amountToReturn is 0. Execute a leaf where amountToReturn is 0.
    await spokePool.connect(dataWorker).executeRelayerRefundLeaf(0, leaves[1], tree.getHexProof(leaves[1]));

    // Show that a second DistributedRelayRefund event was emitted but not a second TokensBridged event.
    relayTokensEvents = await spokePool.queryFilter(spokePool.filters.ExecutedRelayerRefundRoot());
    expect(relayTokensEvents.length).to.equal(2);
    tokensBridgedEvents = await spokePool.queryFilter(spokePool.filters.TokensBridged());
    expect(tokensBridgedEvents.length).to.equal(1);
  });

  it("Execution rejects invalid leaf, tree, proof combinations", async function () {
    const { leaves, tree } = await constructSimpleTree(destErc20, destinationChainId);
    await spokePool.connect(dataWorker).relayRootBundle(
      tree.getHexRoot(), // distribution root. Generated from the merkle tree constructed before.
      consts.mockSlowRelayRoot
    );

    // Take the valid root but change some element within it. This will change the hash of the leaf
    // and as such the contract should reject it for not being included within the merkle tree for the valid proof.
    const badLeaf = { ...leaves[0], chainId: 13371 };
    await expect(spokePool.connect(dataWorker).executeRelayerRefundLeaf(0, badLeaf, tree.getHexProof(leaves[0]))).to.be
      .reverted;

    // Reverts if the distribution root index is incorrect.
    await expect(spokePool.connect(dataWorker).executeRelayerRefundLeaf(1, leaves[0], tree.getHexProof(leaves[0]))).to
      .be.reverted;
  });
  it("Cannot refund leaf with chain ID for another network", async function () {
    // Create tree for another chain ID
    const { leaves, tree } = await constructSimpleTree(destErc20, 13371);
    await spokePool.connect(dataWorker).relayRootBundle(
      tree.getHexRoot(), // distribution root. Generated from the merkle tree constructed before.
      consts.mockSlowRelayRoot
    );

    // Root is valid and leaf is contained in tree, but chain ID doesn't match pool's chain ID.
    await expect(spokePool.connect(dataWorker).executeRelayerRefundLeaf(0, leaves[0], tree.getHexProof(leaves[0]))).to
      .be.reverted;
  });
  it("Execution rejects double claimed leaves", async function () {
    const { leaves, tree } = await constructSimpleTree(destErc20, destinationChainId);
    await spokePool.connect(dataWorker).relayRootBundle(
      tree.getHexRoot(), // distribution root. Generated from the merkle tree constructed before.
      consts.mockSlowRelayRoot
    );

    // First claim should be fine. Second claim should be reverted as you cant double claim a leaf.
    await spokePool.connect(dataWorker).executeRelayerRefundLeaf(0, leaves[0], tree.getHexProof(leaves[0]));
    await expect(spokePool.connect(dataWorker).executeRelayerRefundLeaf(0, leaves[0], tree.getHexProof(leaves[0]))).to
      .be.reverted;
  });
  it("Execution correctly logs deferred refunds", async function () {
    const { leaves, tree } = await constructSimpleTree(destErc20, destinationChainId);

    // Store new tree.
    await spokePool.connect(dataWorker).relayRootBundle(
      tree.getHexRoot(), // relayer refund root. Generated from the merkle tree constructed before.
      consts.mockSlowRelayRoot
    );

    // Blacklist the relayer EOA to prevent it from receiving refunds. The execution should still succeed, though.
    await destErc20.setBlacklistStatus(relayer.address, true);
    await spokePool.connect(dataWorker).executeRelayerRefundLeaf(0, leaves[0], tree.getHexProof(leaves[0]));

    // Only the non-blacklisted recipient should receive their refund.
    expect(await destErc20.balanceOf(spokePool.address)).to.equal(consts.amountHeldByPool.sub(consts.amountToRelay));
    expect(await destErc20.balanceOf(relayer.address)).to.equal(toBN(0));
    expect(await destErc20.balanceOf(rando.address)).to.equal(consts.amountToRelay);

    // Check event that tracks deferred refunds.
    let relayTokensEvents = await spokePool.queryFilter(spokePool.filters.ExecutedRelayerRefundRoot());
    expect(relayTokensEvents[0].args?.deferredRefunds).to.equal(true);
  });

  describe("_distributeRelayerRefunds", function () {
    it("refund address length mismatch", async function () {
      await expect(
        spokePool
          .connect(dataWorker)
          .distributeRelayerRefunds(
            destinationChainId,
            toBN(1),
            [consts.amountToRelay, consts.amountToRelay, toBN(0)],
            0,
            hexZeroPadAddress(destErc20.address),
            [hexZeroPadAddress(relayer.address), hexZeroPadAddress(rando.address)]
          )
      ).to.be.revertedWith("InvalidMerkleLeaf");
    });
    describe("amountToReturn > 0", function () {
      it("calls _bridgeTokensToHubPool", async function () {
        await expect(
          spokePool
            .connect(dataWorker)
            .distributeRelayerRefunds(destinationChainId, toBN(1), [], 0, hexZeroPadAddress(destErc20.address), [])
        )
          .to.emit(spokePool, "BridgedToHubPool")
          .withArgs(toBN(1), destErc20.address);
      });
      it("emits TokensBridged", async function () {
        await expect(
          spokePool
            .connect(dataWorker)
            .distributeRelayerRefunds(destinationChainId, toBN(1), [], 0, hexZeroPadAddress(destErc20.address), [])
        )
          .to.emit(spokePool, "TokensBridged")
          .withArgs(toBN(1), destinationChainId, 0, hexZeroPadAddressLowercase(destErc20.address), dataWorker.address);
      });
    });
    describe("amountToReturn = 0", function () {
      it("does not call _bridgeTokensToHubPool", async function () {
        await expect(
          spokePool
            .connect(dataWorker)
            .distributeRelayerRefunds(destinationChainId, toBN(0), [], 0, hexZeroPadAddress(destErc20.address), [])
        ).to.not.emit(spokePool, "BridgedToHubPool");
      });
      it("does not emit TokensBridged", async function () {
        await expect(
          spokePool
            .connect(dataWorker)
            .distributeRelayerRefunds(destinationChainId, toBN(0), [], 0, hexZeroPadAddress(destErc20.address), [])
        ).to.not.emit(spokePool, "TokensBridged");
      });
    });
    describe("some refundAmounts > 0", function () {
      it("sends one Transfer per nonzero refundAmount", async function () {
        await expect(() =>
          spokePool
            .connect(dataWorker)
            .distributeRelayerRefunds(
              destinationChainId,
              toBN(1),
              [consts.amountToRelay, consts.amountToRelay, toBN(0)],
              0,
              hexZeroPadAddress(destErc20.address),
              [hexZeroPadAddress(relayer.address), hexZeroPadAddress(rando.address), hexZeroPadAddress(rando.address)]
            )
        ).to.changeTokenBalances(
          destErc20,
          [spokePool, relayer, rando],
          [consts.amountToRelay.mul(-2), consts.amountToRelay, consts.amountToRelay]
        );
        const transferLogCount = (await destErc20.queryFilter(destErc20.filters.Transfer(spokePool.address))).length;
        expect(transferLogCount).to.equal(2);
      });
      it("also bridges tokens to hub pool if amountToReturn > 0", async function () {
        await expect(
          spokePool
            .connect(dataWorker)
            .distributeRelayerRefunds(
              destinationChainId,
              toBN(1),
              [consts.amountToRelay, consts.amountToRelay, toBN(0)],
              0,
              hexZeroPadAddress(destErc20.address),
              [hexZeroPadAddress(relayer.address), hexZeroPadAddress(rando.address), hexZeroPadAddress(rando.address)]
            )
        )
          .to.emit(spokePool, "BridgedToHubPool")
          .withArgs(toBN(1), destErc20.address);
      });
    });
    describe("Total refundAmounts > spokePool's balance", function () {
      it("Reverts and emits log", async function () {
        await expect(
          spokePool.connect(dataWorker).distributeRelayerRefunds(
            destinationChainId,
            toBN(1),
            [consts.amountHeldByPool, consts.amountToRelay], // spoke has only amountHeldByPool.
            0,
            destErc20.address,
            [relayer.address, rando.address]
          )
        ).to.be.revertedWith("InsufficientSpokePoolBalanceToExecuteLeaf");

        expect((await destErc20.queryFilter(destErc20.filters.Transfer(spokePool.address))).length).to.equal(0);
      });
    });
  });
});<|MERGE_RESOLUTION|>--- conflicted
+++ resolved
@@ -70,15 +70,11 @@
     expect((relayTokensEvents[0].args?.refundAmounts as BigNumber[]).map((v) => v.toString())).to.deep.equal(
       [consts.amountToRelay, consts.amountToRelay].map((v) => v.toString())
     );
-<<<<<<< HEAD
-    expect(relayTokensEvents[0].args?.refundAddresses).to.deep.equal([relayer.address, rando.address]);
-    expect(relayTokensEvents[0].args?.deferredRefunds).to.equal(false);
-=======
     expect(relayTokensEvents[0].args?.refundAddresses).to.deep.equal([
       hexZeroPadAddressLowercase(relayer.address),
       hexZeroPadAddressLowercase(rando.address),
     ]);
->>>>>>> c338c54f
+    expect(relayTokensEvents[0].args?.deferredRefunds).to.equal(false);
 
     // Should emit TokensBridged event if amountToReturn is positive.
     let tokensBridgedEvents = await spokePool.queryFilter(spokePool.filters.TokensBridged());
@@ -255,8 +251,8 @@
             toBN(1),
             [consts.amountHeldByPool, consts.amountToRelay], // spoke has only amountHeldByPool.
             0,
-            destErc20.address,
-            [relayer.address, rando.address]
+            hexZeroPadAddress(destErc20.address),
+            [hexZeroPadAddress(relayer.address), hexZeroPadAddress(rando.address)]
           )
         ).to.be.revertedWith("InsufficientSpokePoolBalanceToExecuteLeaf");
 
