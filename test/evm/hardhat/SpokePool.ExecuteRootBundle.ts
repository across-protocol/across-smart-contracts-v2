--- conflicted
+++ resolved
@@ -1,4 +1,3 @@
-<<<<<<< HEAD
 import {
   SignerWithAddress,
   seedContract,
@@ -9,10 +8,7 @@
   BigNumber,
   addressToBytes,
 } from "../../../utils/utils";
-=======
-import { SignerWithAddress, seedContract, toBN, expect, Contract, ethers, BigNumber } from "../../../utils/utils";
 import { buildRelayerRefundMerkleTree } from "../../svm/utils";
->>>>>>> 31693cd4
 import * as consts from "./constants";
 import { spokePoolFixture } from "./fixtures/SpokePool.Fixture";
 import { buildRelayerRefundTree, buildRelayerRefundLeaves } from "./MerkleLib.utils";
