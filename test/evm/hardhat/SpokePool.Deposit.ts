import {
  expect,
  ethers,
  Contract,
  SignerWithAddress,
  seedWallet,
  toBN,
  toWei,
  randomAddress,
  BigNumber,
  addressToBytes,
  bytes32ToAddress,
} from "../../../utils/utils";
import {
  spokePoolFixture,
  enableRoutes,
  getDepositParams,
  V3RelayData,
  getUpdatedV3DepositSignature,
} from "./fixtures/SpokePool.Fixture";
import {
  amountToSeedWallets,
  amountToDeposit,
  destinationChainId,
  depositRelayerFeePct,
  realizedLpFeePct,
  amountReceived,
  MAX_UINT32,
  originChainId,
  MAX_EXCLUSIVITY_OFFSET_SECONDS,
  zeroAddress,
  SpokePoolFuncs,
} from "./constants";

const { AddressZero: ZERO_ADDRESS } = ethers.constants;

describe("SpokePool Depositor Logic", async function () {
  let spokePool: Contract, weth: Contract, erc20: Contract, unwhitelistedErc20: Contract;
  let depositor: SignerWithAddress, recipient: SignerWithAddress;
  let quoteTimestamp: number;
  let amount = amountToDeposit;
  const relayerFeePct = toBN(depositRelayerFeePct).add(realizedLpFeePct);

  beforeEach(async function () {
    [depositor, recipient] = await ethers.getSigners();
    ({ weth, erc20, spokePool, unwhitelistedErc20 } = await spokePoolFixture());

    // mint some fresh tokens and deposit ETH for weth for the depositor.
    await seedWallet(depositor, [erc20], weth, amountToSeedWallets);

    // Approve spokepool to spend tokens
    await erc20.connect(depositor).approve(spokePool.address, amountToDeposit);
    await weth.connect(depositor).approve(spokePool.address, amountToDeposit);

    // Whitelist origin token => destination chain ID routes:
    await enableRoutes(spokePool, [{ originToken: erc20.address }, { originToken: weth.address }]);

    quoteTimestamp = (await spokePool.getCurrentTime()).toNumber();
  });

  it("Depositing ERC20 tokens correctly pulls tokens and changes contract state", async function () {
    const revertReason = "DepositsArePaused";

    // Can't deposit when paused:
    await spokePool.connect(depositor).pauseDeposits(true);
    await expect(
      spokePool.connect(depositor).deposit(
        ...getDepositParams({
          originToken: erc20.address,
          amount: amountToDeposit,
          destinationChainId,
          relayerFeePct,
          quoteTimestamp,
        })
      )
    ).to.be.revertedWith(revertReason);

    await spokePool.connect(depositor).pauseDeposits(false);

    await expect(
      spokePool.connect(depositor).deposit(
        ...getDepositParams({
          recipient: recipient.address,
          originToken: erc20.address,
          amount,
          destinationChainId,
          relayerFeePct,
          quoteTimestamp,
        })
      )
    )
      .to.emit(spokePool, "V3FundsDeposited")
      .withArgs(
        addressToBytes(erc20.address),
        addressToBytes(ZERO_ADDRESS),
        amountToDeposit,
        amountReceived,
        destinationChainId,
        0,
        quoteTimestamp,
        MAX_UINT32,
        0,
        addressToBytes(depositor.address),
        addressToBytes(recipient.address),
        addressToBytes(ZERO_ADDRESS),
        "0x"
      );

    // The collateral should have transferred from depositor to contract.
    expect(await erc20.balanceOf(depositor.address)).to.equal(amountToSeedWallets.sub(amountToDeposit));
    expect(await erc20.balanceOf(spokePool.address)).to.equal(amountToDeposit);

    // Deposit nonce should increment.
    expect(await spokePool.numberOfDeposits()).to.equal(1);
  });

  it("DepositFor overrrides the depositor", async function () {
    const newDepositor = randomAddress();
    await expect(
      spokePool.connect(depositor).depositFor(
        newDepositor,
        ...getDepositParams({
          recipient: recipient.address,
          originToken: erc20.address,
          amount,
          destinationChainId,
          relayerFeePct,
          quoteTimestamp,
        })
      )
    )
      .to.emit(spokePool, "V3FundsDeposited")
      .withArgs(
        addressToBytes(erc20.address),
        addressToBytes(ZERO_ADDRESS),
        amountToDeposit,
        amountReceived,
        destinationChainId,
        0,
        quoteTimestamp,
        BigNumber.from("0xFFFFFFFF"),
        0,
        addressToBytes(newDepositor), // Depositor is overridden.
        addressToBytes(recipient.address),
        addressToBytes(ZERO_ADDRESS),
        "0x"
      );
  });
  it("Depositing ETH correctly wraps into WETH", async function () {
    const revertReason = "MsgValueDoesNotMatchInputAmount";

    // Fails if msg.value > 0 but doesn't match amount to deposit.
    await expect(
      spokePool.connect(depositor).deposit(
        ...getDepositParams({
          originToken: weth.address,
          amount,
          destinationChainId,
          relayerFeePct,
          quoteTimestamp,
        }),
        { value: 1 }
      )
    ).to.be.revertedWith(revertReason);

    await expect(() =>
      spokePool.connect(depositor).deposit(
        ...getDepositParams({
          recipient: recipient.address,
          originToken: weth.address,
          amount,
          destinationChainId,
          relayerFeePct,
          quoteTimestamp,
        }),
        { value: amountToDeposit }
      )
    ).to.changeEtherBalances([depositor, weth], [amountToDeposit.mul(toBN("-1")), amountToDeposit]); // ETH should transfer from depositor to WETH contract.

    // WETH balance for user should be same as start, but WETH balancein pool should increase.
    expect(await weth.balanceOf(depositor.address)).to.equal(amountToSeedWallets);
    expect(await weth.balanceOf(spokePool.address)).to.equal(amountToDeposit);
  });

  it("Depositing ETH with msg.value = 0 pulls WETH from depositor", async function () {
    await expect(() =>
      spokePool.connect(depositor).deposit(
        ...getDepositParams({
          originToken: weth.address,
          amount,
          destinationChainId,
          relayerFeePct,
          quoteTimestamp,
        }),
        { value: 0 }
      )
    ).to.changeTokenBalances(weth, [depositor, spokePool], [amountToDeposit.mul(toBN("-1")), amountToDeposit]);
  });

  it("SpokePool is not approved to spend originToken", async function () {
    const insufficientAllowance = "ERC20: insufficient allowance";

    await erc20.connect(depositor).approve(spokePool.address, 0);
    await expect(
      spokePool.connect(depositor).deposit(
        ...getDepositParams({
          originToken: erc20.address,
          amount,
          destinationChainId,
          relayerFeePct,
          quoteTimestamp,
        })
      )
    ).to.be.revertedWith(insufficientAllowance);

    await erc20.connect(depositor).approve(spokePool.address, amountToDeposit);
    await expect(
      spokePool.connect(depositor).deposit(
        ...getDepositParams({
          originToken: erc20.address,
          amount,
          destinationChainId,
          relayerFeePct,
          quoteTimestamp,
        })
      )
    ).to.emit(spokePool, "V3FundsDeposited");
  });

  it("Deposit route is disabled", async function () {
    const revertReason = "DisabledRoute";

    // Verify that routes are disabled by default.
    await expect(
      spokePool.connect(depositor).deposit(
        ...getDepositParams({
          originToken: unwhitelistedErc20.address,
          amount,
          destinationChainId,
          relayerFeePct,
          quoteTimestamp,
        })
      )
    ).to.be.revertedWith(revertReason);

    // Verify that the route is enabled.
    await expect(
      spokePool.connect(depositor).deposit(
        ...getDepositParams({
          originToken: erc20.address,
          amount,
          destinationChainId,
          relayerFeePct,
          quoteTimestamp,
        })
      )
    ).to.emit(spokePool, "V3FundsDeposited");

    // Disable the route.
    await spokePool.connect(depositor).setEnableRoute(erc20.address, destinationChainId, false);
    await expect(
      spokePool.connect(depositor).deposit(
        ...getDepositParams({
          originToken: erc20.address,
          amount,
          destinationChainId,
          relayerFeePct,
          quoteTimestamp,
        })
      )
    ).to.be.revertedWith(revertReason);

    // Re-enable the route and verify that it works again.
    await spokePool.connect(depositor).setEnableRoute(erc20.address, destinationChainId, true);
    await erc20.connect(depositor).approve(spokePool.address, amountToDeposit);
    await expect(
      spokePool.connect(depositor).deposit(
        ...getDepositParams({
          originToken: erc20.address,
          amount,
          destinationChainId,
          relayerFeePct,
          quoteTimestamp,
        })
      )
    ).to.emit(spokePool, "V3FundsDeposited");
  });

  it("Relayer fee is invalid", async function () {
    const revertReason = "InvalidRelayerFee";

    await expect(
      spokePool.connect(depositor).deposit(
        ...getDepositParams({
          originToken: erc20.address,
          amount,
          destinationChainId,
          relayerFeePct: toWei("1"), // Fee > 50%
          quoteTimestamp,
        })
      )
    ).to.be.revertedWith(revertReason);
  });

  it("quoteTimestamp is out of range", async function () {
    const revertReason = "InvalidQuoteTimestamp";
    const quoteTimeBuffer = await spokePool.depositQuoteTimeBuffer();

    await expect(
      spokePool.connect(depositor).deposit(
        ...getDepositParams({
          originToken: erc20.address,
          amount,
          destinationChainId,
          relayerFeePct,
          quoteTimestamp: quoteTimestamp + 1,
        })
      )
    ).to.be.revertedWith("underflowed");

    await expect(
      spokePool.connect(depositor).deposit(
        ...getDepositParams({
          originToken: erc20.address,
          amount,
          destinationChainId,
          relayerFeePct,
          quoteTimestamp: quoteTimestamp - (quoteTimeBuffer + 1),
        })
      )
    ).to.be.revertedWith(revertReason);

    // quoteTimestamp at the exact margins should succeed.
    for (const offset of [0, quoteTimeBuffer]) {
      await erc20.connect(depositor).approve(spokePool.address, amountToDeposit);
      await expect(
        spokePool.connect(depositor).deposit(
          ...getDepositParams({
            originToken: erc20.address,
            amount,
            destinationChainId,
            relayerFeePct,
            quoteTimestamp: quoteTimestamp - offset,
          })
        )
      ).to.emit(spokePool, "V3FundsDeposited");
    }
  });

  describe("deposit V3", function () {
    let relayData: V3RelayData, depositArgs: any[];
    function getDepositArgsFromRelayData(
      _relayData: V3RelayData,
      _destinationChainId = destinationChainId,
      _quoteTimestamp = quoteTimestamp,
      _isAddressOverload = false
<<<<<<< HEAD
    ) {
      return [
        _isAddressOverload ? bytes32ToAddress(_relayData.depositor) : addressToBytes(_relayData.depositor),
        _isAddressOverload ? bytes32ToAddress(_relayData.recipient) : addressToBytes(_relayData.recipient),
        _isAddressOverload ? bytes32ToAddress(_relayData.inputToken) : addressToBytes(_relayData.inputToken),
        _isAddressOverload ? bytes32ToAddress(_relayData.outputToken) : addressToBytes(_relayData.outputToken),
        _relayData.inputAmount,
        _relayData.outputAmount,
        _destinationChainId,
        _isAddressOverload
          ? bytes32ToAddress(_relayData.exclusiveRelayer)
          : addressToBytes(_relayData.exclusiveRelayer),
=======
    ) {
      return [
        _isAddressOverload ? bytes32ToAddress(_relayData.depositor) : addressToBytes(_relayData.depositor),
        _isAddressOverload ? bytes32ToAddress(_relayData.recipient) : addressToBytes(_relayData.recipient),
        _isAddressOverload ? bytes32ToAddress(_relayData.inputToken) : addressToBytes(_relayData.inputToken),
        _isAddressOverload ? bytes32ToAddress(_relayData.outputToken) : addressToBytes(_relayData.outputToken),
        _relayData.inputAmount,
        _relayData.outputAmount,
        _destinationChainId,
        _isAddressOverload
          ? bytes32ToAddress(_relayData.exclusiveRelayer)
          : addressToBytes(_relayData.exclusiveRelayer),
        _quoteTimestamp,
        _relayData.fillDeadline,
        _relayData.exclusivityDeadline,
        _relayData.message,
      ];
    }
    function getUnsafeDepositArgsFromRelayData(
      _relayData: V3RelayData,
      _depositId: string,
      _destinationChainId = destinationChainId,
      _quoteTimestamp = quoteTimestamp
    ) {
      return [
        addressToBytes(_relayData.depositor),
        addressToBytes(_relayData.recipient),
        addressToBytes(_relayData.inputToken),
        addressToBytes(_relayData.outputToken),
        _relayData.inputAmount,
        _relayData.outputAmount,
        _destinationChainId,
        addressToBytes(_relayData.exclusiveRelayer),
        _depositId,
>>>>>>> 6e180919
        _quoteTimestamp,
        _relayData.fillDeadline,
        _relayData.exclusivityDeadline,
        _relayData.message,
      ];
    }
    beforeEach(async function () {
      relayData = {
        depositor: addressToBytes(depositor.address),
        recipient: addressToBytes(recipient.address),
        exclusiveRelayer: addressToBytes(ZERO_ADDRESS),
        inputToken: addressToBytes(erc20.address),
        outputToken: addressToBytes(randomAddress()),
        inputAmount: amountToDeposit,
        outputAmount: amountToDeposit.sub(19),
        originChainId: originChainId,
        depositId: 0,
        fillDeadline: quoteTimestamp + 1000,
        exclusivityDeadline: 0,
        message: "0x",
      };
      depositArgs = getDepositArgsFromRelayData(relayData);
    });
    it("placeholder: gas test", async function () {
      await spokePool.connect(depositor)[SpokePoolFuncs.depositV3Bytes](...depositArgs);
    });
    it("should allow depositv3 with address overload", async function () {
      await spokePool
        .connect(depositor)
        [SpokePoolFuncs.depositV3Address](
          ...getDepositArgsFromRelayData(relayData, destinationChainId, quoteTimestamp, true)
        );
    });
    it("route disabled", async function () {
      // Verify that routes are disabled by default for a new route
      const _depositArgs = getDepositArgsFromRelayData(relayData, 999);
      await expect(spokePool.connect(depositor)[SpokePoolFuncs.depositV3Bytes](..._depositArgs)).to.be.revertedWith(
        "DisabledRoute"
      );

      // Enable the route:
      await spokePool.connect(depositor).setEnableRoute(erc20.address, 999, true);
      await expect(spokePool.connect(depositor)[SpokePoolFuncs.depositV3Bytes](..._depositArgs)).to.not.be.reverted;
    });
    it("invalid quoteTimestamp", async function () {
      const quoteTimeBuffer = await spokePool.depositQuoteTimeBuffer();
      const currentTime = await spokePool.getCurrentTime();

      await expect(
        spokePool.connect(depositor)[SpokePoolFuncs.depositV3Bytes](
          // quoteTimestamp too far into past (i.e. beyond the buffer)
          ...getDepositArgsFromRelayData(relayData, destinationChainId, currentTime.sub(quoteTimeBuffer).sub(1))
        )
      ).to.be.revertedWith("InvalidQuoteTimestamp");
      await expect(
        spokePool.connect(depositor)[SpokePoolFuncs.depositV3Bytes](
          // quoteTimestamp in the future should also revert with InvalidQuoteTimestamp
          ...getDepositArgsFromRelayData(relayData, destinationChainId, currentTime.add(500))
        )
      ).to.be.revertedWith("InvalidQuoteTimestamp");
      await expect(
        spokePool.connect(depositor)[SpokePoolFuncs.depositV3Bytes](
          // quoteTimestamp right at the buffer is OK
          ...getDepositArgsFromRelayData(relayData, destinationChainId, currentTime.sub(quoteTimeBuffer))
        )
      ).to.not.be.reverted;
    });
    it("invalid fillDeadline", async function () {
      const fillDeadlineBuffer = await spokePool.fillDeadlineBuffer();
      const currentTime = await spokePool.getCurrentTime();

      await expect(
        spokePool.connect(depositor)[SpokePoolFuncs.depositV3Bytes](
          // fillDeadline too far into future (i.e. beyond the buffer)
          ...getDepositArgsFromRelayData({ ...relayData, fillDeadline: currentTime.add(fillDeadlineBuffer).add(1) })
        )
      ).to.be.revertedWith("InvalidFillDeadline");
      await expect(
        spokePool.connect(depositor)[SpokePoolFuncs.depositV3Bytes](
          // fillDeadline in past
          ...getDepositArgsFromRelayData({ ...relayData, fillDeadline: currentTime.sub(1) })
        )
      ).to.be.revertedWith("InvalidFillDeadline");
      await expect(
        spokePool.connect(depositor)[SpokePoolFuncs.depositV3Bytes](
          // fillDeadline right at the buffer is OK
          ...getDepositArgsFromRelayData({ ...relayData, fillDeadline: currentTime.add(fillDeadlineBuffer) })
        )
      ).to.not.be.reverted;
    });
    it("invalid exclusivity params", async function () {
      const currentTime = await spokePool.getCurrentTime();

      // If exclusive deadline is not zero, then exclusive relayer must be set.
      await expect(
        spokePool.connect(depositor)[SpokePoolFuncs.depositV3Bytes](
          ...getDepositArgsFromRelayData({
            ...relayData,
            exclusiveRelayer: zeroAddress,
            exclusivityDeadline: 1,
          })
        )
      ).to.be.revertedWith("InvalidExclusiveRelayer");
      await expect(
        spokePool.connect(depositor)[SpokePoolFuncs.depositV3Bytes](
          ...getDepositArgsFromRelayData({
            ...relayData,
            exclusiveRelayer: zeroAddress,
            exclusivityDeadline: MAX_EXCLUSIVITY_OFFSET_SECONDS,
          })
        )
      ).to.be.revertedWith("InvalidExclusiveRelayer");
      await expect(
        spokePool.connect(depositor)[SpokePoolFuncs.depositV3Bytes](
          ...getDepositArgsFromRelayData({
            ...relayData,
            exclusiveRelayer: zeroAddress,
            exclusivityDeadline: MAX_EXCLUSIVITY_OFFSET_SECONDS + 1,
          })
        )
      ).to.be.revertedWith("InvalidExclusiveRelayer");
      await expect(
        spokePool.connect(depositor)[SpokePoolFuncs.depositV3Bytes](
          ...getDepositArgsFromRelayData({
            ...relayData,
            exclusiveRelayer: zeroAddress,
            exclusivityDeadline: currentTime.sub(1),
          })
        )
      ).to.be.revertedWith("InvalidExclusiveRelayer");
      await expect(
        spokePool.connect(depositor)[SpokePoolFuncs.depositV3Bytes](
          ...getDepositArgsFromRelayData({
            ...relayData,
            exclusiveRelayer: zeroAddress,
            exclusivityDeadline: currentTime.add(1),
          })
        )
      ).to.be.revertedWith("InvalidExclusiveRelayer");
      await expect(
        spokePool.connect(depositor)[SpokePoolFuncs.depositV3Bytes](
          ...getDepositArgsFromRelayData({
            ...relayData,
            exclusiveRelayer: zeroAddress,
            exclusivityDeadline: 0,
          })
        )
      ).to.not.be.reverted;
    });
    it("exclusivity param is used as an offset", async function () {
      const currentTime = (await spokePool.getCurrentTime()).toNumber();
      const fillDeadlineOffset = 1000;
      const exclusivityDeadlineOffset = MAX_EXCLUSIVITY_OFFSET_SECONDS;
      await expect(
        spokePool.connect(depositor)[SpokePoolFuncs.depositV3Bytes](
          ...getDepositArgsFromRelayData(
            {
              ...relayData,
              exclusiveRelayer: depositor.address,
              exclusivityDeadline: exclusivityDeadlineOffset,
            },
            undefined,
            currentTime
          )
        )
      )
        .to.emit(spokePool, "V3FundsDeposited")
        .withArgs(
          relayData.inputToken,
          relayData.outputToken,
          relayData.inputAmount,
          relayData.outputAmount,
          destinationChainId,
          // deposit ID is 0 for first deposit
          0,
          currentTime, // quoteTimestamp should be current time
          currentTime + fillDeadlineOffset, // fillDeadline should be current time + offset
          currentTime + exclusivityDeadlineOffset, // exclusivityDeadline should be current time + offset
          relayData.depositor,
          relayData.recipient,
          addressToBytes(depositor.address),
          relayData.message
        );
    });
    it("exclusivity param is used as a timestamp", async function () {
      const currentTime = (await spokePool.getCurrentTime()).toNumber();
      const fillDeadlineOffset = 1000;
      const exclusivityDeadlineTimestamp = MAX_EXCLUSIVITY_OFFSET_SECONDS + 1;
      await expect(
        spokePool.connect(depositor)[SpokePoolFuncs.depositV3Bytes](
          ...getDepositArgsFromRelayData(
            {
              ...relayData,
              exclusiveRelayer: depositor.address,
              exclusivityDeadline: exclusivityDeadlineTimestamp,
            },
            undefined,
            currentTime
          )
        )
      )
        .to.emit(spokePool, "V3FundsDeposited")
        .withArgs(
          relayData.inputToken,
          relayData.outputToken,
          relayData.inputAmount,
          relayData.outputAmount,
          destinationChainId,
          // deposit ID is 0 for first deposit
          0,
          currentTime, // quoteTimestamp should be current time
          currentTime + fillDeadlineOffset, // fillDeadline should be current time + offset
          exclusivityDeadlineTimestamp, // exclusivityDeadline should be passed in time
          relayData.depositor,
          relayData.recipient,
          addressToBytes(depositor.address),
          relayData.message
        );
    });
    it("exclusivity param is set to 0", async function () {
      const currentTime = (await spokePool.getCurrentTime()).toNumber();
      const fillDeadlineOffset = 1000;
      const zeroExclusivity = 0;
      await expect(
        spokePool.connect(depositor)[SpokePoolFuncs.depositV3Bytes](
          ...getDepositArgsFromRelayData(
            {
              ...relayData,
              exclusiveRelayer: depositor.address,
              exclusivityDeadline: zeroExclusivity,
            },
            undefined,
            currentTime
          )
        )
      )
        .to.emit(spokePool, "V3FundsDeposited")
        .withArgs(
          relayData.inputToken,
          relayData.outputToken,
          relayData.inputAmount,
          relayData.outputAmount,
          destinationChainId,
          // deposit ID is 0 for first deposit
          0,
          currentTime, // quoteTimestamp should be current time
          currentTime + fillDeadlineOffset, // fillDeadline should be current time + offset
          0, // Exclusivity deadline should always be 0
          relayData.depositor,
          relayData.recipient,
          addressToBytes(depositor.address),
          relayData.message
        );
    });
    it("if input token is WETH and msg.value > 0, msg.value must match inputAmount", async function () {
      await expect(
        spokePool
          .connect(depositor)
          [SpokePoolFuncs.depositV3Bytes](...getDepositArgsFromRelayData({ ...relayData, inputToken: weth.address }), {
            value: 1,
          })
      ).to.be.revertedWith("MsgValueDoesNotMatchInputAmount");

      // Pulls ETH from depositor and deposits it into WETH via the wrapped contract.
      await expect(() =>
        spokePool
          .connect(depositor)
          [SpokePoolFuncs.depositV3Bytes](...getDepositArgsFromRelayData({ ...relayData, inputToken: weth.address }), {
            value: amountToDeposit,
          })
      ).to.changeEtherBalances([depositor, weth], [amountToDeposit.mul(toBN("-1")), amountToDeposit]); // ETH should transfer from depositor to WETH contract.

      // WETH balance for user should be same as start, but WETH balance in pool should increase.
      expect(await weth.balanceOf(spokePool.address)).to.equal(amountToDeposit);
    });
    it("if input token is not WETH then msg.value must be 0", async function () {
      await expect(
        spokePool
          .connect(depositor)
          [SpokePoolFuncs.depositV3Bytes](...getDepositArgsFromRelayData(relayData), { value: 1 })
      ).to.be.revertedWith("MsgValueDoesNotMatchInputAmount");
    });
    it("if input token is WETH and msg.value = 0, pulls ERC20 from depositor", async function () {
      await expect(() =>
        spokePool
          .connect(depositor)
          [SpokePoolFuncs.depositV3Bytes](...getDepositArgsFromRelayData({ ...relayData, inputToken: weth.address }), {
            value: 0,
          })
      ).to.changeTokenBalances(weth, [depositor, spokePool], [amountToDeposit.mul(toBN("-1")), amountToDeposit]);
    });
    it("pulls input token from caller", async function () {
      await expect(() =>
        spokePool.connect(depositor)[SpokePoolFuncs.depositV3Bytes](...depositArgs)
      ).to.changeTokenBalances(erc20, [depositor, spokePool], [amountToDeposit.mul(toBN("-1")), amountToDeposit]);
    });
    it("depositV3Now uses current time as quote time", async function () {
      const currentTime = (await spokePool.getCurrentTime()).toNumber();
      const fillDeadlineOffset = 1000;
      const exclusivityDeadline = 0;

      await expect(
        spokePool
          .connect(depositor)
          [SpokePoolFuncs.depositV3NowBytes](
            addressToBytes(relayData.depositor),
            addressToBytes(relayData.recipient),
            addressToBytes(relayData.inputToken),
            addressToBytes(relayData.outputToken),
            relayData.inputAmount,
            relayData.outputAmount,
            destinationChainId,
            addressToBytes(relayData.exclusiveRelayer),
            fillDeadlineOffset,
            exclusivityDeadline,
            relayData.message
          )
      )
        .to.emit(spokePool, "V3FundsDeposited")
        .withArgs(
          addressToBytes(relayData.inputToken),
          addressToBytes(relayData.outputToken),
          relayData.inputAmount,
          relayData.outputAmount,
          destinationChainId,
          // deposit ID is 0 for first deposit
          0,
          currentTime, // quoteTimestamp should be current time
          currentTime + fillDeadlineOffset, // fillDeadline should be current time + offset
          exclusivityDeadline,
          addressToBytes(relayData.depositor),
          addressToBytes(relayData.recipient),
          addressToBytes(relayData.exclusiveRelayer),
          relayData.message
        );
    });
    it("should allow depositV3Now with address overload", async function () {
      const currentTime = (await spokePool.getCurrentTime()).toNumber();
      const fillDeadlineOffset = 1000;
      const exclusivityDeadline = 0;
      await expect(
        spokePool
          .connect(depositor)
          [SpokePoolFuncs.depositV3NowAddress](
            bytes32ToAddress(relayData.depositor),
            bytes32ToAddress(relayData.recipient),
            bytes32ToAddress(relayData.inputToken),
            bytes32ToAddress(relayData.outputToken),
            relayData.inputAmount,
            relayData.outputAmount,
            destinationChainId,
            bytes32ToAddress(relayData.exclusiveRelayer),
            fillDeadlineOffset,
            exclusivityDeadline,
            relayData.message
          )
      )
        .to.emit(spokePool, "V3FundsDeposited")
        .withArgs(
          addressToBytes(relayData.inputToken),
          addressToBytes(relayData.outputToken),
          relayData.inputAmount,
          relayData.outputAmount,
          destinationChainId,
          // deposit ID is 0 for first deposit
          0,
          currentTime, // quoteTimestamp should be current time
          currentTime + fillDeadlineOffset, // fillDeadline should be current time + offset
          exclusivityDeadline,
          addressToBytes(relayData.depositor),
          addressToBytes(relayData.recipient),
          addressToBytes(relayData.exclusiveRelayer),
          relayData.message
        );
    });
    it("emits V3FundsDeposited event with correct deposit ID", async function () {
      await expect(spokePool.connect(depositor)[SpokePoolFuncs.depositV3Bytes](...depositArgs))
        .to.emit(spokePool, "V3FundsDeposited")
        .withArgs(
          addressToBytes(relayData.inputToken),
          addressToBytes(relayData.outputToken),
          relayData.inputAmount,
          relayData.outputAmount,
          destinationChainId,
          // deposit ID is 0 for first deposit
          0,
          quoteTimestamp,
          relayData.fillDeadline,
          relayData.exclusivityDeadline,
          addressToBytes(relayData.depositor),
          addressToBytes(relayData.recipient),
          addressToBytes(relayData.exclusiveRelayer),
          relayData.message
        );
    });
    it("deposit ID state variable incremented", async function () {
      await spokePool.connect(depositor)[SpokePoolFuncs.depositV3Bytes](...depositArgs);
      expect(await spokePool.numberOfDeposits()).to.equal(1);
    });
    it("tokens are always pulled from caller, even if different from specified depositor", async function () {
      const balanceBefore = await erc20.balanceOf(depositor.address);
      const newDepositor = randomAddress();
      await expect(
        spokePool
          .connect(depositor)
          [SpokePoolFuncs.depositV3Bytes](...getDepositArgsFromRelayData({ ...relayData, depositor: newDepositor }))
      )
        .to.emit(spokePool, "V3FundsDeposited")
        .withArgs(
          addressToBytes(relayData.inputToken),
          addressToBytes(relayData.outputToken),
          relayData.inputAmount,
          relayData.outputAmount,
          destinationChainId,
          0,
          quoteTimestamp,
          relayData.fillDeadline,
          0,
          // New depositor
          addressToBytes(newDepositor),
          addressToBytes(relayData.recipient),
          addressToBytes(relayData.exclusiveRelayer),
          relayData.message
        );
      expect(await erc20.balanceOf(depositor.address)).to.equal(balanceBefore.sub(amountToDeposit));
    });
    it("deposits are not paused", async function () {
      await spokePool.pauseDeposits(true);
      await expect(spokePool.connect(depositor)[SpokePoolFuncs.depositV3Bytes](...depositArgs)).to.be.revertedWith(
        "DepositsArePaused"
      );
    });
    it("reentrancy protected", async function () {
      const functionCalldata = spokePool.interface.encodeFunctionData(SpokePoolFuncs.depositV3Bytes, [...depositArgs]);
      await expect(spokePool.connect(depositor).callback(functionCalldata)).to.be.revertedWith(
        "ReentrancyGuard: reentrant call"
      );
    });
    it("unsafe deposit ID", async function () {
      // new deposit ID should be the uint256 equivalent of the keccak256 hash of packed {msg.sender, depositor, forcedDepositId}.
      const forcedDepositId = "99";
      const expectedDepositId = BigNumber.from(
        ethers.utils.solidityKeccak256(
          ["address", "bytes32", "uint256"],
          [depositor.address, addressToBytes(recipient.address), forcedDepositId]
        )
      );
      expect(
        await spokePool.getUnsafeDepositId(depositor.address, addressToBytes(recipient.address), forcedDepositId)
      ).to.equal(expectedDepositId);
      // Note: we deliberately set the depositor != msg.sender to test that the hashing algorithm correctly includes
      // both addresses in the hash.
      await expect(
        spokePool
          .connect(depositor)
          [SpokePoolFuncs.unsafeDepositV3Bytes](
            ...getUnsafeDepositArgsFromRelayData({ ...relayData, depositor: recipient.address }, forcedDepositId)
          )
      )
        .to.emit(spokePool, "V3FundsDeposited")
        .withArgs(
          relayData.inputToken,
          relayData.outputToken,
          relayData.inputAmount,
          relayData.outputAmount,
          destinationChainId,
          expectedDepositId,
          quoteTimestamp,
          relayData.fillDeadline,
          0,
          addressToBytes(recipient.address),
          relayData.recipient,
          relayData.exclusiveRelayer,
          relayData.message
        );
    });
  });
  describe("speed up V3 deposit", function () {
    const updatedOutputAmount = amountToDeposit.add(1);
    const updatedRecipient = randomAddress();
    const updatedMessage = "0x1234";
    const depositId = 100;
    it("_verifyUpdateV3DepositMessage", async function () {
      const signature = await getUpdatedV3DepositSignature(
        depositor,
        depositId,
        originChainId,
        updatedOutputAmount,
        addressToBytes(updatedRecipient),
        updatedMessage
      );
      await spokePool[SpokePoolFuncs.verifyUpdateV3DepositMessageBytes](
        addressToBytes(depositor.address),
        depositId,
        originChainId,
        updatedOutputAmount,
        addressToBytes(updatedRecipient),
        updatedMessage,
        signature
      );

      // Reverts if passed in depositor is the signer or if signature is incorrect
      await expect(
        spokePool[SpokePoolFuncs.verifyUpdateV3DepositMessageBytes](
          addressToBytes(updatedRecipient),
          depositId,
          originChainId,
          updatedOutputAmount,
          addressToBytes(updatedRecipient),
          updatedMessage,
          signature
        )
      ).to.be.revertedWith("InvalidDepositorSignature");

      // @dev Creates an invalid signature using different params
      const invalidSignature = await getUpdatedV3DepositSignature(
        depositor,
        depositId + 1,
        originChainId,
        updatedOutputAmount,
        addressToBytes(updatedRecipient),
        updatedMessage
      );
      await expect(
        spokePool[SpokePoolFuncs.verifyUpdateV3DepositMessageBytes](
          addressToBytes(depositor.address),
          depositId,
          originChainId,
          updatedOutputAmount,
          addressToBytes(updatedRecipient),
          updatedMessage,
          invalidSignature
        )
      ).to.be.revertedWith("InvalidDepositorSignature");
    });
    it("passes spoke pool's chainId() as origin chainId", async function () {
      const spokePoolChainId = await spokePool.chainId();

      const expectedSignature = await getUpdatedV3DepositSignature(
        depositor,
        depositId,
        spokePoolChainId,
        updatedOutputAmount,
        addressToBytes(updatedRecipient),
        updatedMessage
      );
      await expect(
        spokePool
          .connect(depositor)
          [SpokePoolFuncs.speedUpV3DepositBytes](
            addressToBytes(depositor.address),
            depositId,
            updatedOutputAmount,
            addressToBytes(updatedRecipient),
            updatedMessage,
            expectedSignature
          )
      )
        .to.emit(spokePool, "RequestedSpeedUpV3Deposit")
        .withArgs(
          updatedOutputAmount,
          depositId,
          addressToBytes(depositor.address),
          addressToBytes(updatedRecipient),
          updatedMessage,
          expectedSignature
        );

      // Can't use a signature for a different chain ID, even if the signature is valid otherwise for the depositor.
      const otherChainId = spokePoolChainId.add(1);
      const invalidSignatureForChain = await getUpdatedV3DepositSignature(
        depositor,
        depositId,
        otherChainId,
        updatedOutputAmount,
        addressToBytes(updatedRecipient),
        updatedMessage
      );
      await expect(
        spokePool[SpokePoolFuncs.verifyUpdateV3DepositMessageBytes](
          addressToBytes(depositor.address),
          depositId,
          otherChainId,
          updatedOutputAmount,
          addressToBytes(updatedRecipient),
          updatedMessage,
          invalidSignatureForChain
        )
      ).to.not.be.reverted;
      await expect(
        spokePool
          .connect(depositor)
          [SpokePoolFuncs.speedUpV3DepositBytes](
            addressToBytes(depositor.address),
            depositId,
            updatedOutputAmount,
            addressToBytes(updatedRecipient),
            updatedMessage,
            invalidSignatureForChain
          )
      ).to.be.revertedWith("InvalidDepositorSignature");
    });
    it("should allow speeding up V3 deposit with address overload", async function () {
      const updatedOutputAmount = amountToDeposit.add(1);
      const updatedRecipient = randomAddress();
      const updatedMessage = "0x1234";
      const depositId = 100;
      const spokePoolChainId = await spokePool.chainId();

      const signature = await getUpdatedV3DepositSignature(
        depositor,
        depositId,
        spokePoolChainId,
        updatedOutputAmount,
        updatedRecipient,
        updatedMessage,
        true
      );

      await spokePool[SpokePoolFuncs.verifyUpdateV3DepositMessageAddress](
        depositor.address,
        depositId,
        spokePoolChainId,
        updatedOutputAmount,
        updatedRecipient,
        updatedMessage,
        signature
      );

      await expect(
        spokePool
          .connect(depositor)
          [SpokePoolFuncs.speedUpV3DepositAddress](
            depositor.address,
            depositId,
            updatedOutputAmount,
            updatedRecipient,
            updatedMessage,
            signature
          )
      )
        .to.emit(spokePool, "RequestedSpeedUpV3Deposit")
        .withArgs(
          updatedOutputAmount,
          depositId,
          addressToBytes(depositor.address),
          addressToBytes(updatedRecipient),
          updatedMessage,
          signature
        );
    });
  });
});<|MERGE_RESOLUTION|>--- conflicted
+++ resolved
@@ -354,20 +354,6 @@
       _destinationChainId = destinationChainId,
       _quoteTimestamp = quoteTimestamp,
       _isAddressOverload = false
-<<<<<<< HEAD
-    ) {
-      return [
-        _isAddressOverload ? bytes32ToAddress(_relayData.depositor) : addressToBytes(_relayData.depositor),
-        _isAddressOverload ? bytes32ToAddress(_relayData.recipient) : addressToBytes(_relayData.recipient),
-        _isAddressOverload ? bytes32ToAddress(_relayData.inputToken) : addressToBytes(_relayData.inputToken),
-        _isAddressOverload ? bytes32ToAddress(_relayData.outputToken) : addressToBytes(_relayData.outputToken),
-        _relayData.inputAmount,
-        _relayData.outputAmount,
-        _destinationChainId,
-        _isAddressOverload
-          ? bytes32ToAddress(_relayData.exclusiveRelayer)
-          : addressToBytes(_relayData.exclusiveRelayer),
-=======
     ) {
       return [
         _isAddressOverload ? bytes32ToAddress(_relayData.depositor) : addressToBytes(_relayData.depositor),
@@ -402,7 +388,6 @@
         _destinationChainId,
         addressToBytes(_relayData.exclusiveRelayer),
         _depositId,
->>>>>>> 6e180919
         _quoteTimestamp,
         _relayData.fillDeadline,
         _relayData.exclusivityDeadline,
