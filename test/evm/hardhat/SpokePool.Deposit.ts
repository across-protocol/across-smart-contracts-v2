import {
  expect,
  ethers,
  Contract,
  SignerWithAddress,
  seedWallet,
  toBN,
  toWei,
  randomAddress,
  BigNumber,
  addressToBytes,
  bytes32ToAddress,
} from "../../../utils/utils";
import {
  spokePoolFixture,
  enableRoutes,
  getDepositParams,
  V3RelayData,
  getUpdatedV3DepositSignature,
} from "./fixtures/SpokePool.Fixture";
import {
  amountToSeedWallets,
  amountToDeposit,
  destinationChainId,
  depositRelayerFeePct,
  realizedLpFeePct,
  amountReceived,
  MAX_UINT32,
  originChainId,
  MAX_EXCLUSIVITY_OFFSET_SECONDS,
  zeroAddress,
  SpokePoolFuncs,
} from "./constants";

const { AddressZero: ZERO_ADDRESS } = ethers.constants;

describe("SpokePool Depositor Logic", async function () {
  let spokePool: Contract, weth: Contract, erc20: Contract, unwhitelistedErc20: Contract;
  let depositor: SignerWithAddress, recipient: SignerWithAddress;
  let quoteTimestamp: number;
  let amount = amountToDeposit;
  const relayerFeePct = toBN(depositRelayerFeePct).add(realizedLpFeePct);

  beforeEach(async function () {
    [depositor, recipient] = await ethers.getSigners();
    ({ weth, erc20, spokePool, unwhitelistedErc20 } = await spokePoolFixture());

    // mint some fresh tokens and deposit ETH for weth for the depositor.
    await seedWallet(depositor, [erc20], weth, amountToSeedWallets);

    // Approve spokepool to spend tokens
    await erc20.connect(depositor).approve(spokePool.address, amountToDeposit);
    await weth.connect(depositor).approve(spokePool.address, amountToDeposit);

    // Whitelist origin token => destination chain ID routes:
    await enableRoutes(spokePool, [{ originToken: erc20.address }, { originToken: weth.address }]);

    quoteTimestamp = (await spokePool.getCurrentTime()).toNumber();
  });

  it("Depositing ERC20 tokens correctly pulls tokens and changes contract state", async function () {
    const revertReason = "DepositsArePaused";

    // Can't deposit when paused:
    await spokePool.connect(depositor).pauseDeposits(true);
    await expect(
      spokePool.connect(depositor).deposit(
        ...getDepositParams({
          originToken: erc20.address,
          amount: amountToDeposit,
          destinationChainId,
          relayerFeePct,
          quoteTimestamp,
        })
      )
    ).to.be.revertedWith(revertReason);

    await spokePool.connect(depositor).pauseDeposits(false);

    await expect(
      spokePool.connect(depositor).deposit(
        ...getDepositParams({
          recipient: recipient.address,
          originToken: erc20.address,
          amount,
          destinationChainId,
          relayerFeePct,
          quoteTimestamp,
        })
      )
    )
      .to.emit(spokePool, "V3FundsDeposited")
      .withArgs(
        addressToBytes(erc20.address),
        addressToBytes(ZERO_ADDRESS),
        amountToDeposit,
        amountReceived,
        destinationChainId,
        0,
        quoteTimestamp,
        MAX_UINT32,
        0,
        addressToBytes(depositor.address),
        addressToBytes(recipient.address),
        addressToBytes(ZERO_ADDRESS),
        "0x"
      );

    // The collateral should have transferred from depositor to contract.
    expect(await erc20.balanceOf(depositor.address)).to.equal(amountToSeedWallets.sub(amountToDeposit));
    expect(await erc20.balanceOf(spokePool.address)).to.equal(amountToDeposit);

    // Deposit nonce should increment.
    expect(await spokePool.numberOfDeposits()).to.equal(1);
  });

  it("DepositFor overrrides the depositor", async function () {
    const newDepositor = randomAddress();
    await expect(
      spokePool.connect(depositor).depositFor(
        newDepositor,
        ...getDepositParams({
          recipient: recipient.address,
          originToken: erc20.address,
          amount,
          destinationChainId,
          relayerFeePct,
          quoteTimestamp,
        })
      )
    )
      .to.emit(spokePool, "V3FundsDeposited")
      .withArgs(
        addressToBytes(erc20.address),
        addressToBytes(ZERO_ADDRESS),
        amountToDeposit,
        amountReceived,
        destinationChainId,
        0,
        quoteTimestamp,
        BigNumber.from("0xFFFFFFFF"),
        0,
        addressToBytes(newDepositor), // Depositor is overridden.
        addressToBytes(recipient.address),
        addressToBytes(ZERO_ADDRESS),
        "0x"
      );
  });
  it("Depositing ETH correctly wraps into WETH", async function () {
    const revertReason = "MsgValueDoesNotMatchInputAmount";

    // Fails if msg.value > 0 but doesn't match amount to deposit.
    await expect(
      spokePool.connect(depositor).deposit(
        ...getDepositParams({
          originToken: weth.address,
          amount,
          destinationChainId,
          relayerFeePct,
          quoteTimestamp,
        }),
        { value: 1 }
      )
    ).to.be.revertedWith(revertReason);

    await expect(() =>
      spokePool.connect(depositor).deposit(
        ...getDepositParams({
          recipient: recipient.address,
          originToken: weth.address,
          amount,
          destinationChainId,
          relayerFeePct,
          quoteTimestamp,
        }),
        { value: amountToDeposit }
      )
    ).to.changeEtherBalances([depositor, weth], [amountToDeposit.mul(toBN("-1")), amountToDeposit]); // ETH should transfer from depositor to WETH contract.

    // WETH balance for user should be same as start, but WETH balancein pool should increase.
    expect(await weth.balanceOf(depositor.address)).to.equal(amountToSeedWallets);
    expect(await weth.balanceOf(spokePool.address)).to.equal(amountToDeposit);
  });

  it("Depositing ETH with msg.value = 0 pulls WETH from depositor", async function () {
    await expect(() =>
      spokePool.connect(depositor).deposit(
        ...getDepositParams({
          originToken: weth.address,
          amount,
          destinationChainId,
          relayerFeePct,
          quoteTimestamp,
        }),
        { value: 0 }
      )
    ).to.changeTokenBalances(weth, [depositor, spokePool], [amountToDeposit.mul(toBN("-1")), amountToDeposit]);
  });

  it("SpokePool is not approved to spend originToken", async function () {
    const insufficientAllowance = "ERC20: insufficient allowance";

    await erc20.connect(depositor).approve(spokePool.address, 0);
    await expect(
      spokePool.connect(depositor).deposit(
        ...getDepositParams({
          originToken: erc20.address,
          amount,
          destinationChainId,
          relayerFeePct,
          quoteTimestamp,
        })
      )
    ).to.be.revertedWith(insufficientAllowance);

    await erc20.connect(depositor).approve(spokePool.address, amountToDeposit);
    await expect(
      spokePool.connect(depositor).deposit(
        ...getDepositParams({
          originToken: erc20.address,
          amount,
          destinationChainId,
          relayerFeePct,
          quoteTimestamp,
        })
      )
    ).to.emit(spokePool, "V3FundsDeposited");
  });

  it("Deposit route is disabled", async function () {
    const revertReason = "DisabledRoute";

    // Verify that routes are disabled by default.
    await expect(
      spokePool.connect(depositor).deposit(
        ...getDepositParams({
          originToken: unwhitelistedErc20.address,
          amount,
          destinationChainId,
          relayerFeePct,
          quoteTimestamp,
        })
      )
    ).to.be.revertedWith(revertReason);

    // Verify that the route is enabled.
    await expect(
      spokePool.connect(depositor).deposit(
        ...getDepositParams({
          originToken: erc20.address,
          amount,
          destinationChainId,
          relayerFeePct,
          quoteTimestamp,
        })
      )
    ).to.emit(spokePool, "V3FundsDeposited");

    // Disable the route.
    await spokePool.connect(depositor).setEnableRoute(erc20.address, destinationChainId, false);
    await expect(
      spokePool.connect(depositor).deposit(
        ...getDepositParams({
          originToken: erc20.address,
          amount,
          destinationChainId,
          relayerFeePct,
          quoteTimestamp,
        })
      )
    ).to.be.revertedWith(revertReason);

    // Re-enable the route and verify that it works again.
    await spokePool.connect(depositor).setEnableRoute(erc20.address, destinationChainId, true);
    await erc20.connect(depositor).approve(spokePool.address, amountToDeposit);
    await expect(
      spokePool.connect(depositor).deposit(
        ...getDepositParams({
          originToken: erc20.address,
          amount,
          destinationChainId,
          relayerFeePct,
          quoteTimestamp,
        })
      )
    ).to.emit(spokePool, "V3FundsDeposited");
  });

  it("Relayer fee is invalid", async function () {
    const revertReason = "InvalidRelayerFee";

    await expect(
      spokePool.connect(depositor).deposit(
        ...getDepositParams({
          originToken: erc20.address,
          amount,
          destinationChainId,
          relayerFeePct: toWei("1"), // Fee > 50%
          quoteTimestamp,
        })
      )
    ).to.be.revertedWith(revertReason);
  });

  it("quoteTimestamp is out of range", async function () {
    const revertReason = "InvalidQuoteTimestamp";
    const quoteTimeBuffer = await spokePool.depositQuoteTimeBuffer();

    await expect(
      spokePool.connect(depositor).deposit(
        ...getDepositParams({
          originToken: erc20.address,
          amount,
          destinationChainId,
          relayerFeePct,
          quoteTimestamp: quoteTimestamp + 1,
        })
      )
    ).to.be.revertedWith("underflowed");

    await expect(
      spokePool.connect(depositor).deposit(
        ...getDepositParams({
          originToken: erc20.address,
          amount,
          destinationChainId,
          relayerFeePct,
          quoteTimestamp: quoteTimestamp - (quoteTimeBuffer + 1),
        })
      )
    ).to.be.revertedWith(revertReason);

    // quoteTimestamp at the exact margins should succeed.
    for (const offset of [0, quoteTimeBuffer]) {
      await erc20.connect(depositor).approve(spokePool.address, amountToDeposit);
      await expect(
        spokePool.connect(depositor).deposit(
          ...getDepositParams({
            originToken: erc20.address,
            amount,
            destinationChainId,
            relayerFeePct,
            quoteTimestamp: quoteTimestamp - offset,
          })
        )
      ).to.emit(spokePool, "V3FundsDeposited");
    }
  });

  describe("deposit V3", function () {
    let relayData: V3RelayData, depositArgs: any[];
    function getDepositArgsFromRelayData(
      _relayData: V3RelayData,
      _destinationChainId = destinationChainId,
      _quoteTimestamp = quoteTimestamp,
      _isAddressOverload = false
    ) {
      return [
        _isAddressOverload ? bytes32ToAddress(_relayData.depositor) : addressToBytes(_relayData.depositor),
        _isAddressOverload ? bytes32ToAddress(_relayData.recipient) : addressToBytes(_relayData.recipient),
        _isAddressOverload ? bytes32ToAddress(_relayData.inputToken) : addressToBytes(_relayData.inputToken),
        _isAddressOverload ? bytes32ToAddress(_relayData.outputToken) : addressToBytes(_relayData.outputToken),
        _relayData.inputAmount,
        _relayData.outputAmount,
        _destinationChainId,
        _isAddressOverload
          ? bytes32ToAddress(_relayData.exclusiveRelayer)
          : addressToBytes(_relayData.exclusiveRelayer),
        _quoteTimestamp,
        _relayData.fillDeadline,
        _relayData.exclusivityDeadline,
        _relayData.message,
      ];
    }
    function getUnsafeDepositArgsFromRelayData(
      _relayData: V3RelayData,
      _depositId: string,
      _destinationChainId = destinationChainId,
      _quoteTimestamp = quoteTimestamp
    ) {
      return [
        _relayData.depositor,
        _relayData.recipient,
        _relayData.inputToken,
        _relayData.outputToken,
        _relayData.inputAmount,
        _relayData.outputAmount,
        _destinationChainId,
        _relayData.exclusiveRelayer,
        _depositId,
        _quoteTimestamp,
        _relayData.fillDeadline,
        _relayData.exclusivityDeadline,
        _relayData.message,
      ];
    }
    beforeEach(async function () {
      relayData = {
        depositor: addressToBytes(depositor.address),
        recipient: addressToBytes(recipient.address),
        exclusiveRelayer: addressToBytes(ZERO_ADDRESS),
        inputToken: addressToBytes(erc20.address),
        outputToken: addressToBytes(randomAddress()),
        inputAmount: amountToDeposit,
        outputAmount: amountToDeposit.sub(19),
        originChainId: originChainId,
        depositId: 0,
        fillDeadline: quoteTimestamp + 1000,
        exclusivityDeadline: 0,
        message: "0x",
      };
      depositArgs = getDepositArgsFromRelayData(relayData);
    });
    it("placeholder: gas test", async function () {
      await spokePool.connect(depositor)[SpokePoolFuncs.depositV3Bytes](...depositArgs);
    });
    it("should allow depositv3 with address overload", async function () {
      await spokePool
        .connect(depositor)
        [SpokePoolFuncs.depositV3Address](
          ...getDepositArgsFromRelayData(relayData, destinationChainId, quoteTimestamp, true)
        );
    });
    it("route disabled", async function () {
      // Verify that routes are disabled by default for a new route
      const _depositArgs = getDepositArgsFromRelayData(relayData, 999);
      await expect(spokePool.connect(depositor)[SpokePoolFuncs.depositV3Bytes](..._depositArgs)).to.be.revertedWith(
        "DisabledRoute"
      );

      // Enable the route:
      await spokePool.connect(depositor).setEnableRoute(erc20.address, 999, true);
      await expect(spokePool.connect(depositor)[SpokePoolFuncs.depositV3Bytes](..._depositArgs)).to.not.be.reverted;
    });
    it("invalid quoteTimestamp", async function () {
      const quoteTimeBuffer = await spokePool.depositQuoteTimeBuffer();
      const currentTime = await spokePool.getCurrentTime();

      await expect(
        spokePool.connect(depositor)[SpokePoolFuncs.depositV3Bytes](
          // quoteTimestamp too far into past (i.e. beyond the buffer)
          ...getDepositArgsFromRelayData(relayData, destinationChainId, currentTime.sub(quoteTimeBuffer).sub(1))
        )
      ).to.be.revertedWith("InvalidQuoteTimestamp");
      await expect(
        spokePool.connect(depositor)[SpokePoolFuncs.depositV3Bytes](
          // quoteTimestamp in the future should also revert with InvalidQuoteTimestamp
          ...getDepositArgsFromRelayData(relayData, destinationChainId, currentTime.add(500))
        )
      ).to.be.revertedWith("InvalidQuoteTimestamp");
      await expect(
        spokePool.connect(depositor)[SpokePoolFuncs.depositV3Bytes](
          // quoteTimestamp right at the buffer is OK
          ...getDepositArgsFromRelayData(relayData, destinationChainId, currentTime.sub(quoteTimeBuffer))
        )
      ).to.not.be.reverted;
    });
    it("invalid fillDeadline", async function () {
      const fillDeadlineBuffer = await spokePool.fillDeadlineBuffer();
      const currentTime = await spokePool.getCurrentTime();

      await expect(
        spokePool.connect(depositor)[SpokePoolFuncs.depositV3Bytes](
          // fillDeadline too far into future (i.e. beyond the buffer)
          ...getDepositArgsFromRelayData({ ...relayData, fillDeadline: currentTime.add(fillDeadlineBuffer).add(1) })
        )
      ).to.be.revertedWith("InvalidFillDeadline");
      await expect(
        spokePool.connect(depositor)[SpokePoolFuncs.depositV3Bytes](
          // fillDeadline in past
          ...getDepositArgsFromRelayData({ ...relayData, fillDeadline: currentTime.sub(1) })
        )
      ).to.be.revertedWith("InvalidFillDeadline");
      await expect(
        spokePool.connect(depositor)[SpokePoolFuncs.depositV3Bytes](
          // fillDeadline right at the buffer is OK
          ...getDepositArgsFromRelayData({ ...relayData, fillDeadline: currentTime.add(fillDeadlineBuffer) })
        )
      ).to.not.be.reverted;
    });
    it("invalid exclusivity params", async function () {
      const currentTime = await spokePool.getCurrentTime();

      // If exclusive deadline is not zero, then exclusive relayer must be set.
      await expect(
<<<<<<< HEAD
        spokePool.connect(depositor).depositV3(
=======
        spokePool.connect(depositor)[SpokePoolFuncs.depositV3Bytes](
>>>>>>> e582cb78
          ...getDepositArgsFromRelayData({
            ...relayData,
            exclusiveRelayer: zeroAddress,
            exclusivityDeadline: 1,
          })
        )
      ).to.be.revertedWith("InvalidExclusiveRelayer");
      await expect(
<<<<<<< HEAD
        spokePool.connect(depositor).depositV3(
=======
        spokePool.connect(depositor)[SpokePoolFuncs.depositV3Bytes](
>>>>>>> e582cb78
          ...getDepositArgsFromRelayData({
            ...relayData,
            exclusiveRelayer: zeroAddress,
            exclusivityDeadline: MAX_EXCLUSIVITY_OFFSET_SECONDS,
          })
        )
      ).to.be.revertedWith("InvalidExclusiveRelayer");
      await expect(
<<<<<<< HEAD
        spokePool.connect(depositor).depositV3(
=======
        spokePool.connect(depositor)[SpokePoolFuncs.depositV3Bytes](
>>>>>>> e582cb78
          ...getDepositArgsFromRelayData({
            ...relayData,
            exclusiveRelayer: zeroAddress,
            exclusivityDeadline: MAX_EXCLUSIVITY_OFFSET_SECONDS + 1,
          })
        )
      ).to.be.revertedWith("InvalidExclusiveRelayer");
      await expect(
<<<<<<< HEAD
        spokePool.connect(depositor).depositV3(
=======
        spokePool.connect(depositor)[SpokePoolFuncs.depositV3Bytes](
>>>>>>> e582cb78
          ...getDepositArgsFromRelayData({
            ...relayData,
            exclusiveRelayer: zeroAddress,
            exclusivityDeadline: currentTime.sub(1),
          })
        )
      ).to.be.revertedWith("InvalidExclusiveRelayer");
      await expect(
<<<<<<< HEAD
        spokePool.connect(depositor).depositV3(
=======
        spokePool.connect(depositor)[SpokePoolFuncs.depositV3Bytes](
>>>>>>> e582cb78
          ...getDepositArgsFromRelayData({
            ...relayData,
            exclusiveRelayer: zeroAddress,
            exclusivityDeadline: currentTime.add(1),
          })
        )
      ).to.be.revertedWith("InvalidExclusiveRelayer");
      await expect(
<<<<<<< HEAD
        spokePool.connect(depositor).depositV3(
=======
        spokePool.connect(depositor)[SpokePoolFuncs.depositV3Bytes](
>>>>>>> e582cb78
          ...getDepositArgsFromRelayData({
            ...relayData,
            exclusiveRelayer: zeroAddress,
            exclusivityDeadline: 0,
          })
        )
      ).to.not.be.reverted;
    });
    it("exclusivity param is used as an offset", async function () {
      const currentTime = (await spokePool.getCurrentTime()).toNumber();
      const fillDeadlineOffset = 1000;
      const exclusivityDeadlineOffset = MAX_EXCLUSIVITY_OFFSET_SECONDS;
      await expect(
<<<<<<< HEAD
        spokePool.connect(depositor).depositV3(
=======
        spokePool.connect(depositor)[SpokePoolFuncs.depositV3Bytes](
>>>>>>> e582cb78
          ...getDepositArgsFromRelayData(
            {
              ...relayData,
              exclusiveRelayer: depositor.address,
              exclusivityDeadline: exclusivityDeadlineOffset,
            },
            undefined,
            currentTime
          )
        )
      )
        .to.emit(spokePool, "V3FundsDeposited")
        .withArgs(
          relayData.inputToken,
          relayData.outputToken,
          relayData.inputAmount,
          relayData.outputAmount,
          destinationChainId,
          // deposit ID is 0 for first deposit
          0,
          currentTime, // quoteTimestamp should be current time
          currentTime + fillDeadlineOffset, // fillDeadline should be current time + offset
          currentTime + exclusivityDeadlineOffset, // exclusivityDeadline should be current time + offset
          relayData.depositor,
          relayData.recipient,
<<<<<<< HEAD
          depositor.address,
=======
          addressToBytes(depositor.address),
>>>>>>> e582cb78
          relayData.message
        );
    });
    it("exclusivity param is used as a timestamp", async function () {
      const currentTime = (await spokePool.getCurrentTime()).toNumber();
      const fillDeadlineOffset = 1000;
      const exclusivityDeadlineTimestamp = MAX_EXCLUSIVITY_OFFSET_SECONDS + 1;
      await expect(
<<<<<<< HEAD
        spokePool.connect(depositor).depositV3(
=======
        spokePool.connect(depositor)[SpokePoolFuncs.depositV3Bytes](
>>>>>>> e582cb78
          ...getDepositArgsFromRelayData(
            {
              ...relayData,
              exclusiveRelayer: depositor.address,
              exclusivityDeadline: exclusivityDeadlineTimestamp,
            },
            undefined,
            currentTime
          )
        )
      )
        .to.emit(spokePool, "V3FundsDeposited")
        .withArgs(
          relayData.inputToken,
          relayData.outputToken,
          relayData.inputAmount,
          relayData.outputAmount,
          destinationChainId,
          // deposit ID is 0 for first deposit
          0,
          currentTime, // quoteTimestamp should be current time
          currentTime + fillDeadlineOffset, // fillDeadline should be current time + offset
          exclusivityDeadlineTimestamp, // exclusivityDeadline should be passed in time
          relayData.depositor,
          relayData.recipient,
<<<<<<< HEAD
          depositor.address,
=======
          addressToBytes(depositor.address),
>>>>>>> e582cb78
          relayData.message
        );
    });
    it("exclusivity param is set to 0", async function () {
      const currentTime = (await spokePool.getCurrentTime()).toNumber();
      const fillDeadlineOffset = 1000;
      const zeroExclusivity = 0;
      await expect(
<<<<<<< HEAD
        spokePool.connect(depositor).depositV3(
=======
        spokePool.connect(depositor)[SpokePoolFuncs.depositV3Bytes](
>>>>>>> e582cb78
          ...getDepositArgsFromRelayData(
            {
              ...relayData,
              exclusiveRelayer: depositor.address,
              exclusivityDeadline: zeroExclusivity,
            },
            undefined,
            currentTime
          )
        )
      )
        .to.emit(spokePool, "V3FundsDeposited")
        .withArgs(
          relayData.inputToken,
          relayData.outputToken,
          relayData.inputAmount,
          relayData.outputAmount,
          destinationChainId,
          // deposit ID is 0 for first deposit
          0,
          currentTime, // quoteTimestamp should be current time
          currentTime + fillDeadlineOffset, // fillDeadline should be current time + offset
          0, // Exclusivity deadline should always be 0
          relayData.depositor,
          relayData.recipient,
<<<<<<< HEAD
          depositor.address,
=======
          addressToBytes(depositor.address),
>>>>>>> e582cb78
          relayData.message
        );
    });
    it("if input token is WETH and msg.value > 0, msg.value must match inputAmount", async function () {
      await expect(
        spokePool
          .connect(depositor)
          [SpokePoolFuncs.depositV3Bytes](...getDepositArgsFromRelayData({ ...relayData, inputToken: weth.address }), {
            value: 1,
          })
      ).to.be.revertedWith("MsgValueDoesNotMatchInputAmount");

      // Pulls ETH from depositor and deposits it into WETH via the wrapped contract.
      await expect(() =>
        spokePool
          .connect(depositor)
          [SpokePoolFuncs.depositV3Bytes](...getDepositArgsFromRelayData({ ...relayData, inputToken: weth.address }), {
            value: amountToDeposit,
          })
      ).to.changeEtherBalances([depositor, weth], [amountToDeposit.mul(toBN("-1")), amountToDeposit]); // ETH should transfer from depositor to WETH contract.

      // WETH balance for user should be same as start, but WETH balance in pool should increase.
      expect(await weth.balanceOf(spokePool.address)).to.equal(amountToDeposit);
    });
    it("if input token is not WETH then msg.value must be 0", async function () {
      await expect(
        spokePool
          .connect(depositor)
          [SpokePoolFuncs.depositV3Bytes](...getDepositArgsFromRelayData(relayData), { value: 1 })
      ).to.be.revertedWith("MsgValueDoesNotMatchInputAmount");
    });
    it("if input token is WETH and msg.value = 0, pulls ERC20 from depositor", async function () {
      await expect(() =>
        spokePool
          .connect(depositor)
          [SpokePoolFuncs.depositV3Bytes](...getDepositArgsFromRelayData({ ...relayData, inputToken: weth.address }), {
            value: 0,
          })
      ).to.changeTokenBalances(weth, [depositor, spokePool], [amountToDeposit.mul(toBN("-1")), amountToDeposit]);
    });
    it("pulls input token from caller", async function () {
      await expect(() =>
        spokePool.connect(depositor)[SpokePoolFuncs.depositV3Bytes](...depositArgs)
      ).to.changeTokenBalances(erc20, [depositor, spokePool], [amountToDeposit.mul(toBN("-1")), amountToDeposit]);
    });
    it("depositV3Now uses current time as quote time", async function () {
      const currentTime = (await spokePool.getCurrentTime()).toNumber();
      const fillDeadlineOffset = 1000;
      const exclusivityDeadline = 0;

      await expect(
        spokePool
          .connect(depositor)
          [SpokePoolFuncs.depositV3NowBytes](
            addressToBytes(relayData.depositor),
            addressToBytes(relayData.recipient),
            addressToBytes(relayData.inputToken),
            addressToBytes(relayData.outputToken),
            relayData.inputAmount,
            relayData.outputAmount,
            destinationChainId,
            addressToBytes(relayData.exclusiveRelayer),
            fillDeadlineOffset,
            exclusivityDeadline,
            relayData.message
          )
      )
        .to.emit(spokePool, "V3FundsDeposited")
        .withArgs(
          addressToBytes(relayData.inputToken),
          addressToBytes(relayData.outputToken),
          relayData.inputAmount,
          relayData.outputAmount,
          destinationChainId,
          // deposit ID is 0 for first deposit
          0,
          currentTime, // quoteTimestamp should be current time
          currentTime + fillDeadlineOffset, // fillDeadline should be current time + offset
<<<<<<< HEAD
          0,
          relayData.depositor,
          relayData.recipient,
          relayData.exclusiveRelayer,
          relayData.message
        );
    });
    it("emits V3FundsDeposited event with correct deposit ID", async function () {
      await expect(spokePool.connect(depositor).depositV3(...depositArgs))
=======
          exclusivityDeadline,
          addressToBytes(relayData.depositor),
          addressToBytes(relayData.recipient),
          addressToBytes(relayData.exclusiveRelayer),
          relayData.message
        );
    });
    it("should allow depositV3Now with address overload", async function () {
      const currentTime = (await spokePool.getCurrentTime()).toNumber();
      const fillDeadlineOffset = 1000;
      const exclusivityDeadline = 0;
      await expect(
        spokePool
          .connect(depositor)
          [SpokePoolFuncs.depositV3NowAddress](
            bytes32ToAddress(relayData.depositor),
            bytes32ToAddress(relayData.recipient),
            bytes32ToAddress(relayData.inputToken),
            bytes32ToAddress(relayData.outputToken),
            relayData.inputAmount,
            relayData.outputAmount,
            destinationChainId,
            bytes32ToAddress(relayData.exclusiveRelayer),
            fillDeadlineOffset,
            exclusivityDeadline,
            relayData.message
          )
      )
>>>>>>> e582cb78
        .to.emit(spokePool, "V3FundsDeposited")
        .withArgs(
          addressToBytes(relayData.inputToken),
          addressToBytes(relayData.outputToken),
          relayData.inputAmount,
          relayData.outputAmount,
          destinationChainId,
          // deposit ID is 0 for first deposit
          0,
          currentTime, // quoteTimestamp should be current time
          currentTime + fillDeadlineOffset, // fillDeadline should be current time + offset
          exclusivityDeadline,
          addressToBytes(relayData.depositor),
          addressToBytes(relayData.recipient),
          addressToBytes(relayData.exclusiveRelayer),
          relayData.message
        );
    });
    it("emits V3FundsDeposited event with correct deposit ID", async function () {
      await expect(spokePool.connect(depositor)[SpokePoolFuncs.depositV3Bytes](...depositArgs))
        .to.emit(spokePool, "V3FundsDeposited")
        .withArgs(
          addressToBytes(relayData.inputToken),
          addressToBytes(relayData.outputToken),
          relayData.inputAmount,
          relayData.outputAmount,
          destinationChainId,
          // deposit ID is 0 for first deposit
          0,
          quoteTimestamp,
          relayData.fillDeadline,
<<<<<<< HEAD
          0,
          relayData.depositor,
          relayData.recipient,
          relayData.exclusiveRelayer,
=======
          relayData.exclusivityDeadline,
          addressToBytes(relayData.depositor),
          addressToBytes(relayData.recipient),
          addressToBytes(relayData.exclusiveRelayer),
>>>>>>> e582cb78
          relayData.message
        );
    });
    it("deposit ID state variable incremented", async function () {
      await spokePool.connect(depositor)[SpokePoolFuncs.depositV3Bytes](...depositArgs);
      expect(await spokePool.numberOfDeposits()).to.equal(1);
    });
    it("tokens are always pulled from caller, even if different from specified depositor", async function () {
      const balanceBefore = await erc20.balanceOf(depositor.address);
      const newDepositor = randomAddress();
      await expect(
        spokePool
          .connect(depositor)
          [SpokePoolFuncs.depositV3Bytes](...getDepositArgsFromRelayData({ ...relayData, depositor: newDepositor }))
      )
        .to.emit(spokePool, "V3FundsDeposited")
        .withArgs(
          addressToBytes(relayData.inputToken),
          addressToBytes(relayData.outputToken),
          relayData.inputAmount,
          relayData.outputAmount,
          destinationChainId,
          0,
          quoteTimestamp,
          relayData.fillDeadline,
          0,
          // New depositor
          addressToBytes(newDepositor),
          addressToBytes(relayData.recipient),
          addressToBytes(relayData.exclusiveRelayer),
          relayData.message
        );
      expect(await erc20.balanceOf(depositor.address)).to.equal(balanceBefore.sub(amountToDeposit));
    });
    it("deposits are not paused", async function () {
      await spokePool.pauseDeposits(true);
      await expect(spokePool.connect(depositor)[SpokePoolFuncs.depositV3Bytes](...depositArgs)).to.be.revertedWith(
        "DepositsArePaused"
      );
    });
    it("reentrancy protected", async function () {
      const functionCalldata = spokePool.interface.encodeFunctionData(SpokePoolFuncs.depositV3Bytes, [...depositArgs]);
      await expect(spokePool.connect(depositor).callback(functionCalldata)).to.be.revertedWith(
        "ReentrancyGuard: reentrant call"
      );
    });
    it("unsafe deposit ID", async function () {
      // new deposit ID should be the uint256 equivalent of the keccak256 hash of packed {msg.sender, depositor, forcedDepositId}.
      const forcedDepositId = "99";
      const expectedDepositId = BigNumber.from(
        ethers.utils.solidityKeccak256(
          ["address", "address", "uint256"],
          [depositor.address, recipient.address, forcedDepositId]
        )
      );
      expect(await spokePool.getUnsafeDepositId(depositor.address, recipient.address, forcedDepositId)).to.equal(
        expectedDepositId
      );
      // Note: we deliberately set the depositor != msg.sender to test that the hashing algorithm correctly includes
      // both addresses in the hash.
      await expect(
        spokePool
          .connect(depositor)
          .unsafeDepositV3(
            ...getUnsafeDepositArgsFromRelayData({ ...relayData, depositor: recipient.address }, forcedDepositId)
          )
      )
        .to.emit(spokePool, "V3FundsDeposited")
        .withArgs(
          relayData.inputToken,
          relayData.outputToken,
          relayData.inputAmount,
          relayData.outputAmount,
          destinationChainId,
          expectedDepositId,
          quoteTimestamp,
          relayData.fillDeadline,
          0,
          recipient.address,
          relayData.recipient,
          relayData.exclusiveRelayer,
          relayData.message
        );
    });
  });
  describe("speed up V3 deposit", function () {
    const updatedOutputAmount = amountToDeposit.add(1);
    const updatedRecipient = randomAddress();
    const updatedMessage = "0x1234";
    const depositId = 100;
    it("_verifyUpdateV3DepositMessage", async function () {
      const signature = await getUpdatedV3DepositSignature(
        depositor,
        depositId,
        originChainId,
        updatedOutputAmount,
        addressToBytes(updatedRecipient),
        updatedMessage
      );
      await spokePool[SpokePoolFuncs.verifyUpdateV3DepositMessageBytes](
        addressToBytes(depositor.address),
        depositId,
        originChainId,
        updatedOutputAmount,
        addressToBytes(updatedRecipient),
        updatedMessage,
        signature
      );

      // Reverts if passed in depositor is the signer or if signature is incorrect
      await expect(
        spokePool[SpokePoolFuncs.verifyUpdateV3DepositMessageBytes](
          addressToBytes(updatedRecipient),
          depositId,
          originChainId,
          updatedOutputAmount,
          addressToBytes(updatedRecipient),
          updatedMessage,
          signature
        )
      ).to.be.revertedWith("InvalidDepositorSignature");

      // @dev Creates an invalid signature using different params
      const invalidSignature = await getUpdatedV3DepositSignature(
        depositor,
        depositId + 1,
        originChainId,
        updatedOutputAmount,
        addressToBytes(updatedRecipient),
        updatedMessage
      );
      await expect(
        spokePool[SpokePoolFuncs.verifyUpdateV3DepositMessageBytes](
          addressToBytes(depositor.address),
          depositId,
          originChainId,
          updatedOutputAmount,
          addressToBytes(updatedRecipient),
          updatedMessage,
          invalidSignature
        )
      ).to.be.revertedWith("InvalidDepositorSignature");
    });
    it("passes spoke pool's chainId() as origin chainId", async function () {
      const spokePoolChainId = await spokePool.chainId();

      const expectedSignature = await getUpdatedV3DepositSignature(
        depositor,
        depositId,
        spokePoolChainId,
        updatedOutputAmount,
        addressToBytes(updatedRecipient),
        updatedMessage
      );
      await expect(
        spokePool
          .connect(depositor)
          [SpokePoolFuncs.speedUpV3DepositBytes](
            addressToBytes(depositor.address),
            depositId,
            updatedOutputAmount,
            addressToBytes(updatedRecipient),
            updatedMessage,
            expectedSignature
          )
      )
        .to.emit(spokePool, "RequestedSpeedUpV3Deposit")
        .withArgs(
          updatedOutputAmount,
          depositId,
          addressToBytes(depositor.address),
          addressToBytes(updatedRecipient),
          updatedMessage,
          expectedSignature
        );

      // Can't use a signature for a different chain ID, even if the signature is valid otherwise for the depositor.
      const otherChainId = spokePoolChainId.add(1);
      const invalidSignatureForChain = await getUpdatedV3DepositSignature(
        depositor,
        depositId,
        otherChainId,
        updatedOutputAmount,
        addressToBytes(updatedRecipient),
        updatedMessage
      );
      await expect(
        spokePool[SpokePoolFuncs.verifyUpdateV3DepositMessageBytes](
          addressToBytes(depositor.address),
          depositId,
          otherChainId,
          updatedOutputAmount,
          addressToBytes(updatedRecipient),
          updatedMessage,
          invalidSignatureForChain
        )
      ).to.not.be.reverted;
      await expect(
        spokePool
          .connect(depositor)
          [SpokePoolFuncs.speedUpV3DepositBytes](
            addressToBytes(depositor.address),
            depositId,
            updatedOutputAmount,
            addressToBytes(updatedRecipient),
            updatedMessage,
            invalidSignatureForChain
          )
      ).to.be.revertedWith("InvalidDepositorSignature");
    });
    it("should allow speeding up V3 deposit with address overload", async function () {
      const updatedOutputAmount = amountToDeposit.add(1);
      const updatedRecipient = randomAddress();
      const updatedMessage = "0x1234";
      const depositId = 100;
      const spokePoolChainId = await spokePool.chainId();

      const signature = await getUpdatedV3DepositSignature(
        depositor,
        depositId,
        spokePoolChainId,
        updatedOutputAmount,
        updatedRecipient,
        updatedMessage,
        true
      );

      await spokePool[SpokePoolFuncs.verifyUpdateV3DepositMessageAddress](
        depositor.address,
        depositId,
        spokePoolChainId,
        updatedOutputAmount,
        updatedRecipient,
        updatedMessage,
        signature
      );

      await expect(
        spokePool
          .connect(depositor)
          [SpokePoolFuncs.speedUpV3DepositAddress](
            depositor.address,
            depositId,
            updatedOutputAmount,
            updatedRecipient,
            updatedMessage,
            signature
          )
      )
        .to.emit(spokePool, "RequestedSpeedUpV3Deposit")
        .withArgs(
          updatedOutputAmount,
          depositId,
          addressToBytes(depositor.address),
          addressToBytes(updatedRecipient),
          updatedMessage,
          signature
        );
    });
  });
});<|MERGE_RESOLUTION|>--- conflicted
+++ resolved
@@ -483,11 +483,7 @@
 
       // If exclusive deadline is not zero, then exclusive relayer must be set.
       await expect(
-<<<<<<< HEAD
         spokePool.connect(depositor).depositV3(
-=======
-        spokePool.connect(depositor)[SpokePoolFuncs.depositV3Bytes](
->>>>>>> e582cb78
           ...getDepositArgsFromRelayData({
             ...relayData,
             exclusiveRelayer: zeroAddress,
@@ -496,11 +492,7 @@
         )
       ).to.be.revertedWith("InvalidExclusiveRelayer");
       await expect(
-<<<<<<< HEAD
         spokePool.connect(depositor).depositV3(
-=======
-        spokePool.connect(depositor)[SpokePoolFuncs.depositV3Bytes](
->>>>>>> e582cb78
           ...getDepositArgsFromRelayData({
             ...relayData,
             exclusiveRelayer: zeroAddress,
@@ -509,11 +501,7 @@
         )
       ).to.be.revertedWith("InvalidExclusiveRelayer");
       await expect(
-<<<<<<< HEAD
         spokePool.connect(depositor).depositV3(
-=======
-        spokePool.connect(depositor)[SpokePoolFuncs.depositV3Bytes](
->>>>>>> e582cb78
           ...getDepositArgsFromRelayData({
             ...relayData,
             exclusiveRelayer: zeroAddress,
@@ -522,11 +510,7 @@
         )
       ).to.be.revertedWith("InvalidExclusiveRelayer");
       await expect(
-<<<<<<< HEAD
         spokePool.connect(depositor).depositV3(
-=======
-        spokePool.connect(depositor)[SpokePoolFuncs.depositV3Bytes](
->>>>>>> e582cb78
           ...getDepositArgsFromRelayData({
             ...relayData,
             exclusiveRelayer: zeroAddress,
@@ -535,11 +519,7 @@
         )
       ).to.be.revertedWith("InvalidExclusiveRelayer");
       await expect(
-<<<<<<< HEAD
         spokePool.connect(depositor).depositV3(
-=======
-        spokePool.connect(depositor)[SpokePoolFuncs.depositV3Bytes](
->>>>>>> e582cb78
           ...getDepositArgsFromRelayData({
             ...relayData,
             exclusiveRelayer: zeroAddress,
@@ -548,11 +528,7 @@
         )
       ).to.be.revertedWith("InvalidExclusiveRelayer");
       await expect(
-<<<<<<< HEAD
         spokePool.connect(depositor).depositV3(
-=======
-        spokePool.connect(depositor)[SpokePoolFuncs.depositV3Bytes](
->>>>>>> e582cb78
           ...getDepositArgsFromRelayData({
             ...relayData,
             exclusiveRelayer: zeroAddress,
@@ -566,11 +542,7 @@
       const fillDeadlineOffset = 1000;
       const exclusivityDeadlineOffset = MAX_EXCLUSIVITY_OFFSET_SECONDS;
       await expect(
-<<<<<<< HEAD
         spokePool.connect(depositor).depositV3(
-=======
-        spokePool.connect(depositor)[SpokePoolFuncs.depositV3Bytes](
->>>>>>> e582cb78
           ...getDepositArgsFromRelayData(
             {
               ...relayData,
@@ -596,11 +568,7 @@
           currentTime + exclusivityDeadlineOffset, // exclusivityDeadline should be current time + offset
           relayData.depositor,
           relayData.recipient,
-<<<<<<< HEAD
           depositor.address,
-=======
-          addressToBytes(depositor.address),
->>>>>>> e582cb78
           relayData.message
         );
     });
@@ -609,11 +577,7 @@
       const fillDeadlineOffset = 1000;
       const exclusivityDeadlineTimestamp = MAX_EXCLUSIVITY_OFFSET_SECONDS + 1;
       await expect(
-<<<<<<< HEAD
         spokePool.connect(depositor).depositV3(
-=======
-        spokePool.connect(depositor)[SpokePoolFuncs.depositV3Bytes](
->>>>>>> e582cb78
           ...getDepositArgsFromRelayData(
             {
               ...relayData,
@@ -639,11 +603,7 @@
           exclusivityDeadlineTimestamp, // exclusivityDeadline should be passed in time
           relayData.depositor,
           relayData.recipient,
-<<<<<<< HEAD
           depositor.address,
-=======
-          addressToBytes(depositor.address),
->>>>>>> e582cb78
           relayData.message
         );
     });
@@ -652,11 +612,7 @@
       const fillDeadlineOffset = 1000;
       const zeroExclusivity = 0;
       await expect(
-<<<<<<< HEAD
         spokePool.connect(depositor).depositV3(
-=======
-        spokePool.connect(depositor)[SpokePoolFuncs.depositV3Bytes](
->>>>>>> e582cb78
           ...getDepositArgsFromRelayData(
             {
               ...relayData,
@@ -682,11 +638,163 @@
           0, // Exclusivity deadline should always be 0
           relayData.depositor,
           relayData.recipient,
-<<<<<<< HEAD
           depositor.address,
-=======
+          relayData.message
+        );
+    });
+    it("if input token is WETH and msg.value > 0, msg.value must match inputAmount", async function () {
+      await expect(
+        spokePool
+          .connect(depositor)
+          .depositV3(...getDepositArgsFromRelayData({ ...relayData, inputToken: weth.address }), { value: 1 })
+      ).to.be.revertedWith("MsgValueDoesNotMatchInputAmount");
+
+      // If exclusive deadline is not zero, then exclusive relayer must be set.
+      await expect(
+        spokePool.connect(depositor)[SpokePoolFuncs.depositV3Bytes](
+          ...getDepositArgsFromRelayData({
+            ...relayData,
+            exclusiveRelayer: zeroAddress,
+            exclusivityDeadline: 1,
+          })
+        )
+      ).to.be.revertedWith("InvalidExclusiveRelayer");
+      await expect(
+        spokePool.connect(depositor)[SpokePoolFuncs.depositV3Bytes](
+          ...getDepositArgsFromRelayData({
+            ...relayData,
+            exclusiveRelayer: zeroAddress,
+            exclusivityDeadline: MAX_EXCLUSIVITY_OFFSET_SECONDS,
+          })
+        )
+      ).to.be.revertedWith("InvalidExclusiveRelayer");
+      await expect(
+        spokePool.connect(depositor)[SpokePoolFuncs.depositV3Bytes](
+          ...getDepositArgsFromRelayData({
+            ...relayData,
+            exclusiveRelayer: zeroAddress,
+            exclusivityDeadline: MAX_EXCLUSIVITY_OFFSET_SECONDS + 1,
+          })
+        )
+      ).to.be.revertedWith("InvalidExclusiveRelayer");
+      await expect(
+        spokePool.connect(depositor)[SpokePoolFuncs.depositV3Bytes](
+          ...getDepositArgsFromRelayData({
+            ...relayData,
+            exclusiveRelayer: zeroAddress,
+            exclusivityDeadline: currentTime.sub(1),
+          })
+        )
+      ).to.be.revertedWith("InvalidExclusiveRelayer");
+      await expect(
+        spokePool.connect(depositor)[SpokePoolFuncs.depositV3Bytes](
+          ...getDepositArgsFromRelayData({
+            ...relayData,
+            exclusiveRelayer: zeroAddress,
+            exclusivityDeadline: currentTime.add(1),
+          })
+        )
+      ).to.be.revertedWith("InvalidExclusiveRelayer");
+      await expect(
+        spokePool.connect(depositor)[SpokePoolFuncs.depositV3Bytes](
+          ...getDepositArgsFromRelayData({
+            ...relayData,
+            exclusiveRelayer: zeroAddress,
+            exclusivityDeadline: 0,
+          })
+        )
+      ).to.not.be.reverted;
+    });
+    it("exclusivity param is used as an offset", async function () {
+      const currentTime = (await spokePool.getCurrentTime()).toNumber();
+      const fillDeadlineOffset = 1000;
+      const exclusivityDeadlineOffset = MAX_EXCLUSIVITY_OFFSET_SECONDS;
+      await expect(
+        spokePool.connect(depositor)[SpokePoolFuncs.depositV3Bytes](
+          ...getDepositArgsFromRelayData(
+            {
+              ...relayData,
+              exclusiveRelayer: depositor.address,
+              exclusivityDeadline: exclusivityDeadlineOffset,
+            },
+            undefined,
+            currentTime
+          )
+        )
+      )
+        .to.emit(spokePool, "V3FundsDeposited")
+        .withArgs(
+          relayData.inputToken,
+          relayData.outputToken,
+          relayData.inputAmount,
+          relayData.outputAmount,
+          destinationChainId,
+          // deposit ID is 0 for first deposit
+          0,
+          currentTime, // quoteTimestamp should be current time
+          currentTime + fillDeadlineOffset, // fillDeadline should be current time + offset
+          0,
+          relayData.depositor,
+          relayData.recipient,
           addressToBytes(depositor.address),
->>>>>>> e582cb78
+          relayData.message
+        );
+    });
+    it("emits V3FundsDeposited event with correct deposit ID", async function () {
+      await expect(spokePool.connect(depositor).depositV3(...depositArgs))
+        .to.emit(spokePool, "V3FundsDeposited")
+        .withArgs(
+          relayData.inputToken,
+          relayData.outputToken,
+          relayData.inputAmount,
+          relayData.outputAmount,
+          destinationChainId,
+          // deposit ID is 0 for first deposit
+          0,
+          quoteTimestamp,
+          relayData.fillDeadline,
+          0,
+          relayData.depositor,
+          relayData.recipient,
+          addressToBytes(depositor.address),
+          relayData.message
+        );
+    });
+    it("deposit ID state variable incremented", async function () {
+      await spokePool.connect(depositor).depositV3(...depositArgs);
+      expect(await spokePool.numberOfDeposits()).to.equal(1);
+    });
+    it("tokens are always pulled from caller, even if different from specified depositor", async function () {
+      const balanceBefore = await erc20.balanceOf(depositor.address);
+      const newDepositor = randomAddress();
+      await expect(
+        spokePool.connect(depositor)[SpokePoolFuncs.depositV3Bytes](
+          ...getDepositArgsFromRelayData(
+            {
+              ...relayData,
+              exclusiveRelayer: depositor.address,
+              exclusivityDeadline: zeroExclusivity,
+            },
+            undefined,
+            currentTime
+          )
+        )
+      )
+        .to.emit(spokePool, "V3FundsDeposited")
+        .withArgs(
+          relayData.inputToken,
+          relayData.outputToken,
+          relayData.inputAmount,
+          relayData.outputAmount,
+          destinationChainId,
+          // deposit ID is 0 for first deposit
+          0,
+          currentTime, // quoteTimestamp should be current time
+          currentTime + fillDeadlineOffset, // fillDeadline should be current time + offset
+          0, // Exclusivity deadline should always be 0
+          relayData.depositor,
+          relayData.recipient,
+          addressToBytes(depositor.address),
           relayData.message
         );
     });
@@ -765,17 +873,6 @@
           0,
           currentTime, // quoteTimestamp should be current time
           currentTime + fillDeadlineOffset, // fillDeadline should be current time + offset
-<<<<<<< HEAD
-          0,
-          relayData.depositor,
-          relayData.recipient,
-          relayData.exclusiveRelayer,
-          relayData.message
-        );
-    });
-    it("emits V3FundsDeposited event with correct deposit ID", async function () {
-      await expect(spokePool.connect(depositor).depositV3(...depositArgs))
-=======
           exclusivityDeadline,
           addressToBytes(relayData.depositor),
           addressToBytes(relayData.recipient),
@@ -804,7 +901,6 @@
             relayData.message
           )
       )
->>>>>>> e582cb78
         .to.emit(spokePool, "V3FundsDeposited")
         .withArgs(
           addressToBytes(relayData.inputToken),
@@ -833,42 +929,6 @@
           relayData.outputAmount,
           destinationChainId,
           // deposit ID is 0 for first deposit
-          0,
-          quoteTimestamp,
-          relayData.fillDeadline,
-<<<<<<< HEAD
-          0,
-          relayData.depositor,
-          relayData.recipient,
-          relayData.exclusiveRelayer,
-=======
-          relayData.exclusivityDeadline,
-          addressToBytes(relayData.depositor),
-          addressToBytes(relayData.recipient),
-          addressToBytes(relayData.exclusiveRelayer),
->>>>>>> e582cb78
-          relayData.message
-        );
-    });
-    it("deposit ID state variable incremented", async function () {
-      await spokePool.connect(depositor)[SpokePoolFuncs.depositV3Bytes](...depositArgs);
-      expect(await spokePool.numberOfDeposits()).to.equal(1);
-    });
-    it("tokens are always pulled from caller, even if different from specified depositor", async function () {
-      const balanceBefore = await erc20.balanceOf(depositor.address);
-      const newDepositor = randomAddress();
-      await expect(
-        spokePool
-          .connect(depositor)
-          [SpokePoolFuncs.depositV3Bytes](...getDepositArgsFromRelayData({ ...relayData, depositor: newDepositor }))
-      )
-        .to.emit(spokePool, "V3FundsDeposited")
-        .withArgs(
-          addressToBytes(relayData.inputToken),
-          addressToBytes(relayData.outputToken),
-          relayData.inputAmount,
-          relayData.outputAmount,
-          destinationChainId,
           0,
           quoteTimestamp,
           relayData.fillDeadline,
