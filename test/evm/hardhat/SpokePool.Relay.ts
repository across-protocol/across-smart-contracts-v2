import {
  expect,
  Contract,
  ethers,
  SignerWithAddress,
  seedWallet,
  createFake,
  randomAddress,
  createRandomBytes32,
  BigNumber,
  addressToBytes,
  bytes32ToAddress,
} from "../../../utils/utils";
import {
  spokePoolFixture,
  V3RelayData,
  V3RelayExecutionParams,
  FillStatus,
  FillType,
  getUpdatedV3DepositSignature,
  getV3RelayHash,
} from "./fixtures/SpokePool.Fixture";
import * as consts from "./constants";

let spokePool: Contract, weth: Contract, erc20: Contract, destErc20: Contract, erc1271: Contract;
let depositor: SignerWithAddress, recipient: SignerWithAddress, relayer: SignerWithAddress;

// _fillRelay takes a V3RelayExecutionParams object as a param. This function returns the correct object
// as a convenience.
async function getRelayExecutionParams(
  _relayData: V3RelayData,
  destinationChainId: number
): Promise<V3RelayExecutionParams> {
  return {
    relay: _relayData,
    relayHash: getV3RelayHash(_relayData, destinationChainId),
    updatedOutputAmount: _relayData.outputAmount,
    updatedRecipient: _relayData.recipient,
    updatedMessage: _relayData.message,
    repaymentChainId: consts.repaymentChainId,
  };
}

describe("SpokePool Relayer Logic", async function () {
  beforeEach(async function () {
    [depositor, recipient, relayer] = await ethers.getSigners();
    ({ weth, erc20, spokePool, destErc20, erc1271 } = await spokePoolFixture());

    // mint some fresh tokens and deposit ETH for weth for depositor and relayer.
    await seedWallet(depositor, [erc20], weth, consts.amountToSeedWallets);
    await seedWallet(relayer, [destErc20], weth, consts.amountToSeedWallets);

    // Approve spokepool to spend tokens
    await erc20.connect(depositor).approve(spokePool.address, consts.amountToDeposit);
    await weth.connect(depositor).approve(spokePool.address, consts.amountToDeposit);
    await destErc20.connect(relayer).approve(spokePool.address, consts.amountToDeposit);
    await weth.connect(relayer).approve(spokePool.address, consts.amountToDeposit);
  });
  describe("fill V3", function () {
    let relayData: V3RelayData;
    beforeEach(async function () {
      const fillDeadline = (await spokePool.getCurrentTime()).toNumber() + 1000;
      relayData = {
        depositor: addressToBytes(depositor.address),
        recipient: addressToBytes(recipient.address),
        exclusiveRelayer: addressToBytes(relayer.address),
        inputToken: addressToBytes(erc20.address),
        outputToken: addressToBytes(destErc20.address),
        inputAmount: consts.amountToDeposit,
        outputAmount: consts.amountToDeposit,
        originChainId: consts.originChainId,
        depositId: consts.firstDepositId,
        fillDeadline: fillDeadline,
        exclusivityDeadline: fillDeadline - 500,
        message: "0x",
      };
    });
    describe("_fillRelay internal logic", function () {
      it("default status is unfilled", async function () {
        const relayExecution = await getRelayExecutionParams(relayData, consts.destinationChainId);
        expect(await spokePool.fillStatuses(relayExecution.relayHash)).to.equal(FillStatus.Unfilled);
      });
      it("expired fill deadline reverts", async function () {
        const _relay = {
          ...relayData,
          fillDeadline: 0, // Will always be less than SpokePool.currentTime so should expire.
        };
        const relayExecution = await getRelayExecutionParams(_relay, consts.destinationChainId);
        await expect(
          spokePool.connect(relayer).fillRelayV3Internal(
            relayExecution,
            addressToBytes(relayer.address),
            false // isSlowFill
          )
        ).to.be.revertedWith("ExpiredFillDeadline");
      });
      it("relay hash already marked filled", async function () {
        const relayExecution = await getRelayExecutionParams(relayData, consts.destinationChainId);
        await spokePool.setFillStatus(relayExecution.relayHash, FillStatus.Filled);
        await expect(
          spokePool.connect(relayer).fillRelayV3Internal(
            relayExecution,
            addressToBytes(relayer.address),
            false // isSlowFill
          )
        ).to.be.revertedWith("RelayFilled");
      });
      it("fast fill replacing speed up request emits correct FillType", async function () {
        const relayExecution = await getRelayExecutionParams(relayData, consts.destinationChainId);
        await spokePool.setFillStatus(relayExecution.relayHash, FillStatus.RequestedSlowFill);
        await expect(
          spokePool.connect(relayer).fillRelayV3Internal(
            relayExecution,
            addressToBytes(relayer.address),
            false // isSlowFill
          )
        )
          .to.emit(spokePool, "FilledV3Relay")
          .withArgs(
            addressToBytes(relayData.inputToken),
            addressToBytes(relayData.outputToken),
            relayData.inputAmount,
            relayData.outputAmount,
            relayExecution.repaymentChainId,
            relayData.originChainId,
            relayData.depositId,
            relayData.fillDeadline,
            relayData.exclusivityDeadline,
            addressToBytes(relayData.exclusiveRelayer),
            addressToBytes(relayer.address),
            addressToBytes(relayData.depositor),
            addressToBytes(relayData.recipient),
            relayData.message,
            [
              addressToBytes(relayData.recipient),
              relayExecution.updatedMessage,
              relayExecution.updatedOutputAmount,
              // Testing that this FillType is not "FastFill"
              FillType.ReplacedSlowFill,
            ]
          );
        expect(await spokePool.fillStatuses(relayExecution.relayHash)).to.equal(FillStatus.Filled);
      });
      it("slow fill emits correct FillType", async function () {
        const relayExecution = await getRelayExecutionParams(relayData, consts.destinationChainId);
        await destErc20.connect(relayer).transfer(spokePool.address, relayExecution.updatedOutputAmount);
        await expect(
          spokePool.connect(relayer).fillRelayV3Internal(
            relayExecution,
            addressToBytes(relayer.address),
            true // isSlowFill
          )
        )
          .to.emit(spokePool, "FilledV3Relay")
          .withArgs(
            addressToBytes(relayData.inputToken),
            addressToBytes(relayData.outputToken),
            relayData.inputAmount,
            relayData.outputAmount,
            relayExecution.repaymentChainId,
            relayData.originChainId,
            relayData.depositId,
            relayData.fillDeadline,
            relayData.exclusivityDeadline,
            addressToBytes(relayData.exclusiveRelayer),
            addressToBytes(relayer.address),
            addressToBytes(relayData.depositor),
            addressToBytes(relayData.recipient),
            relayData.message,
            [
              addressToBytes(relayData.recipient),
              relayExecution.updatedMessage,
              relayExecution.updatedOutputAmount,
              // Testing that this FillType is "SlowFill"
              FillType.SlowFill,
            ]
          );
        expect(await spokePool.fillStatuses(relayExecution.relayHash)).to.equal(FillStatus.Filled);
      });
      it("fast fill emits correct FillType", async function () {
        const relayExecution = await getRelayExecutionParams(relayData, consts.destinationChainId);
        await expect(
          spokePool.connect(relayer).fillRelayV3Internal(
            relayExecution,
            addressToBytes(relayer.address),
            false // isSlowFill
          )
        )
          .to.emit(spokePool, "FilledV3Relay")
          .withArgs(
            addressToBytes(relayData.inputToken),
            addressToBytes(relayData.outputToken),
            relayData.inputAmount,
            relayData.outputAmount,
            relayExecution.repaymentChainId,
            relayData.originChainId,
            relayData.depositId,
            relayData.fillDeadline,
            relayData.exclusivityDeadline,
            addressToBytes(relayData.exclusiveRelayer),
            addressToBytes(relayer.address),
            addressToBytes(relayData.depositor),
            addressToBytes(relayData.recipient),
            relayData.message,
            [
              addressToBytes(relayData.recipient),
              relayExecution.updatedMessage,
              relayExecution.updatedOutputAmount,
              FillType.FastFill,
            ]
          );
        expect(await spokePool.fillStatuses(relayExecution.relayHash)).to.equal(FillStatus.Filled);
      });
      it("does not transfer funds if msg.sender is recipient unless its a slow fill", async function () {
        const _relayData = {
          ...relayData,
          // Set recipient == relayer
          recipient: addressToBytes(relayer.address),
        };
        const relayExecution = await getRelayExecutionParams(_relayData, consts.destinationChainId);
        await expect(
          spokePool.connect(relayer).fillRelayV3Internal(
            relayExecution,
            addressToBytes(relayer.address),
            false // isSlowFill
          )
        ).to.not.emit(destErc20, "Transfer");
      });
      it("sends updatedOutputAmount to updatedRecipient", async function () {
        const relayExecution = await getRelayExecutionParams(relayData, consts.destinationChainId);
        const _relayExecution = {
          ...relayExecution,
          // Overwrite amount to send to be double the original amount
          updatedOutputAmount: consts.amountToDeposit.mul(2),
          // Overwrite recipient to depositor which is not the same as the original recipient
          updatedRecipient: addressToBytes(depositor.address),
        };
        expect(_relayExecution.updatedRecipient).to.not.equal(addressToBytes(relayExecution.updatedRecipient));
        expect(_relayExecution.updatedOutputAmount).to.not.equal(relayExecution.updatedOutputAmount);
        await destErc20.connect(relayer).approve(spokePool.address, _relayExecution.updatedOutputAmount);
        await expect(() =>
          spokePool.connect(relayer).fillRelayV3Internal(
            _relayExecution,
            addressToBytes(relayer.address),
            false // isSlowFill
          )
        ).to.changeTokenBalance(destErc20, depositor, consts.amountToDeposit.mul(2));
      });
      it("unwraps native token if sending to EOA", async function () {
        const _relayData = {
          ...relayData,
          outputToken: addressToBytes(weth.address),
        };
        const relayExecution = await getRelayExecutionParams(_relayData, consts.destinationChainId);
        await expect(() =>
          spokePool.connect(relayer).fillRelayV3Internal(
            relayExecution,
            addressToBytes(relayer.address),
            false // isSlowFill
          )
        ).to.changeEtherBalance(recipient, relayExecution.updatedOutputAmount);
      });
      it("slow fills send native token out of spoke pool balance", async function () {
        const _relayData = {
          ...relayData,
          outputToken: addressToBytes(weth.address),
        };
        const relayExecution = await getRelayExecutionParams(_relayData, consts.destinationChainId);
        await weth.connect(relayer).transfer(spokePool.address, relayExecution.updatedOutputAmount);
        const initialSpokeBalance = await weth.balanceOf(spokePool.address);
        await expect(() =>
          spokePool.connect(relayer).fillRelayV3Internal(
            relayExecution,
            addressToBytes(relayer.address),
            true // isSlowFill
          )
        ).to.changeEtherBalance(recipient, relayExecution.updatedOutputAmount);
        const spokeBalance = await weth.balanceOf(spokePool.address);
        expect(spokeBalance).to.equal(initialSpokeBalance.sub(relayExecution.updatedOutputAmount));
      });
      it("slow fills send non-native token out of spoke pool balance", async function () {
        const relayExecution = await getRelayExecutionParams(relayData, consts.destinationChainId);
        await destErc20.connect(relayer).transfer(spokePool.address, relayExecution.updatedOutputAmount);
        await expect(() =>
          spokePool.connect(relayer).fillRelayV3Internal(
            relayExecution,
            addressToBytes(relayer.address),
            true // isSlowFill
          )
        ).to.changeTokenBalance(destErc20, spokePool, relayExecution.updatedOutputAmount.mul(-1));
      });
      it("if recipient is contract that implements message handler, calls message handler", async function () {
        // Does nothing if message length is 0
        const acrossMessageHandler = await createFake("AcrossMessageHandlerMock");
        const _relayData = {
          ...relayData,
          recipient: addressToBytes(acrossMessageHandler.address),
          message: "0x1234",
        };
        const relayExecution = await getRelayExecutionParams(_relayData, consts.destinationChainId);

        // Handler is called with expected params.
        await spokePool.connect(relayer).fillRelayV3Internal(
          relayExecution,
          addressToBytes(relayer.address),
          false // isSlowFill
        );
        const test = bytes32ToAddress(_relayData.outputToken);
        expect(acrossMessageHandler.handleV3AcrossMessage).to.have.been.calledOnceWith(
          bytes32ToAddress(_relayData.outputToken),
          relayExecution.updatedOutputAmount,
          relayer.address, // Custom relayer
          _relayData.message
        );
      });
    });
    describe("fillV3Relay", function () {
      it("fills are not paused", async function () {
        await spokePool.pauseFills(true);
        await expect(
          spokePool.connect(relayer).fillV3Relay(relayData, consts.repaymentChainId, addressToBytes(relayer.address))
        ).to.be.revertedWith("FillsArePaused");
      });
      it("reentrancy protected", async function () {
        const functionCalldata = spokePool.interface.encodeFunctionData("fillV3Relay", [
          relayData,
          consts.repaymentChainId,
          addressToBytes(relayer.address),
        ]);
        await expect(spokePool.connect(relayer).callback(functionCalldata)).to.be.revertedWith(
          "ReentrancyGuard: reentrant call"
        );
      });
      it("must be exclusive relayer before exclusivity deadline", async function () {
        const _relayData = {
          ...relayData,
          // Overwrite exclusive relayer and exclusivity deadline
          exclusiveRelayer: addressToBytes(recipient.address),
          exclusivityDeadline: relayData.fillDeadline,
        };
        await expect(
          spokePool.connect(relayer).fillV3Relay(_relayData, consts.repaymentChainId, addressToBytes(relayer.address))
        ).to.be.revertedWith("NotExclusiveRelayer");

        // Can send it after exclusivity deadline
        await expect(
          spokePool
            .connect(relayer)
            .fillV3Relay(
              { ..._relayData, exclusivityDeadline: 0 },
              consts.repaymentChainId,
              addressToBytes(relayer.address)
            )
        ).to.not.be.reverted;
      });
<<<<<<< HEAD
      it("if no exclusive relayer is set, exclusivity deadline can be in future", async function () {
        const _relayData = {
          ...relayData,
          // Overwrite exclusivity deadline
          exclusivityDeadline: relayData.fillDeadline,
        };

        // Can send it after exclusivity deadline
        await expect(
          spokePool.connect(relayer).fillV3Relay(_relayData, consts.repaymentChainId, addressToBytes(relayer.address))
        ).to.not.be.reverted;
      });
      it("can have empty exclusive relayer before exclusivity deadline", async function () {
        const _relayData = {
          ...relayData,
          // Overwrite exclusivity deadline
          exclusivityDeadline: relayData.fillDeadline,
        };

        // Can send it before exclusivity deadline if exclusive relayer is empty
        await expect(
          spokePool.connect(relayer).fillV3Relay(_relayData, consts.repaymentChainId, addressToBytes(relayer.address))
        ).to.not.be.reverted;
      });
=======
>>>>>>> fa67f5e9
      it("calls _fillRelayV3 with  expected params", async function () {
        await expect(
          spokePool.connect(relayer).fillV3Relay(relayData, consts.repaymentChainId, addressToBytes(relayer.address))
        )
          .to.emit(spokePool, "FilledV3Relay")
          .withArgs(
            addressToBytes(relayData.inputToken),
            addressToBytes(relayData.outputToken),
            relayData.inputAmount,
            relayData.outputAmount,
            consts.repaymentChainId, // Should be passed-in repayment chain ID
            relayData.originChainId,
            relayData.depositId,
            relayData.fillDeadline,
            relayData.exclusivityDeadline,
            addressToBytes(relayData.exclusiveRelayer),
            addressToBytes(relayer.address), // Should be equal to msg.sender of fillRelayV3
            addressToBytes(relayData.depositor),
            addressToBytes(relayData.recipient),
            relayData.message,
            [
              addressToBytes(relayData.recipient), // updatedRecipient should be equal to recipient
              relayData.message, // updatedMessage should be equal to message
              relayData.outputAmount, // updatedOutputAmount should be equal to outputAmount
              // Should be FastFill
              FillType.FastFill,
            ]
          );
      });
    });
    describe("fillV3RelayWithUpdatedDeposit", function () {
      let updatedOutputAmount: BigNumber, updatedRecipient: string, updatedMessage: string, signature: string;
      beforeEach(async function () {
        updatedOutputAmount = relayData.outputAmount.add(1);
        updatedRecipient = randomAddress();
        updatedMessage = createRandomBytes32();
        await destErc20.connect(relayer).approve(spokePool.address, updatedOutputAmount);
        signature = await getUpdatedV3DepositSignature(
          depositor,
          relayData.depositId,
          relayData.originChainId,
          updatedOutputAmount,
          addressToBytes(updatedRecipient),
          updatedMessage
        );
      });
      it("in absence of exclusivity", async function () {
        // Clock drift between spokes can mean exclusivityDeadline is in future even when no exclusivity was applied.
        await spokePool.setCurrentTime(relayData.exclusivityDeadline - 1);
        await expect(
<<<<<<< HEAD
          spokePool
            .connect(relayer)
            .fillV3RelayWithUpdatedDeposit(
              { ...relayData, exclusiveRelayer: addressToBytes(consts.zeroAddress) },
              consts.repaymentChainId,
              addressToBytes(relayer.address),
              updatedOutputAmount,
              addressToBytes(updatedRecipient),
              updatedMessage,
              signature
            )
=======
          spokePool.connect(relayer).fillV3RelayWithUpdatedDeposit(
            {
              ...relayData,
              exclusivityDeadline: 0,
            },
            consts.repaymentChainId,
            updatedOutputAmount,
            updatedRecipient,
            updatedMessage,
            signature
          )
>>>>>>> fa67f5e9
        ).to.emit(spokePool, "FilledV3Relay");
      });
      it("must be exclusive relayer before exclusivity deadline", async function () {
        const _relayData = {
          ...relayData,
          // Overwrite exclusive relayer and exclusivity deadline
          exclusiveRelayer: addressToBytes(recipient.address),
          exclusivityDeadline: relayData.fillDeadline,
        };
        await expect(
          spokePool
            .connect(relayer)
            .fillV3RelayWithUpdatedDeposit(
              _relayData,
              consts.repaymentChainId,
              addressToBytes(relayer.address),
              updatedOutputAmount,
              addressToBytes(updatedRecipient),
              updatedMessage,
              signature
            )
        ).to.be.revertedWith("NotExclusiveRelayer");

        // Even if not exclusive relayer, can send it after exclusivity deadline
        await expect(
          spokePool.connect(relayer).fillV3RelayWithUpdatedDeposit(
            {
              ..._relayData,
              exclusivityDeadline: 0,
            },
            consts.repaymentChainId,
            addressToBytes(relayer.address),
            updatedOutputAmount,
            addressToBytes(updatedRecipient),
            updatedMessage,
            signature
          )
        ).to.not.be.reverted;

        // @dev: However note that if the relayer modifies the relay data in production such that it doesn't match a
        // deposit with the origin chain ID and deposit ID, then the relay will not be refunded. Therefore, this
        // function is not a backdoor to send an invalid fill.
      });
      it("Happy case: updates fill status for relay hash associated with original relay data", async function () {
        // Check event is emitted with updated params
        await expect(
          spokePool
            .connect(relayer)
            .fillV3RelayWithUpdatedDeposit(
              relayData,
              consts.repaymentChainId,
              addressToBytes(relayer.address),
              updatedOutputAmount,
              addressToBytes(updatedRecipient),
              updatedMessage,
              signature
            )
        )
          .to.emit(spokePool, "FilledV3Relay")
          .withArgs(
            addressToBytes(relayData.inputToken),
            addressToBytes(relayData.outputToken),
            relayData.inputAmount,
            relayData.outputAmount,
            consts.repaymentChainId, // Should be passed-in repayment chain ID
            relayData.originChainId,
            relayData.depositId,
            relayData.fillDeadline,
            relayData.exclusivityDeadline,
            addressToBytes(relayData.exclusiveRelayer),
            addressToBytes(relayer.address), // Should be equal to msg.sender
            addressToBytes(relayData.depositor),
            addressToBytes(relayData.recipient),
            relayData.message,
            [
              // Should use passed-in updated params:
              addressToBytes(updatedRecipient),
              updatedMessage,
              updatedOutputAmount,
              // Should be FastFill
              FillType.FastFill,
            ]
          );

        // Check fill status mapping is updated
        const relayExecution = await getRelayExecutionParams(relayData, consts.destinationChainId);
        expect(await spokePool.fillStatuses(relayExecution.relayHash)).to.equal(FillStatus.Filled);
      });
      it("validates depositor signature", async function () {
        // Incorrect depositor
        await expect(
          spokePool
            .connect(relayer)
            .fillV3RelayWithUpdatedDeposit(
              { ...relayData, depositor: addressToBytes(relayer.address) },
              consts.repaymentChainId,
              addressToBytes(relayer.address),
              updatedOutputAmount,
              addressToBytes(updatedRecipient),
              updatedMessage,
              signature
            )
        ).to.be.revertedWith("InvalidDepositorSignature");

        // Incorrect signature for new deposit ID
        const otherSignature = await getUpdatedV3DepositSignature(
          depositor,
          relayData.depositId + 1,
          relayData.originChainId,
          updatedOutputAmount,
          addressToBytes(updatedRecipient),
          updatedMessage
        );
        await expect(
          spokePool
            .connect(relayer)
            .fillV3RelayWithUpdatedDeposit(
              relayData,
              consts.repaymentChainId,
              addressToBytes(relayer.address),
              updatedOutputAmount,
              addressToBytes(updatedRecipient),
              updatedMessage,
              otherSignature
            )
        ).to.be.revertedWith("InvalidDepositorSignature");

        // Incorrect origin chain ID
        await expect(
          spokePool
            .connect(relayer)
            .fillV3RelayWithUpdatedDeposit(
              { ...relayData, originChainId: relayData.originChainId + 1 },
              consts.repaymentChainId,
              addressToBytes(relayer.address),
              updatedOutputAmount,
              addressToBytes(updatedRecipient),
              updatedMessage,
              signature
            )
        ).to.be.revertedWith("InvalidDepositorSignature");

        // Incorrect deposit ID
        await expect(
          spokePool
            .connect(relayer)
            .fillV3RelayWithUpdatedDeposit(
              { ...relayData, depositId: relayData.depositId + 1 },
              consts.repaymentChainId,
              addressToBytes(relayer.address),
              updatedOutputAmount,
              addressToBytes(updatedRecipient),
              updatedMessage,
              signature
            )
        ).to.be.revertedWith("InvalidDepositorSignature");

        // Incorrect updated output amount
        await expect(
          spokePool
            .connect(relayer)
            .fillV3RelayWithUpdatedDeposit(
              relayData,
              consts.repaymentChainId,
              addressToBytes(relayer.address),
              updatedOutputAmount.sub(1),
              addressToBytes(updatedRecipient),
              updatedMessage,
              signature
            )
        ).to.be.revertedWith("InvalidDepositorSignature");

        // Incorrect updated recipient
        await expect(
          spokePool
            .connect(relayer)
            .fillV3RelayWithUpdatedDeposit(
              relayData,
              consts.repaymentChainId,
              addressToBytes(relayer.address),
              updatedOutputAmount,
              addressToBytes(randomAddress()),
              updatedMessage,
              signature
            )
        ).to.be.revertedWith("InvalidDepositorSignature");

        // Incorrect updated message
        await expect(
          spokePool
            .connect(relayer)
            .fillV3RelayWithUpdatedDeposit(
              relayData,
              consts.repaymentChainId,
              addressToBytes(relayer.address),
              updatedOutputAmount,
              addressToBytes(updatedRecipient),
              updatedMessage,
              createRandomBytes32()
            )
        ).to.be.revertedWith("InvalidDepositorSignature");
      });
      it("validates ERC-1271 depositor contract signature", async function () {
        // The MockERC1271 contract returns true for isValidSignature if the signature was signed by the contract's
        // owner, so using the depositor's signature should succeed and using someone else's signature should fail.
        const incorrectSignature = await getUpdatedV3DepositSignature(
          relayer, // not depositor
          relayData.depositId,
          relayData.originChainId,
          updatedOutputAmount,
          addressToBytes(updatedRecipient),
          updatedMessage
        );
        await expect(
          spokePool
            .connect(relayer)
            .fillV3RelayWithUpdatedDeposit(
              { ...relayData, depositor: addressToBytes(erc1271.address) },
              consts.repaymentChainId,
              addressToBytes(relayer.address),
              updatedOutputAmount,
              addressToBytes(updatedRecipient),
              updatedMessage,
              incorrectSignature
            )
        ).to.be.revertedWith("InvalidDepositorSignature");
        await expect(
          spokePool
            .connect(relayer)
            .fillV3RelayWithUpdatedDeposit(
              { ...relayData, depositor: addressToBytes(erc1271.address) },
              consts.repaymentChainId,
              addressToBytes(relayer.address),
              updatedOutputAmount,
              addressToBytes(updatedRecipient),
              updatedMessage,
              signature
            )
        ).to.not.be.reverted;
      });
      it("cannot send updated fill after original fill", async function () {
        await spokePool
          .connect(relayer)
          .fillV3Relay(relayData, consts.repaymentChainId, addressToBytes(relayer.address));
        await expect(
          spokePool
            .connect(relayer)
            .fillV3RelayWithUpdatedDeposit(
              relayData,
              consts.repaymentChainId,
              addressToBytes(relayer.address),
              updatedOutputAmount,
              addressToBytes(updatedRecipient),
              updatedMessage,
              signature
            )
        ).to.be.revertedWith("RelayFilled");
      });
      it("cannot send updated fill after slow fill", async function () {
        await spokePool
          .connect(relayer)
          .fillV3RelayWithUpdatedDeposit(
            relayData,
            consts.repaymentChainId,
            addressToBytes(relayer.address),
            updatedOutputAmount,
            addressToBytes(updatedRecipient),
            updatedMessage,
            signature
          );
        await expect(
          spokePool.connect(relayer).fillV3Relay(relayData, consts.repaymentChainId, addressToBytes(relayer.address))
        ).to.be.revertedWith("RelayFilled");
      });
    });
  });
});<|MERGE_RESOLUTION|>--- conflicted
+++ resolved
@@ -353,7 +353,6 @@
             )
         ).to.not.be.reverted;
       });
-<<<<<<< HEAD
       it("if no exclusive relayer is set, exclusivity deadline can be in future", async function () {
         const _relayData = {
           ...relayData,
@@ -378,8 +377,6 @@
           spokePool.connect(relayer).fillV3Relay(_relayData, consts.repaymentChainId, addressToBytes(relayer.address))
         ).to.not.be.reverted;
       });
-=======
->>>>>>> fa67f5e9
       it("calls _fillRelayV3 with  expected params", async function () {
         await expect(
           spokePool.connect(relayer).fillV3Relay(relayData, consts.repaymentChainId, addressToBytes(relayer.address))
@@ -430,19 +427,6 @@
         // Clock drift between spokes can mean exclusivityDeadline is in future even when no exclusivity was applied.
         await spokePool.setCurrentTime(relayData.exclusivityDeadline - 1);
         await expect(
-<<<<<<< HEAD
-          spokePool
-            .connect(relayer)
-            .fillV3RelayWithUpdatedDeposit(
-              { ...relayData, exclusiveRelayer: addressToBytes(consts.zeroAddress) },
-              consts.repaymentChainId,
-              addressToBytes(relayer.address),
-              updatedOutputAmount,
-              addressToBytes(updatedRecipient),
-              updatedMessage,
-              signature
-            )
-=======
           spokePool.connect(relayer).fillV3RelayWithUpdatedDeposit(
             {
               ...relayData,
@@ -454,7 +438,6 @@
             updatedMessage,
             signature
           )
->>>>>>> fa67f5e9
         ).to.emit(spokePool, "FilledV3Relay");
       });
       it("must be exclusive relayer before exclusivity deadline", async function () {
