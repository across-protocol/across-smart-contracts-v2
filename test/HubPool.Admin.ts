import { getContractFactory, SignerWithAddress, seedWallet, expect } from "./utils";
import { Contract, ethers, randomAddress, utf8ToHex } from "./utils";
import { originChainId, destinationChainId, bondAmount, zeroAddress, mockTreeRoot } from "./constants";
import { mockSlowRelayRoot, finalFeeUsdc, finalFee, totalBond } from "./constants";
import { hubPoolFixture } from "./fixtures/HubPool.Fixture";
import { ZERO_ADDRESS } from "@uma/common";

let hubPool: Contract,
  weth: Contract,
  usdc: Contract,
  mockSpoke: Contract,
  mockAdapter: Contract,
  identifierWhitelist: Contract;
let owner: SignerWithAddress, other: SignerWithAddress;

describe("HubPool Admin functions", function () {
  beforeEach(async function () {
    [owner, other] = await ethers.getSigners();
    ({ weth, hubPool, usdc, mockAdapter, mockSpoke, identifierWhitelist } = await hubPoolFixture());
  });

  it("Can add L1 token to whitelisted lpTokens mapping", async function () {
    expect((await hubPool.callStatic.pooledTokens(weth.address)).lpToken).to.equal(zeroAddress);
    await hubPool.enableL1TokenForLiquidityProvision(weth.address);

    const pooledTokenStruct = await hubPool.callStatic.pooledTokens(weth.address);
    expect(pooledTokenStruct.lpToken).to.not.equal(zeroAddress);
    expect(pooledTokenStruct.isEnabled).to.equal(true);
    expect(pooledTokenStruct.lastLpFeeUpdate).to.equal(Number(await hubPool.getCurrentTime()));

    const lpToken = await (await getContractFactory("ExpandedERC20", owner)).attach(pooledTokenStruct.lpToken);
    expect(await lpToken.callStatic.symbol()).to.equal("Av2-WETH-LP");
    expect(await lpToken.callStatic.name()).to.equal("Across Wrapped Ether LP Token");
  });
  it("Only owner can enable L1 Tokens for liquidity provision", async function () {
    await expect(hubPool.connect(other).enableL1TokenForLiquidityProvision(weth.address)).to.be.reverted;
  });
  it("Can disable L1 Tokens for liquidity provision", async function () {
    await hubPool.disableL1TokenForLiquidityProvision(weth.address);
    expect((await hubPool.callStatic.pooledTokens(weth.address)).isEnabled).to.equal(false);
  });
  it("Only owner can disable L1 Tokens for liquidity provision", async function () {
    await expect(hubPool.connect(other).disableL1TokenForLiquidityProvision(weth.address)).to.be.reverted;
  });
  it("Only owner can set cross chain contract helpers", async function () {
    await expect(
      hubPool.connect(other).setCrossChainContracts(destinationChainId, mockAdapter.address, mockSpoke.address)
    ).to.be.reverted;
  });
  it("Only owner can whitelist route for deposits and rebalances", async function () {
    await hubPool.setCrossChainContracts(destinationChainId, mockAdapter.address, mockSpoke.address);
<<<<<<< HEAD
    await expect(hubPool.connect(other).whitelistRoute(originChainId, destinationChainId, weth.address, usdc.address))
      .to.be.reverted;
    await expect(hubPool.whitelistRoute(originChainId, destinationChainId, weth.address, usdc.address))
=======
    await expect(hubPool.whitelistRoute(originChainId, destinationChainId, weth.address, usdc.address, true))
>>>>>>> 2703c118
      .to.emit(hubPool, "WhitelistRoute")
      .withArgs(originChainId, destinationChainId, weth.address, usdc.address, true);

    expect(await hubPool.whitelistedRoute(originChainId, weth.address, destinationChainId)).to.equal(usdc.address);

    // Can disable a route.
    await hubPool.whitelistRoute(originChainId, destinationChainId, weth.address, usdc.address, false);
    expect(await hubPool.whitelistedRoute(originChainId, weth.address, destinationChainId)).to.equal(ZERO_ADDRESS);

    // Check content of messages sent to mock spoke pool. The last call should have "disabled" a route, and the call
    // right before should have enabled the route.

    // Since the mock adapter is delegatecalled, when querying, its address should be the hubPool address.
    const mockAdapterAtHubPool = mockAdapter.attach(hubPool.address);
    const relayMessageEvents = await mockAdapterAtHubPool.queryFilter(
      mockAdapterAtHubPool.filters.RelayMessageCalled()
    );
    expect(relayMessageEvents[relayMessageEvents.length - 1].args?.message).to.equal(
      mockSpoke.interface.encodeFunctionData("setEnableRoute", [
        weth.address,
        destinationChainId,
        false, // Should be set to false to disable route on SpokePool
      ])
    );
    expect(relayMessageEvents[relayMessageEvents.length - 2].args?.message).to.equal(
      mockSpoke.interface.encodeFunctionData("setEnableRoute", [
        weth.address,
        destinationChainId,
        true, // Should be set to true because destination token wasn't 0x0
      ])
    );
  });

  it("Can change the bond token and amount", async function () {
    expect(await hubPool.callStatic.bondToken()).to.equal(weth.address); // Default set in the fixture.
    expect(await hubPool.callStatic.bondAmount()).to.equal(bondAmount.add(finalFee)); // Default set in the fixture.

    // Set the bond token and amount to 1000 USDC
    const newBondAmount = ethers.utils.parseUnits("1000", 6); // set to 1000e6, i.e 1000 USDC.
    await hubPool.setBond(usdc.address, newBondAmount);

    expect(await hubPool.callStatic.bondToken()).to.equal(usdc.address); // New Address.
    expect(await hubPool.callStatic.bondAmount()).to.equal(newBondAmount.add(finalFeeUsdc)); // New Bond amount.
  });
  it("Can not change the bond token and amount during a pending refund", async function () {
    await seedWallet(owner, [], weth, totalBond);
    await weth.approve(hubPool.address, totalBond);
    await hubPool.proposeRootBundle([1, 2, 3], 5, mockTreeRoot, mockTreeRoot, mockSlowRelayRoot);
    await expect(hubPool.setBond(usdc.address, "1")).to.be.revertedWith("proposal has unclaimed leafs");
  });
  it("Cannot change bond token to unwhitelisted token", async function () {
    await expect(hubPool.setBond(randomAddress(), "1")).to.be.revertedWith("Not on whitelist");
  });
  it("Only owner can set bond", async function () {
    await expect(hubPool.connect(other).setBond(usdc.address, "1")).to.be.reverted;
  });
  it("Set identifier", async function () {
    const identifier = utf8ToHex("TEST_ID");
    await identifierWhitelist.addSupportedIdentifier(identifier);
    await hubPool.connect(owner).setIdentifier(identifier);
    expect(await hubPool.identifier()).to.equal(identifier);
  });
  it("Only owner can set identifier", async function () {
    const identifier = utf8ToHex("TEST_ID");
    await identifierWhitelist.addSupportedIdentifier(identifier);
    await expect(hubPool.connect(other).setIdentifier(identifier)).to.be.reverted;
  });
  it("Only whitelisted identifiers allowed", async function () {
    const identifier = utf8ToHex("TEST_ID");
    await expect(hubPool.connect(owner).setIdentifier(identifier)).to.be.revertedWith("Identifier not supported");
  });
  it("Set liveness", async function () {
    const newLiveness = 1000000;
    await hubPool.connect(owner).setLiveness(newLiveness);
    await expect(await hubPool.liveness()).to.equal(newLiveness);
  });
  it("Liveness too short", async function () {
    await expect(hubPool.connect(owner).setLiveness(599)).to.be.revertedWith("Liveness too short");
  });
  it("Only owner can set liveness", async function () {
    await expect(hubPool.connect(other).setLiveness(1000000)).to.be.reverted;
  });
});<|MERGE_RESOLUTION|>--- conflicted
+++ resolved
@@ -49,13 +49,9 @@
   });
   it("Only owner can whitelist route for deposits and rebalances", async function () {
     await hubPool.setCrossChainContracts(destinationChainId, mockAdapter.address, mockSpoke.address);
-<<<<<<< HEAD
     await expect(hubPool.connect(other).whitelistRoute(originChainId, destinationChainId, weth.address, usdc.address))
       .to.be.reverted;
     await expect(hubPool.whitelistRoute(originChainId, destinationChainId, weth.address, usdc.address))
-=======
-    await expect(hubPool.whitelistRoute(originChainId, destinationChainId, weth.address, usdc.address, true))
->>>>>>> 2703c118
       .to.emit(hubPool, "WhitelistRoute")
       .withArgs(originChainId, destinationChainId, weth.address, usdc.address, true);
 
