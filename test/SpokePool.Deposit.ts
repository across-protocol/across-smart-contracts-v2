--- conflicted
+++ resolved
@@ -8,16 +8,11 @@
   toWei,
   randomAddress,
   BigNumber,
-  getContractFactory,
 } from "../utils/utils";
 import {
   spokePoolFixture,
   enableRoutes,
   getDepositParams,
-<<<<<<< HEAD
-=======
-  RelayData,
->>>>>>> b40bee07
   USSRelayData,
   getUpdatedUSSDepositSignature,
 } from "./fixtures/SpokePool.Fixture";
@@ -468,11 +463,7 @@
       await expect(
         spokePool.connect(depositor).depositUSS(
           // quoteTimestamp too far into past (i.e. beyond the buffer)
-<<<<<<< HEAD
-          ...getDepositArgsFromRelayData(relayData, currentTime.sub(quoteTimeBuffer).sub(100))
-=======
           ...getDepositArgsFromRelayData(relayData, currentTime.sub(quoteTimeBuffer).sub(1))
->>>>>>> b40bee07
         )
       ).to.be.revertedWith("InvalidQuoteTimestamp");
       await expect(
@@ -489,11 +480,7 @@
       await expect(
         spokePool.connect(depositor).depositUSS(
           // fillDeadline too far into future (i.e. beyond the buffer)
-<<<<<<< HEAD
-          ...getDepositArgsFromRelayData({ ...relayData, fillDeadline: currentTime.add(fillDeadlineBuffer).add(100) })
-=======
           ...getDepositArgsFromRelayData({ ...relayData, fillDeadline: currentTime.add(fillDeadlineBuffer).add(1) })
->>>>>>> b40bee07
         )
       ).to.be.revertedWith("InvalidFillDeadline");
       await expect(
@@ -592,24 +579,8 @@
       await expect(spokePool.connect(depositor).depositUSS(...depositArgs)).to.be.revertedWith("Paused deposits");
     });
     it("reentrancy protected", async function () {
-<<<<<<< HEAD
       const functionCalldata = spokePool.interface.encodeFunctionData("depositUSS", [...depositArgs]);
       await expect(spokePool.connect(depositor).callback(functionCalldata)).to.be.revertedWith(
-=======
-      // In this test we create a reentrancy attempt by sending a fill with a recipient contract that calls back into
-      // the spoke pool via the deposit function.
-      const callbackMessageHandler = await (
-        await getContractFactory("AcrossMessageHandlerCallbackMock", depositor)
-      ).deploy();
-      const functionCalldata = spokePool.interface.encodeFunctionData("depositUSS", [...depositArgs]);
-      const _relayData = {
-        ...relayData,
-        outputToken: erc20.address,
-        recipient: callbackMessageHandler.address,
-        message: functionCalldata,
-      };
-      await expect(spokePool.connect(depositor).fillUSSRelay(_relayData, destinationChainId)).to.be.revertedWith(
->>>>>>> b40bee07
         "ReentrancyGuard: reentrant call"
       );
     });
