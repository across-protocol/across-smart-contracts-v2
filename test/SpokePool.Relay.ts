--- conflicted
+++ resolved
@@ -90,17 +90,12 @@
     expect(await destErc20.balanceOf(relayer.address)).to.equal(consts.amountToSeedWallets.sub(consts.amountToRelay));
     expect(await destErc20.balanceOf(recipient.address)).to.equal(consts.amountToRelay);
 
-<<<<<<< HEAD
-    // Fill amount should be set.
-    expect(await spokePool.relayFills(relayHash)).to.equal(consts.amountToRelayPreFees);
-=======
     // Fill count should be set. Note: even though this is a partial fill, the fill count should be set to the full
     // amount because we don't know if the rest of the relay will be slow filled or not.
     const fillCountIncrement = relayData.amount
       .mul(consts.oneHundredPct.sub(relayData.realizedLpFeePct))
       .div(consts.oneHundredPct);
     expect(await spokePool.fillCounter(relayData.destinationToken)).to.equal(fillCountIncrement);
->>>>>>> 22ae84cf
 
     // Relay again with maxAmountOfTokensToSend > amount of the relay remaining and check that the contract
     // pulls exactly enough tokens to complete the relay.
