import { toBNWei, SignerWithAddress, seedWallet, expect, Contract, ethers } from "./utils";
import * as consts from "./constants";
import { hubPoolFixture, enableTokensForLP } from "./HubPool.Fixture";
import { buildPoolRebalanceLeafTree, buildPoolRebalanceLeafs } from "./MerkleLib.utils";

let hubPool: Contract, mockAdapter: Contract, weth: Contract, dai: Contract, mockSpoke: Contract, timer: Contract;
let owner: SignerWithAddress, dataWorker: SignerWithAddress, liquidityProvider: SignerWithAddress;
let l2Weth: string, l2Dai: string;

// Construct the leafs that will go into the merkle tree. For this function create a simple set of leafs that will
// repay two token to one chain Id with simple lpFee, netSend and running balance amounts.
async function constructSimpleTree() {
  const wethToSendToL2 = toBNWei(100);
  const daiToSend = toBNWei(1000);
  const leafs = buildPoolRebalanceLeafs(
    [consts.repaymentChainId], // repayment chain. In this test we only want to send one token to one chain.
<<<<<<< HEAD
    [weth.address, dai.address], // l1Token. We will only be sending WETH and DAI to the associated repayment chain.
=======
    [[weth, dai]], // l1Token. We will only be sending WETH and DAI to the associated repayment chain.
>>>>>>> fa335ae5
    [[toBNWei(1), toBNWei(10)]], // bundleLpFees. Set to 1 ETH and 10 DAI respectively to attribute to the LPs.
    [[wethToSendToL2, daiToSend]], // netSendAmounts. Set to 100 ETH and 1000 DAI as the amount to send from L1->L2.
    [[wethToSendToL2, daiToSend]] // runningBalances. Set to 100 ETH and 1000 DAI.
  );
  const tree = await buildPoolRebalanceLeafTree(leafs);

  return { wethToSendToL2, daiToSend, leafs, tree };
}

describe("HubPool Root Bundle Execution", function () {
  beforeEach(async function () {
    [owner, dataWorker, liquidityProvider] = await ethers.getSigners();
    ({ weth, dai, hubPool, mockAdapter, mockSpoke, timer, l2Weth, l2Dai } = await hubPoolFixture());
    await seedWallet(dataWorker, [dai], weth, consts.bondAmount.add(consts.finalFee).mul(2));
    await seedWallet(liquidityProvider, [dai], weth, consts.amountToLp.mul(10));

    await enableTokensForLP(owner, hubPool, weth, [weth, dai]);
    await weth.connect(liquidityProvider).approve(hubPool.address, consts.amountToLp);
    await hubPool.connect(liquidityProvider).addLiquidity(weth.address, consts.amountToLp);
    await dai.connect(liquidityProvider).approve(hubPool.address, consts.amountToLp.mul(10)); // LP with 10000 DAI.
    await hubPool.connect(liquidityProvider).addLiquidity(dai.address, consts.amountToLp.mul(10));

    await weth.connect(dataWorker).approve(hubPool.address, consts.bondAmount.mul(10));
  });

  it("Executing root bundle correctly produces the relay bundle call and sends repayment actions", async function () {
    const { wethToSendToL2, daiToSend, leafs, tree } = await constructSimpleTree();

    await hubPool.connect(dataWorker).proposeRootBundle(
      [3117], // bundleEvaluationBlockNumbers used by bots to construct bundles. Length must equal the number of leafs.
      1, // poolRebalanceLeafCount. There is exactly one leaf in the bundle (just sending WETH to one address).
      tree.getHexRoot(), // poolRebalanceRoot. Generated from the merkle tree constructed before.
      consts.mockRelayerRefundRoot, // Not relevant for this test.
      consts.mockSlowRelayRoot // Not relevant for this test.
    );

    // Advance time so the request can be executed and execute the request.
    await timer.setCurrentTime(Number(await timer.getCurrentTime()) + consts.refundProposalLiveness + 1);
    await hubPool.connect(dataWorker).executeRootBundle(leafs[0], tree.getHexProof(leafs[0]));

    // Balances should have updated as expected.
    expect(await weth.balanceOf(hubPool.address)).to.equal(consts.amountToLp.sub(wethToSendToL2));
    expect(await weth.balanceOf(mockAdapter.address)).to.equal(wethToSendToL2);
    expect(await dai.balanceOf(hubPool.address)).to.equal(consts.amountToLp.mul(10).sub(daiToSend));
    expect(await dai.balanceOf(mockAdapter.address)).to.equal(daiToSend);

    // Check the mockAdapter was called with the correct arguments for each method.
    const relayMessageEvents = await mockAdapter.queryFilter(mockAdapter.filters.RelayMessageCalled());
    expect(relayMessageEvents.length).to.equal(4); // Exactly four message send from L1->L2. 3 for each whitelist route
    // and 1 for the initiateRelayerRefund.
    expect(relayMessageEvents[relayMessageEvents.length - 1].args?.target).to.equal(mockSpoke.address);
    expect(relayMessageEvents[relayMessageEvents.length - 1].args?.message).to.equal(
      mockSpoke.interface.encodeFunctionData("relayRootBundle", [
        consts.mockRelayerRefundRoot,
        consts.mockSlowRelayRoot,
      ])
    );

    const relayTokensEvents = await mockAdapter.queryFilter(mockAdapter.filters.RelayTokensCalled());
    expect(relayTokensEvents.length).to.equal(2); // Exactly two token transfers from L1->L2.
    expect(relayTokensEvents[0].args?.l1Token).to.equal(weth.address);
    expect(relayTokensEvents[0].args?.l2Token).to.equal(l2Weth);
    expect(relayTokensEvents[0].args?.amount).to.equal(wethToSendToL2);
    expect(relayTokensEvents[0].args?.to).to.equal(mockSpoke.address);
    expect(relayTokensEvents[1].args?.l1Token).to.equal(dai.address);
    expect(relayTokensEvents[1].args?.l2Token).to.equal(l2Dai);
    expect(relayTokensEvents[1].args?.amount).to.equal(daiToSend);
    expect(relayTokensEvents[1].args?.to).to.equal(mockSpoke.address);

    // Check the leaf count was decremented correctly.
    expect((await hubPool.rootBundleProposal()).unclaimedPoolRebalanceLeafCount).to.equal(0);
  });
  it("Execution rejects leaf claim before liveness passed", async function () {
    const { leafs, tree } = await constructSimpleTree();
    await hubPool
      .connect(dataWorker)
      .proposeRootBundle([3117], 1, tree.getHexRoot(), consts.mockRelayerRefundRoot, consts.mockSlowRelayRoot);

    // Set time 10 seconds before expiration. Should revert.
    await timer.setCurrentTime(Number(await timer.getCurrentTime()) + consts.refundProposalLiveness - 10);

    await expect(
      hubPool.connect(dataWorker).executeRootBundle(leafs[0], tree.getHexProof(leafs[0]))
    ).to.be.revertedWith("Not passed liveness");

    // Set time after expiration. Should no longer revert.
    await timer.setCurrentTime(Number(await timer.getCurrentTime()) + 11);
    await hubPool.connect(dataWorker).executeRootBundle(leafs[0], tree.getHexProof(leafs[0]));
  });

  it("Execution rejects invalid leafs", async function () {
    const { leafs, tree } = await constructSimpleTree();
    await hubPool
      .connect(dataWorker)
      .proposeRootBundle([3117], 1, tree.getHexRoot(), consts.mockRelayerRefundRoot, consts.mockSlowRelayRoot);
    await timer.setCurrentTime(Number(await timer.getCurrentTime()) + consts.refundProposalLiveness + 1);

    // Take the valid root but change some element within it, such as the chainId. This will change the hash of the leaf
    // and as such the contract should reject it for not being included within the merkle tree for the valid proof.
    const badLeaf = { ...leafs[0], chainId: 13371 };
    await expect(hubPool.connect(dataWorker).executeRootBundle(badLeaf, tree.getHexProof(leafs[0]))).to.be.revertedWith(
      "Bad Proof"
    );
  });

  it("Execution rejects double claimed leafs", async function () {
    const { leafs, tree } = await constructSimpleTree();
    await hubPool
      .connect(dataWorker)
      .proposeRootBundle([3117], 1, tree.getHexRoot(), consts.mockRelayerRefundRoot, consts.mockSlowRelayRoot);
    await timer.setCurrentTime(Number(await timer.getCurrentTime()) + consts.refundProposalLiveness + 1);

    // First claim should be fine. Second claim should be reverted as you cant double claim a leaf.
    await hubPool.connect(dataWorker).executeRootBundle(leafs[0], tree.getHexProof(leafs[0]));
    await expect(
      hubPool.connect(dataWorker).executeRootBundle(leafs[0], tree.getHexProof(leafs[0]))
    ).to.be.revertedWith("Already claimed");
  });
});<|MERGE_RESOLUTION|>--- conflicted
+++ resolved
@@ -14,11 +14,7 @@
   const daiToSend = toBNWei(1000);
   const leafs = buildPoolRebalanceLeafs(
     [consts.repaymentChainId], // repayment chain. In this test we only want to send one token to one chain.
-<<<<<<< HEAD
     [weth.address, dai.address], // l1Token. We will only be sending WETH and DAI to the associated repayment chain.
-=======
-    [[weth, dai]], // l1Token. We will only be sending WETH and DAI to the associated repayment chain.
->>>>>>> fa335ae5
     [[toBNWei(1), toBNWei(10)]], // bundleLpFees. Set to 1 ETH and 10 DAI respectively to attribute to the LPs.
     [[wethToSendToL2, daiToSend]], // netSendAmounts. Set to 100 ETH and 1000 DAI as the amount to send from L1->L2.
     [[wethToSendToL2, daiToSend]] // runningBalances. Set to 100 ETH and 1000 DAI.
