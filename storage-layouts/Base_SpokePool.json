{
  "storage": [
    {
<<<<<<< HEAD
      "astId": 65643,
=======
>>>>>>> 8b5bfc0c
      "contract": "contracts/Base_SpokePool.sol:Base_SpokePool",
      "label": "_initialized",
      "offset": 0,
      "slot": "0"
    },
    {
<<<<<<< HEAD
      "astId": 65646,
=======
>>>>>>> 8b5bfc0c
      "contract": "contracts/Base_SpokePool.sol:Base_SpokePool",
      "label": "_initializing",
      "offset": 1,
      "slot": "0"
    },
    {
<<<<<<< HEAD
      "astId": 65625,
=======
>>>>>>> 8b5bfc0c
      "contract": "contracts/Base_SpokePool.sol:Base_SpokePool",
      "label": "__gap",
      "offset": 0,
      "slot": "1"
    },
    {
<<<<<<< HEAD
      "astId": 65941,
=======
>>>>>>> 8b5bfc0c
      "contract": "contracts/Base_SpokePool.sol:Base_SpokePool",
      "label": "__gap",
      "offset": 0,
      "slot": "51"
    },
    {
<<<<<<< HEAD
      "astId": 65957,
=======
>>>>>>> 8b5bfc0c
      "contract": "contracts/Base_SpokePool.sol:Base_SpokePool",
      "label": "_status",
      "offset": 0,
      "slot": "101"
    },
    {
<<<<<<< HEAD
      "astId": 66026,
=======
>>>>>>> 8b5bfc0c
      "contract": "contracts/Base_SpokePool.sol:Base_SpokePool",
      "label": "__gap",
      "offset": 0,
      "slot": "102"
    },
    {
<<<<<<< HEAD
      "astId": 18057,
=======
>>>>>>> 8b5bfc0c
      "contract": "contracts/Base_SpokePool.sol:Base_SpokePool",
      "label": "__gap",
      "offset": 0,
      "slot": "151"
    },
    {
<<<<<<< HEAD
      "astId": 17789,
=======
>>>>>>> 8b5bfc0c
      "contract": "contracts/Base_SpokePool.sol:Base_SpokePool",
      "label": "_HASHED_NAME",
      "offset": 0,
      "slot": "1151"
    },
    {
<<<<<<< HEAD
      "astId": 17791,
=======
>>>>>>> 8b5bfc0c
      "contract": "contracts/Base_SpokePool.sol:Base_SpokePool",
      "label": "_HASHED_VERSION",
      "offset": 0,
      "slot": "1152"
    },
    {
<<<<<<< HEAD
      "astId": 17890,
=======
>>>>>>> 8b5bfc0c
      "contract": "contracts/Base_SpokePool.sol:Base_SpokePool",
      "label": "__gap",
      "offset": 0,
      "slot": "1153"
    },
    {
      "contract": "contracts/Base_SpokePool.sol:Base_SpokePool",
      "label": "crossDomainAdmin",
      "offset": 0,
      "slot": "2153"
    },
    {
      "contract": "contracts/Base_SpokePool.sol:Base_SpokePool",
      "label": "hubPool",
      "offset": 0,
      "slot": "2154"
    },
    {
      "contract": "contracts/Base_SpokePool.sol:Base_SpokePool",
      "label": "DEPRECATED_wrappedNativeToken",
      "offset": 0,
<<<<<<< HEAD
      "slot": "2155",
      "type": "t_contract(WETH9Interface)13527"
=======
      "slot": "2155"
>>>>>>> 8b5bfc0c
    },
    {
      "contract": "contracts/Base_SpokePool.sol:Base_SpokePool",
      "label": "DEPRECATED_depositQuoteTimeBuffer",
      "offset": 20,
      "slot": "2155"
    },
    {
      "contract": "contracts/Base_SpokePool.sol:Base_SpokePool",
      "label": "numberOfDeposits",
      "offset": 24,
      "slot": "2155"
    },
    {
      "contract": "contracts/Base_SpokePool.sol:Base_SpokePool",
      "label": "pausedFills",
      "offset": 28,
      "slot": "2155"
    },
    {
      "contract": "contracts/Base_SpokePool.sol:Base_SpokePool",
      "label": "pausedDeposits",
      "offset": 29,
      "slot": "2155"
    },
    {
      "contract": "contracts/Base_SpokePool.sol:Base_SpokePool",
      "label": "rootBundles",
      "offset": 0,
<<<<<<< HEAD
      "slot": "2156",
      "type": "t_array(t_struct(RootBundle)14104_storage)dyn_storage"
=======
      "slot": "2156"
>>>>>>> 8b5bfc0c
    },
    {
      "contract": "contracts/Base_SpokePool.sol:Base_SpokePool",
      "label": "enabledDepositRoutes",
      "offset": 0,
      "slot": "2157"
    },
    {
      "contract": "contracts/Base_SpokePool.sol:Base_SpokePool",
      "label": "DEPRECATED_relayFills",
      "offset": 0,
      "slot": "2158"
    },
    {
      "contract": "contracts/Base_SpokePool.sol:Base_SpokePool",
      "label": "DEPRECATED_fillCounter",
      "offset": 0,
      "slot": "2159"
    },
    {
      "contract": "contracts/Base_SpokePool.sol:Base_SpokePool",
      "label": "DEPRECATED_depositCounter",
      "offset": 0,
      "slot": "2160"
    },
    {
      "contract": "contracts/Base_SpokePool.sol:Base_SpokePool",
      "label": "DEPRECATED_refundsRequested",
      "offset": 0,
      "slot": "2161"
    },
    {
      "contract": "contracts/Base_SpokePool.sol:Base_SpokePool",
      "label": "fillStatuses",
      "offset": 0,
      "slot": "2162"
    },
    {
      "contract": "contracts/Base_SpokePool.sol:Base_SpokePool",
      "label": "__gap",
      "offset": 0,
      "slot": "2163"
    },
    {
      "contract": "contracts/Base_SpokePool.sol:Base_SpokePool",
      "label": "l1Gas",
      "offset": 0,
      "slot": "3162"
    },
    {
      "contract": "contracts/Base_SpokePool.sol:Base_SpokePool",
      "label": "l2Eth",
      "offset": 4,
      "slot": "3162"
    },
    {
      "contract": "contracts/Base_SpokePool.sol:Base_SpokePool",
      "label": "__deprecated_messenger",
      "offset": 0,
      "slot": "3163"
    },
    {
      "contract": "contracts/Base_SpokePool.sol:Base_SpokePool",
      "label": "tokenBridges",
      "offset": 0,
      "slot": "3164"
    },
    {
      "contract": "contracts/Base_SpokePool.sol:Base_SpokePool",
      "label": "__gap",
      "offset": 0,
      "slot": "3165"
    }
<<<<<<< HEAD
  ],
  "types": {
    "t_address": {
      "encoding": "inplace",
      "label": "address",
      "numberOfBytes": "20"
    },
    "t_array(t_struct(RootBundle)14104_storage)dyn_storage": {
      "encoding": "dynamic_array",
      "label": "struct SpokePoolInterface.RootBundle[]",
      "numberOfBytes": "32",
      "base": "t_struct(RootBundle)14104_storage"
    },
    "t_array(t_uint256)1000_storage": {
      "encoding": "inplace",
      "label": "uint256[1000]",
      "numberOfBytes": "32000",
      "base": "t_uint256"
    },
    "t_array(t_uint256)49_storage": {
      "encoding": "inplace",
      "label": "uint256[49]",
      "numberOfBytes": "1568",
      "base": "t_uint256"
    },
    "t_array(t_uint256)50_storage": {
      "encoding": "inplace",
      "label": "uint256[50]",
      "numberOfBytes": "1600",
      "base": "t_uint256"
    },
    "t_array(t_uint256)999_storage": {
      "encoding": "inplace",
      "label": "uint256[999]",
      "numberOfBytes": "31968",
      "base": "t_uint256"
    },
    "t_bool": {
      "encoding": "inplace",
      "label": "bool",
      "numberOfBytes": "1"
    },
    "t_bytes32": {
      "encoding": "inplace",
      "label": "bytes32",
      "numberOfBytes": "32"
    },
    "t_contract(WETH9Interface)13527": {
      "encoding": "inplace",
      "label": "contract WETH9Interface",
      "numberOfBytes": "20"
    },
    "t_mapping(t_address,t_address)": {
      "encoding": "mapping",
      "key": "t_address",
      "label": "mapping(address => address)",
      "numberOfBytes": "32",
      "value": "t_address"
    },
    "t_mapping(t_address,t_mapping(t_uint256,t_bool))": {
      "encoding": "mapping",
      "key": "t_address",
      "label": "mapping(address => mapping(uint256 => bool))",
      "numberOfBytes": "32",
      "value": "t_mapping(t_uint256,t_bool)"
    },
    "t_mapping(t_address,t_uint256)": {
      "encoding": "mapping",
      "key": "t_address",
      "label": "mapping(address => uint256)",
      "numberOfBytes": "32",
      "value": "t_uint256"
    },
    "t_mapping(t_bytes32,t_uint256)": {
      "encoding": "mapping",
      "key": "t_bytes32",
      "label": "mapping(bytes32 => uint256)",
      "numberOfBytes": "32",
      "value": "t_uint256"
    },
    "t_mapping(t_uint256,t_bool)": {
      "encoding": "mapping",
      "key": "t_uint256",
      "label": "mapping(uint256 => bool)",
      "numberOfBytes": "32",
      "value": "t_bool"
    },
    "t_mapping(t_uint256,t_uint256)": {
      "encoding": "mapping",
      "key": "t_uint256",
      "label": "mapping(uint256 => uint256)",
      "numberOfBytes": "32",
      "value": "t_uint256"
    },
    "t_struct(RootBundle)14104_storage": {
      "encoding": "inplace",
      "label": "struct SpokePoolInterface.RootBundle",
      "numberOfBytes": "96",
      "members": [
        {
          "astId": 14097,
          "contract": "contracts/Base_SpokePool.sol:Base_SpokePool",
          "label": "slowRelayRoot",
          "offset": 0,
          "slot": "0",
          "type": "t_bytes32"
        },
        {
          "astId": 14099,
          "contract": "contracts/Base_SpokePool.sol:Base_SpokePool",
          "label": "relayerRefundRoot",
          "offset": 0,
          "slot": "1",
          "type": "t_bytes32"
        },
        {
          "astId": 14103,
          "contract": "contracts/Base_SpokePool.sol:Base_SpokePool",
          "label": "claimedBitmap",
          "offset": 0,
          "slot": "2",
          "type": "t_mapping(t_uint256,t_uint256)"
        }
      ]
    },
    "t_uint256": {
      "encoding": "inplace",
      "label": "uint256",
      "numberOfBytes": "32"
    },
    "t_uint32": {
      "encoding": "inplace",
      "label": "uint32",
      "numberOfBytes": "4"
    },
    "t_uint8": {
      "encoding": "inplace",
      "label": "uint8",
      "numberOfBytes": "1"
    }
  }
=======
  ]
>>>>>>> 8b5bfc0c
}<|MERGE_RESOLUTION|>--- conflicted
+++ resolved
@@ -1,100 +1,60 @@
 {
   "storage": [
     {
-<<<<<<< HEAD
-      "astId": 65643,
-=======
->>>>>>> 8b5bfc0c
       "contract": "contracts/Base_SpokePool.sol:Base_SpokePool",
       "label": "_initialized",
       "offset": 0,
       "slot": "0"
     },
     {
-<<<<<<< HEAD
-      "astId": 65646,
-=======
->>>>>>> 8b5bfc0c
       "contract": "contracts/Base_SpokePool.sol:Base_SpokePool",
       "label": "_initializing",
       "offset": 1,
       "slot": "0"
     },
     {
-<<<<<<< HEAD
-      "astId": 65625,
-=======
->>>>>>> 8b5bfc0c
       "contract": "contracts/Base_SpokePool.sol:Base_SpokePool",
       "label": "__gap",
       "offset": 0,
       "slot": "1"
     },
     {
-<<<<<<< HEAD
-      "astId": 65941,
-=======
->>>>>>> 8b5bfc0c
       "contract": "contracts/Base_SpokePool.sol:Base_SpokePool",
       "label": "__gap",
       "offset": 0,
       "slot": "51"
     },
     {
-<<<<<<< HEAD
-      "astId": 65957,
-=======
->>>>>>> 8b5bfc0c
       "contract": "contracts/Base_SpokePool.sol:Base_SpokePool",
       "label": "_status",
       "offset": 0,
       "slot": "101"
     },
     {
-<<<<<<< HEAD
-      "astId": 66026,
-=======
->>>>>>> 8b5bfc0c
       "contract": "contracts/Base_SpokePool.sol:Base_SpokePool",
       "label": "__gap",
       "offset": 0,
       "slot": "102"
     },
     {
-<<<<<<< HEAD
-      "astId": 18057,
-=======
->>>>>>> 8b5bfc0c
       "contract": "contracts/Base_SpokePool.sol:Base_SpokePool",
       "label": "__gap",
       "offset": 0,
       "slot": "151"
     },
     {
-<<<<<<< HEAD
-      "astId": 17789,
-=======
->>>>>>> 8b5bfc0c
       "contract": "contracts/Base_SpokePool.sol:Base_SpokePool",
       "label": "_HASHED_NAME",
       "offset": 0,
       "slot": "1151"
     },
     {
-<<<<<<< HEAD
-      "astId": 17791,
-=======
->>>>>>> 8b5bfc0c
       "contract": "contracts/Base_SpokePool.sol:Base_SpokePool",
       "label": "_HASHED_VERSION",
       "offset": 0,
       "slot": "1152"
     },
     {
-<<<<<<< HEAD
-      "astId": 17890,
-=======
->>>>>>> 8b5bfc0c
       "contract": "contracts/Base_SpokePool.sol:Base_SpokePool",
       "label": "__gap",
       "offset": 0,
@@ -116,12 +76,7 @@
       "contract": "contracts/Base_SpokePool.sol:Base_SpokePool",
       "label": "DEPRECATED_wrappedNativeToken",
       "offset": 0,
-<<<<<<< HEAD
-      "slot": "2155",
-      "type": "t_contract(WETH9Interface)13527"
-=======
       "slot": "2155"
->>>>>>> 8b5bfc0c
     },
     {
       "contract": "contracts/Base_SpokePool.sol:Base_SpokePool",
@@ -151,12 +106,7 @@
       "contract": "contracts/Base_SpokePool.sol:Base_SpokePool",
       "label": "rootBundles",
       "offset": 0,
-<<<<<<< HEAD
-      "slot": "2156",
-      "type": "t_array(t_struct(RootBundle)14104_storage)dyn_storage"
-=======
       "slot": "2156"
->>>>>>> 8b5bfc0c
     },
     {
       "contract": "contracts/Base_SpokePool.sol:Base_SpokePool",
@@ -230,149 +180,5 @@
       "offset": 0,
       "slot": "3165"
     }
-<<<<<<< HEAD
-  ],
-  "types": {
-    "t_address": {
-      "encoding": "inplace",
-      "label": "address",
-      "numberOfBytes": "20"
-    },
-    "t_array(t_struct(RootBundle)14104_storage)dyn_storage": {
-      "encoding": "dynamic_array",
-      "label": "struct SpokePoolInterface.RootBundle[]",
-      "numberOfBytes": "32",
-      "base": "t_struct(RootBundle)14104_storage"
-    },
-    "t_array(t_uint256)1000_storage": {
-      "encoding": "inplace",
-      "label": "uint256[1000]",
-      "numberOfBytes": "32000",
-      "base": "t_uint256"
-    },
-    "t_array(t_uint256)49_storage": {
-      "encoding": "inplace",
-      "label": "uint256[49]",
-      "numberOfBytes": "1568",
-      "base": "t_uint256"
-    },
-    "t_array(t_uint256)50_storage": {
-      "encoding": "inplace",
-      "label": "uint256[50]",
-      "numberOfBytes": "1600",
-      "base": "t_uint256"
-    },
-    "t_array(t_uint256)999_storage": {
-      "encoding": "inplace",
-      "label": "uint256[999]",
-      "numberOfBytes": "31968",
-      "base": "t_uint256"
-    },
-    "t_bool": {
-      "encoding": "inplace",
-      "label": "bool",
-      "numberOfBytes": "1"
-    },
-    "t_bytes32": {
-      "encoding": "inplace",
-      "label": "bytes32",
-      "numberOfBytes": "32"
-    },
-    "t_contract(WETH9Interface)13527": {
-      "encoding": "inplace",
-      "label": "contract WETH9Interface",
-      "numberOfBytes": "20"
-    },
-    "t_mapping(t_address,t_address)": {
-      "encoding": "mapping",
-      "key": "t_address",
-      "label": "mapping(address => address)",
-      "numberOfBytes": "32",
-      "value": "t_address"
-    },
-    "t_mapping(t_address,t_mapping(t_uint256,t_bool))": {
-      "encoding": "mapping",
-      "key": "t_address",
-      "label": "mapping(address => mapping(uint256 => bool))",
-      "numberOfBytes": "32",
-      "value": "t_mapping(t_uint256,t_bool)"
-    },
-    "t_mapping(t_address,t_uint256)": {
-      "encoding": "mapping",
-      "key": "t_address",
-      "label": "mapping(address => uint256)",
-      "numberOfBytes": "32",
-      "value": "t_uint256"
-    },
-    "t_mapping(t_bytes32,t_uint256)": {
-      "encoding": "mapping",
-      "key": "t_bytes32",
-      "label": "mapping(bytes32 => uint256)",
-      "numberOfBytes": "32",
-      "value": "t_uint256"
-    },
-    "t_mapping(t_uint256,t_bool)": {
-      "encoding": "mapping",
-      "key": "t_uint256",
-      "label": "mapping(uint256 => bool)",
-      "numberOfBytes": "32",
-      "value": "t_bool"
-    },
-    "t_mapping(t_uint256,t_uint256)": {
-      "encoding": "mapping",
-      "key": "t_uint256",
-      "label": "mapping(uint256 => uint256)",
-      "numberOfBytes": "32",
-      "value": "t_uint256"
-    },
-    "t_struct(RootBundle)14104_storage": {
-      "encoding": "inplace",
-      "label": "struct SpokePoolInterface.RootBundle",
-      "numberOfBytes": "96",
-      "members": [
-        {
-          "astId": 14097,
-          "contract": "contracts/Base_SpokePool.sol:Base_SpokePool",
-          "label": "slowRelayRoot",
-          "offset": 0,
-          "slot": "0",
-          "type": "t_bytes32"
-        },
-        {
-          "astId": 14099,
-          "contract": "contracts/Base_SpokePool.sol:Base_SpokePool",
-          "label": "relayerRefundRoot",
-          "offset": 0,
-          "slot": "1",
-          "type": "t_bytes32"
-        },
-        {
-          "astId": 14103,
-          "contract": "contracts/Base_SpokePool.sol:Base_SpokePool",
-          "label": "claimedBitmap",
-          "offset": 0,
-          "slot": "2",
-          "type": "t_mapping(t_uint256,t_uint256)"
-        }
-      ]
-    },
-    "t_uint256": {
-      "encoding": "inplace",
-      "label": "uint256",
-      "numberOfBytes": "32"
-    },
-    "t_uint32": {
-      "encoding": "inplace",
-      "label": "uint32",
-      "numberOfBytes": "4"
-    },
-    "t_uint8": {
-      "encoding": "inplace",
-      "label": "uint8",
-      "numberOfBytes": "1"
-    }
-  }
-=======
   ]
->>>>>>> 8b5bfc0c
 }