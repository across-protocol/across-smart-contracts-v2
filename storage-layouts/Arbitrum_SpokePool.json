{
  "storage": [
    {
<<<<<<< HEAD
      "astId": 43281,
=======
      "astId": 64472,
>>>>>>> 16b5d30f
      "contract": "contracts/Arbitrum_SpokePool.sol:Arbitrum_SpokePool",
      "label": "_initialized",
      "offset": 0,
      "slot": "0",
      "type": "t_uint8"
    },
    {
<<<<<<< HEAD
      "astId": 43284,
=======
      "astId": 64475,
>>>>>>> 16b5d30f
      "contract": "contracts/Arbitrum_SpokePool.sol:Arbitrum_SpokePool",
      "label": "_initializing",
      "offset": 1,
      "slot": "0",
      "type": "t_bool"
    },
    {
<<<<<<< HEAD
      "astId": 43263,
=======
      "astId": 64454,
>>>>>>> 16b5d30f
      "contract": "contracts/Arbitrum_SpokePool.sol:Arbitrum_SpokePool",
      "label": "__gap",
      "offset": 0,
      "slot": "1",
      "type": "t_array(t_uint256)50_storage"
    },
    {
<<<<<<< HEAD
      "astId": 43579,
=======
      "astId": 64770,
>>>>>>> 16b5d30f
      "contract": "contracts/Arbitrum_SpokePool.sol:Arbitrum_SpokePool",
      "label": "__gap",
      "offset": 0,
      "slot": "51",
      "type": "t_array(t_uint256)50_storage"
    },
    {
<<<<<<< HEAD
      "astId": 43595,
=======
      "astId": 64786,
>>>>>>> 16b5d30f
      "contract": "contracts/Arbitrum_SpokePool.sol:Arbitrum_SpokePool",
      "label": "_status",
      "offset": 0,
      "slot": "101",
      "type": "t_uint256"
    },
    {
<<<<<<< HEAD
      "astId": 43664,
=======
      "astId": 64855,
>>>>>>> 16b5d30f
      "contract": "contracts/Arbitrum_SpokePool.sol:Arbitrum_SpokePool",
      "label": "__gap",
      "offset": 0,
      "slot": "102",
      "type": "t_array(t_uint256)49_storage"
    },
    {
<<<<<<< HEAD
      "astId": 15996,
=======
      "astId": 16886,
>>>>>>> 16b5d30f
      "contract": "contracts/Arbitrum_SpokePool.sol:Arbitrum_SpokePool",
      "label": "__gap",
      "offset": 0,
      "slot": "151",
      "type": "t_array(t_uint256)1000_storage"
    },
    {
      "astId": 16691,
      "contract": "contracts/Arbitrum_SpokePool.sol:Arbitrum_SpokePool",
      "label": "_HASHED_NAME",
      "offset": 0,
      "slot": "1151",
      "type": "t_bytes32"
    },
    {
      "astId": 16693,
      "contract": "contracts/Arbitrum_SpokePool.sol:Arbitrum_SpokePool",
      "label": "_HASHED_VERSION",
      "offset": 0,
      "slot": "1152",
      "type": "t_bytes32"
    },
    {
      "astId": 16792,
      "contract": "contracts/Arbitrum_SpokePool.sol:Arbitrum_SpokePool",
      "label": "__gap",
      "offset": 0,
      "slot": "1153",
      "type": "t_array(t_uint256)1000_storage"
    },
    {
      "astId": 5884,
      "contract": "contracts/Arbitrum_SpokePool.sol:Arbitrum_SpokePool",
      "label": "crossDomainAdmin",
      "offset": 0,
      "slot": "2153",
      "type": "t_address"
    },
    {
      "astId": 5886,
      "contract": "contracts/Arbitrum_SpokePool.sol:Arbitrum_SpokePool",
      "label": "hubPool",
      "offset": 0,
      "slot": "2154",
      "type": "t_address"
    },
    {
      "astId": 5889,
      "contract": "contracts/Arbitrum_SpokePool.sol:Arbitrum_SpokePool",
      "label": "DEPRECATED_wrappedNativeToken",
      "offset": 0,
      "slot": "2155",
      "type": "t_contract(WETH9Interface)12472"
    },
    {
      "astId": 5891,
      "contract": "contracts/Arbitrum_SpokePool.sol:Arbitrum_SpokePool",
      "label": "DEPRECATED_depositQuoteTimeBuffer",
      "offset": 20,
      "slot": "2155",
      "type": "t_uint32"
    },
    {
      "astId": 5893,
      "contract": "contracts/Arbitrum_SpokePool.sol:Arbitrum_SpokePool",
      "label": "numberOfDeposits",
      "offset": 24,
      "slot": "2155",
      "type": "t_uint32"
    },
    {
      "astId": 5895,
      "contract": "contracts/Arbitrum_SpokePool.sol:Arbitrum_SpokePool",
      "label": "pausedFills",
      "offset": 28,
      "slot": "2155",
      "type": "t_bool"
    },
    {
      "astId": 5897,
      "contract": "contracts/Arbitrum_SpokePool.sol:Arbitrum_SpokePool",
      "label": "pausedDeposits",
      "offset": 29,
      "slot": "2155",
      "type": "t_bool"
    },
    {
      "astId": 5901,
      "contract": "contracts/Arbitrum_SpokePool.sol:Arbitrum_SpokePool",
      "label": "rootBundles",
      "offset": 0,
      "slot": "2156",
      "type": "t_array(t_struct(RootBundle)13049_storage)dyn_storage"
    },
    {
      "astId": 5907,
      "contract": "contracts/Arbitrum_SpokePool.sol:Arbitrum_SpokePool",
      "label": "enabledDepositRoutes",
      "offset": 0,
      "slot": "2157",
      "type": "t_mapping(t_address,t_mapping(t_uint256,t_bool))"
    },
    {
      "astId": 5911,
      "contract": "contracts/Arbitrum_SpokePool.sol:Arbitrum_SpokePool",
      "label": "DEPRECATED_relayFills",
      "offset": 0,
      "slot": "2158",
      "type": "t_mapping(t_bytes32,t_uint256)"
    },
    {
      "astId": 5915,
      "contract": "contracts/Arbitrum_SpokePool.sol:Arbitrum_SpokePool",
      "label": "DEPRECATED_fillCounter",
      "offset": 0,
      "slot": "2159",
      "type": "t_mapping(t_address,t_uint256)"
    },
    {
      "astId": 5919,
      "contract": "contracts/Arbitrum_SpokePool.sol:Arbitrum_SpokePool",
      "label": "DEPRECATED_depositCounter",
      "offset": 0,
      "slot": "2160",
      "type": "t_mapping(t_address,t_uint256)"
    },
    {
      "astId": 5923,
      "contract": "contracts/Arbitrum_SpokePool.sol:Arbitrum_SpokePool",
      "label": "DEPRECATED_refundsRequested",
      "offset": 0,
      "slot": "2161",
      "type": "t_mapping(t_bytes32,t_uint256)"
    },
    {
      "astId": 5927,
      "contract": "contracts/Arbitrum_SpokePool.sol:Arbitrum_SpokePool",
      "label": "fillStatuses",
      "offset": 0,
      "slot": "2162",
      "type": "t_mapping(t_bytes32,t_uint256)"
    },
    {
      "astId": 7828,
      "contract": "contracts/Arbitrum_SpokePool.sol:Arbitrum_SpokePool",
      "label": "__gap",
      "offset": 0,
      "slot": "2163",
      "type": "t_array(t_uint256)999_storage"
    },
    {
      "astId": 98,
      "contract": "contracts/Arbitrum_SpokePool.sol:Arbitrum_SpokePool",
      "label": "l2GatewayRouter",
      "offset": 0,
      "slot": "3162",
      "type": "t_address"
    },
    {
      "astId": 102,
      "contract": "contracts/Arbitrum_SpokePool.sol:Arbitrum_SpokePool",
      "label": "whitelistedTokens",
      "offset": 0,
      "slot": "3163",
      "type": "t_mapping(t_address,t_address)"
    }
  ],
  "types": {
    "t_address": {
      "encoding": "inplace",
      "label": "address",
      "numberOfBytes": "20"
    },
    "t_array(t_struct(RootBundle)13049_storage)dyn_storage": {
      "encoding": "dynamic_array",
      "label": "struct SpokePoolInterface.RootBundle[]",
      "numberOfBytes": "32",
      "base": "t_struct(RootBundle)13049_storage"
    },
    "t_array(t_uint256)1000_storage": {
      "encoding": "inplace",
      "label": "uint256[1000]",
      "numberOfBytes": "32000",
      "base": "t_uint256"
    },
    "t_array(t_uint256)49_storage": {
      "encoding": "inplace",
      "label": "uint256[49]",
      "numberOfBytes": "1568",
      "base": "t_uint256"
    },
    "t_array(t_uint256)50_storage": {
      "encoding": "inplace",
      "label": "uint256[50]",
      "numberOfBytes": "1600",
      "base": "t_uint256"
    },
    "t_array(t_uint256)999_storage": {
      "encoding": "inplace",
      "label": "uint256[999]",
      "numberOfBytes": "31968",
      "base": "t_uint256"
    },
    "t_bool": {
      "encoding": "inplace",
      "label": "bool",
      "numberOfBytes": "1"
    },
    "t_bytes32": {
      "encoding": "inplace",
      "label": "bytes32",
      "numberOfBytes": "32"
    },
    "t_contract(WETH9Interface)12472": {
      "encoding": "inplace",
      "label": "contract WETH9Interface",
      "numberOfBytes": "20"
    },
    "t_mapping(t_address,t_address)": {
      "encoding": "mapping",
      "key": "t_address",
      "label": "mapping(address => address)",
      "numberOfBytes": "32",
      "value": "t_address"
    },
    "t_mapping(t_address,t_mapping(t_uint256,t_bool))": {
      "encoding": "mapping",
      "key": "t_address",
      "label": "mapping(address => mapping(uint256 => bool))",
      "numberOfBytes": "32",
      "value": "t_mapping(t_uint256,t_bool)"
    },
    "t_mapping(t_address,t_uint256)": {
      "encoding": "mapping",
      "key": "t_address",
      "label": "mapping(address => uint256)",
      "numberOfBytes": "32",
      "value": "t_uint256"
    },
    "t_mapping(t_bytes32,t_uint256)": {
      "encoding": "mapping",
      "key": "t_bytes32",
      "label": "mapping(bytes32 => uint256)",
      "numberOfBytes": "32",
      "value": "t_uint256"
    },
    "t_mapping(t_uint256,t_bool)": {
      "encoding": "mapping",
      "key": "t_uint256",
      "label": "mapping(uint256 => bool)",
      "numberOfBytes": "32",
      "value": "t_bool"
    },
    "t_mapping(t_uint256,t_uint256)": {
      "encoding": "mapping",
      "key": "t_uint256",
      "label": "mapping(uint256 => uint256)",
      "numberOfBytes": "32",
      "value": "t_uint256"
    },
    "t_struct(RootBundle)13049_storage": {
      "encoding": "inplace",
      "label": "struct SpokePoolInterface.RootBundle",
      "numberOfBytes": "96",
      "members": [
        {
          "astId": 13042,
          "contract": "contracts/Arbitrum_SpokePool.sol:Arbitrum_SpokePool",
          "label": "slowRelayRoot",
          "offset": 0,
          "slot": "0",
          "type": "t_bytes32"
        },
        {
          "astId": 13044,
          "contract": "contracts/Arbitrum_SpokePool.sol:Arbitrum_SpokePool",
          "label": "relayerRefundRoot",
          "offset": 0,
          "slot": "1",
          "type": "t_bytes32"
        },
        {
          "astId": 13048,
          "contract": "contracts/Arbitrum_SpokePool.sol:Arbitrum_SpokePool",
          "label": "claimedBitmap",
          "offset": 0,
          "slot": "2",
          "type": "t_mapping(t_uint256,t_uint256)"
        }
      ]
    },
    "t_uint256": {
      "encoding": "inplace",
      "label": "uint256",
      "numberOfBytes": "32"
    },
    "t_uint32": {
      "encoding": "inplace",
      "label": "uint32",
      "numberOfBytes": "4"
    },
    "t_uint8": {
      "encoding": "inplace",
      "label": "uint8",
      "numberOfBytes": "1"
    }
  }
}<|MERGE_RESOLUTION|>--- conflicted
+++ resolved
@@ -1,11 +1,7 @@
 {
   "storage": [
     {
-<<<<<<< HEAD
-      "astId": 43281,
-=======
       "astId": 64472,
->>>>>>> 16b5d30f
       "contract": "contracts/Arbitrum_SpokePool.sol:Arbitrum_SpokePool",
       "label": "_initialized",
       "offset": 0,
@@ -13,11 +9,7 @@
       "type": "t_uint8"
     },
     {
-<<<<<<< HEAD
-      "astId": 43284,
-=======
       "astId": 64475,
->>>>>>> 16b5d30f
       "contract": "contracts/Arbitrum_SpokePool.sol:Arbitrum_SpokePool",
       "label": "_initializing",
       "offset": 1,
@@ -25,11 +17,7 @@
       "type": "t_bool"
     },
     {
-<<<<<<< HEAD
-      "astId": 43263,
-=======
       "astId": 64454,
->>>>>>> 16b5d30f
       "contract": "contracts/Arbitrum_SpokePool.sol:Arbitrum_SpokePool",
       "label": "__gap",
       "offset": 0,
@@ -37,11 +25,7 @@
       "type": "t_array(t_uint256)50_storage"
     },
     {
-<<<<<<< HEAD
-      "astId": 43579,
-=======
       "astId": 64770,
->>>>>>> 16b5d30f
       "contract": "contracts/Arbitrum_SpokePool.sol:Arbitrum_SpokePool",
       "label": "__gap",
       "offset": 0,
@@ -49,11 +33,7 @@
       "type": "t_array(t_uint256)50_storage"
     },
     {
-<<<<<<< HEAD
-      "astId": 43595,
-=======
       "astId": 64786,
->>>>>>> 16b5d30f
       "contract": "contracts/Arbitrum_SpokePool.sol:Arbitrum_SpokePool",
       "label": "_status",
       "offset": 0,
@@ -61,11 +41,7 @@
       "type": "t_uint256"
     },
     {
-<<<<<<< HEAD
-      "astId": 43664,
-=======
       "astId": 64855,
->>>>>>> 16b5d30f
       "contract": "contracts/Arbitrum_SpokePool.sol:Arbitrum_SpokePool",
       "label": "__gap",
       "offset": 0,
@@ -73,11 +49,7 @@
       "type": "t_array(t_uint256)49_storage"
     },
     {
-<<<<<<< HEAD
-      "astId": 15996,
-=======
       "astId": 16886,
->>>>>>> 16b5d30f
       "contract": "contracts/Arbitrum_SpokePool.sol:Arbitrum_SpokePool",
       "label": "__gap",
       "offset": 0,
