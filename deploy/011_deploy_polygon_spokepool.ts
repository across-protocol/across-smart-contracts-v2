import { DeployFunction } from "hardhat-deploy/types";
import { L2_ADDRESS_MAP } from "./consts";
import { deployNewProxy, getSpokePoolDeploymentInfo } from "../utils/utils.hre";
import { HardhatRuntimeEnvironment } from "hardhat/types";

const func: DeployFunction = async function (hre: HardhatRuntimeEnvironment) {
  const { hubPool, spokeChainId } = await getSpokePoolDeploymentInfo(hre);

  // Initialize deposit counter to very high number of deposits to avoid duplicate deposit ID's
  // with deprecated spoke pool.
  // Set hub pool as cross domain admin since it delegatecalls the Adapter logic.
  const initArgs = [
    1_000_000,
    // The same token bridger must be deployed on mainnet and polygon, so its easier
    // to reuse it.
    "0x0330E9b4D0325cCfF515E81DFbc7754F2a02ac57",
    hubPool.address,
    hubPool.address,
    L2_ADDRESS_MAP[spokeChainId].fxChild,
  ];
<<<<<<< HEAD
  await deployNewProxy("Polygon_SpokePool", constructorArgs, {
=======
  await deployNewProxy("Polygon_SpokePool", initArgs, {
>>>>>>> 246985fa
    constructorArgs: [L2_ADDRESS_MAP[spokeChainId].wMatic, 3600, 32400],
  });
};

module.exports = func;
func.tags = ["PolygonSpokePool", "polygon"];<|MERGE_RESOLUTION|>--- conflicted
+++ resolved
@@ -18,11 +18,7 @@
     hubPool.address,
     L2_ADDRESS_MAP[spokeChainId].fxChild,
   ];
-<<<<<<< HEAD
-  await deployNewProxy("Polygon_SpokePool", constructorArgs, {
-=======
   await deployNewProxy("Polygon_SpokePool", initArgs, {
->>>>>>> 246985fa
     constructorArgs: [L2_ADDRESS_MAP[spokeChainId].wMatic, 3600, 32400],
   });
 };
