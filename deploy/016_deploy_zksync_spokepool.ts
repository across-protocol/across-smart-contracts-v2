--- conflicted
+++ resolved
@@ -1,15 +1,10 @@
 import * as zk from "zksync-web3";
 import { Deployer as zkDeployer } from "@matterlabs/hardhat-zksync-deploy";
+import { HardhatRuntimeEnvironment } from "hardhat/types";
 import { DeployFunction, DeploymentSubmission } from "hardhat-deploy/types";
-<<<<<<< HEAD
-import { CHAIN_IDs } from "../utils";
-import { L2_ADDRESS_MAP, WETH } from "./consts";
-=======
->>>>>>> d4a38cfe
-import { HardhatRuntimeEnvironment } from "hardhat/types";
 import { getDeployedAddress } from "../src/DeploymentUtils";
 import { getSpokePoolDeploymentInfo } from "../utils/utils.hre";
-import { L2_ADDRESS_MAP } from "./consts";
+import { L2_ADDRESS_MAP, WETH } from "./consts";
 
 const func: DeployFunction = async function (hre: HardhatRuntimeEnvironment) {
   const contractName = "ZkSync_SpokePool";
@@ -38,15 +33,11 @@
   let newAddress: string;
   // On production, we'll rarely want to deploy a new proxy contract so we'll default to deploying a new implementation
   // contract.
-<<<<<<< HEAD
-  if (spokeChainId === CHAIN_IDs.ZK_SYNC) {
-=======
   // If a SpokePool can be found in deployments/deployments.json, then only deploy an implementation contract.
   const proxy = getDeployedAddress("SpokePool", spokeChainId, false);
   const implementationOnly = proxy !== undefined;
   if (implementationOnly) {
     console.log(`${name} deployment already detected @ ${proxy}, deploying new implementation.`);
->>>>>>> d4a38cfe
     const _deployment = await deployer.deploy(artifact, constructorArgs);
     newAddress = _deployment.address;
     console.log(`New ${contractName} implementation deployed @ ${newAddress}`);
