import { ZERO_ADDRESS } from "@uma/common";
import { CHAIN_IDs, PUBLIC_NETWORKS, TOKEN_SYMBOLS_MAP } from "../utils";

export { ZERO_ADDRESS } from "@uma/common";

export const USDC = TOKEN_SYMBOLS_MAP.USDC.addresses;
export const USDCe = TOKEN_SYMBOLS_MAP["USDC.e"].addresses;
export const WETH = TOKEN_SYMBOLS_MAP.WETH.addresses;
export const WMATIC = TOKEN_SYMBOLS_MAP.WMATIC.addresses;
export const WAZERO = TOKEN_SYMBOLS_MAP.WAZERO.addresses;
export const AZERO = TOKEN_SYMBOLS_MAP.AZERO;
export const WGRASS = TOKEN_SYMBOLS_MAP.WGRASS.addresses;
export const WGHO = TOKEN_SYMBOLS_MAP.WGHO.addresses;

export const QUOTE_TIME_BUFFER = 3600;
export const FILL_DEADLINE_BUFFER = 6 * 3600;
export const ARBITRUM_MAX_SUBMISSION_COST = "10000000000000000";
export const AZERO_GAS_PRICE = "240000000000";

export const ZK_L1_GAS_TO_L2_GAS_PER_PUBDATA_LIMIT = 800;
export const ZK_L2_GAS_LIMIT = 2000000;
export const ZK_MAX_GASPRICE = "10000000000000"; // 10k gwei

export const L1_ADDRESS_MAP: { [key: number]: { [contractName: string]: string } } = {
  [CHAIN_IDs.MAINNET]: {
    finder: "0x40f941E48A552bF496B154Af6bf55725f18D77c3",
    l1ArbitrumInbox: "0x4Dbd4fc535Ac27206064B68FfCf827b0A60BAB3f",
    l1ERC20GatewayRouter: "0x72Ce9c846789fdB6fC1f34aC4AD25Dd9ef7031ef",
    polygonRootChainManager: "0xA0c68C638235ee32657e8f720a23ceC1bFc77C77",
    polygonFxRoot: "0xfe5e5D361b2ad62c541bAb87C45a0B9B018389a2",
    polygonERC20Predicate: "0x40ec5B33f54e0E8A33A975908C5BA1c14e5BbbDf",
    polygonRegistry: "0x33a02E6cC863D393d6Bf231B697b82F6e499cA71",
    polygonDepositManager: "0x401F6c983eA34274ec46f84D70b31C151321188b",
    cctpTokenMessenger: "0xBd3fa81B58Ba92a82136038B25aDec7066af3155",
    cctpMessageTransmitter: "0x0a992d191deec32afe36203ad87d7d289a738f81",
    lineaMessageService: "0xd19d4B5d358258f05D7B411E21A1460D11B0876F",
    lineaTokenBridge: "0x051F1D88f0aF5763fB888eC4378b4D8B29ea3319",
    lineaUsdcBridge: "0x504a330327a089d8364c4ab3811ee26976d388ce",
    scrollERC20GatewayRouter: "0xF8B1378579659D8F7EE5f3C929c2f3E332E41Fd6",
    scrollMessengerRelay: "0x6774Bcbd5ceCeF1336b5300fb5186a12DDD8b367",
    scrollGasPriceOracle: "0x0d7E906BD9cAFa154b048cFa766Cc1E54E39AF9B",
    blastYieldManager: "0xa230285d5683C74935aD14c446e137c8c8828438",
    blastDaiRetriever: "0x98Dd57048d7d5337e92D9102743528ea4Fea64aB",
    l1AlephZeroInbox: "0x56D8EC76a421063e1907503aDd3794c395256AEb",
    l1AlephZeroERC20GatewayRouter: "0xeBb17f398ed30d02F2e8733e7c1e5cf566e17812",
    donationBox: "0x0d57392895Db5aF3280e9223323e20F3951E81B1",
<<<<<<< HEAD
    zkBridgeHub_324: "0x303a465B659cBB0ab36eE643eA362c509EEb5213",
=======
    // bridgeHub contract for Lens,
    zkBridgeHub_232: "0x9dA9f5dad070649811D77c40CcDcab479cE3Fa07",
>>>>>>> 7443d487
  },
  [CHAIN_IDs.SEPOLIA]: {
    finder: "0xeF684C38F94F48775959ECf2012D7E864ffb9dd4",
    l1ArbitrumInbox: "0xaAe29B0366299461418F5324a79Afc425BE5ae21",
    l1ERC20GatewayRouter: "0xcE18836b233C83325Cc8848CA4487e94C6288264",
    cctpTokenMessenger: "0x9f3B8679c73C2Fef8b59B4f3444d4e156fb70AA5",
    cctpMessageTransmitter: "0x7865fAfC2db2093669d92c0F33AeEF291086BEFD",
    usdc: "0x1c7D4B196Cb0C7B01d743Fbc6116a902379C7238",
    lineaMessageService: "0xd19d4B5d358258f05D7B411E21A1460D11B0876F", // No sepolia deploy address
    lineaTokenBridge: "0x051F1D88f0aF5763fB888eC4378b4D8B29ea3319", // No sepolia deploy address
    lineaUsdcBridge: "0x504a330327a089d8364c4ab3811ee26976d388ce", // No sepolia deploy address
    scrollERC20GatewayRouter: "0x13FBE0D0e5552b8c9c4AE9e2435F38f37355998a",
    scrollMessengerRelay: "0x50c7d3e7f7c656493D1D76aaa1a836CedfCBB16A",
    scrollGasPriceOracle: "0x247969F4fad93a33d4826046bc3eAE0D36BdE548",
    donationBox: "0x74f00724075443Cbbf55129F17CbAB0F77bA0722",

    // https://github.com/maticnetwork/static/blob/master/network/testnet/amoy/index.json
    polygonRootChainManager: "0x34F5A25B627f50Bb3f5cAb72807c4D4F405a9232",
    polygonFxRoot: "0x0E13EBEdDb8cf9f5987512d5E081FdC2F5b0991e",
    polygonERC20Predicate: "0x4258C75b752c812B7Fa586bdeb259f2d4bd17f4F",
    polygonRegistry: "0xfE92F7c3a701e43d8479738c8844bCc555b9e5CD",
    polygonDepositManager: "0x44Ad17990F9128C6d823Ee10dB7F0A5d40a731A4",

    zkBridgeHub_37111: "0x236D1c3Ff32Bd0Ca26b72Af287E895627c0478cE",
  },
};

export const OP_STACK_ADDRESS_MAP: {
  [hubChainId: number]: {
    [spokeChainId: number]: { [contract: string]: string };
  };
} = {
  [CHAIN_IDs.MAINNET]: {
    [CHAIN_IDs.BASE]: {
      L1CrossDomainMessenger: "0x866E82a600A1414e583f7F13623F1aC5d58b0Afa",
      L1StandardBridge: "0x3154Cf16ccdb4C6d922629664174b904d80F2C35",
    },
    [CHAIN_IDs.BOBA]: {
      L1CrossDomainMessenger: "0x6D4528d192dB72E282265D6092F4B872f9Dff69e",
      L1StandardBridge: "0xdc1664458d2f0B6090bEa60A8793A4E66c2F1c00",
    },
    [CHAIN_IDs.BLAST]: {
      L1BlastBridge: "0x3a05E5d33d7Ab3864D53aaEc93c8301C1Fa49115",
      L1CrossDomainMessenger: "0x5D4472f31Bd9385709ec61305AFc749F0fA8e9d0",
      L1StandardBridge: "0x697402166Fbf2F22E970df8a6486Ef171dbfc524",
    },
    [CHAIN_IDs.UNICHAIN]: {
      L1CrossDomainMessenger: "0x9A3D64E386C18Cb1d6d5179a9596A4B5736e98A6",
      L1StandardBridge: "0x81014F44b0a345033bB2b3B21C7a1A308B35fEeA",
    },
    [CHAIN_IDs.INK]: {
      L1CrossDomainMessenger: "0x69d3cf86b2bf1a9e99875b7e2d9b6a84426c171f",
      L1StandardBridge: "0x88ff1e5b602916615391f55854588efcbb7663f0",
      L1OpUSDCBridgeAdapter: ZERO_ADDRESS,
    },
    [CHAIN_IDs.LISK]: {
      L1CrossDomainMessenger: "0x31B72D76FB666844C41EdF08dF0254875Dbb7edB",
      L1StandardBridge: "0x2658723Bf70c7667De6B25F99fcce13A16D25d08",
    },
    [CHAIN_IDs.MODE]: {
      L1CrossDomainMessenger: "0x95bDCA6c8EdEB69C98Bd5bd17660BaCef1298A6f",
      L1StandardBridge: "0x735aDBbE72226BD52e818E7181953f42E3b0FF21",
    },
    [CHAIN_IDs.OPTIMISM]: {
      L1CrossDomainMessenger: "0x25ace71c97B33Cc4729CF772ae268934F7ab5fA1", // Source: https://github.com/ethereum-optimism/optimism/tree/develop/packages/contracts/deployments
      L1StandardBridge: "0x99C9fc46f92E8a1c0deC1b1747d010903E884bE1",
    },
    [CHAIN_IDs.REDSTONE]: {
      L1CrossDomainMessenger: "0x592C1299e0F8331D81A28C0FC7352Da24eDB444a",
      L1StandardBridge: "0xc473ca7E02af24c129c2eEf51F2aDf0411c1Df69",
    },
    [CHAIN_IDs.SONEIUM]: {
      L1CrossDomainMessenger: "0x9cf951e3f74b644e621b36ca9cea147a78d4c39f",
      L1StandardBridge: "0xeb9bf100225c214efc3e7c651ebbadcf85177607",
      L1OpUSDCBridgeAdapter: "0xC67A8c5f22b40274Ca7C4A56Db89569Ee2AD3FAb",
    },
    [CHAIN_IDs.WORLD_CHAIN]: {
      L1CrossDomainMessenger: "0xf931a81D18B1766d15695ffc7c1920a62b7e710a",
      L1StandardBridge: "0x470458C91978D2d929704489Ad730DC3E3001113",
      L1OpUSDCBridgeAdapter: "0x153A69e4bb6fEDBbAaF463CB982416316c84B2dB",
    },
    [CHAIN_IDs.ZORA]: {
      L1CrossDomainMessenger: "0xdC40a14d9abd6F410226f1E6de71aE03441ca506",
      L1StandardBridge: "0x3e2Ea9B92B7E48A52296fD261dc26fd995284631",
    },
  },
  [CHAIN_IDs.SEPOLIA]: {
    [CHAIN_IDs.BASE_SEPOLIA]: {
      L1CrossDomainMessenger: "0xC34855F4De64F1840e5686e64278da901e261f20",
      L1StandardBridge: "0xfd0Bf71F60660E2f608ed56e1659C450eB113120",
    },
    [CHAIN_IDs.BLAST_SEPOLIA]: {
      L1BlastBridge: "0xc644cc19d2A9388b71dd1dEde07cFFC73237Dca8",
      L1CrossDomainMessenger: "0x9338F298F29D3918D5D1Feb209aeB9915CC96333",
      L1StandardBridge: "0xDeDa8D3CCf044fE2A16217846B6e1f1cfD8e122f",
    },
    [CHAIN_IDs.LISK_SEPOLIA]: {
      L1CrossDomainMessenger: "0x857824E6234f7733ecA4e9A76804fd1afa1A3A2C",
      L1StandardBridge: "0x1Fb30e446eA791cd1f011675E5F3f5311b70faF5",
    },
    [CHAIN_IDs.MODE_SEPOLIA]: {
      L1CrossDomainMessenger: "0xc19a60d9E8C27B9A43527c3283B4dd8eDC8bE15C",
      L1StandardBridge: "0xbC5C679879B2965296756CD959C3C739769995E2",
    },
    [CHAIN_IDs.OPTIMISM_SEPOLIA]: {
      L1CrossDomainMessenger: "0x58Cc85b8D04EA49cC6DBd3CbFFd00B4B8D6cb3ef",
      L1StandardBridge: "0xFBb0621E0B23b5478B630BD55a5f21f67730B0F1",
    },
    [CHAIN_IDs.UNICHAIN_SEPOLIA]: {
      L1CrossDomainMessenger: "0x448A37330A60494E666F6DD60aD48d930AEbA381",
      L1StandardBridge: "0xea58fcA6849d79EAd1f26608855c2D6407d54Ce2",
    },
  },
};

export const L2_ADDRESS_MAP: { [key: number]: { [contractName: string]: string } } = {
  [CHAIN_IDs.ALEPH_ZERO]: {
    l2GatewayRouter: "0xD296d45171B97720D3aBdb68B0232be01F1A9216",
  },
  [CHAIN_IDs.ARBITRUM_SEPOLIA]: {
    l2GatewayRouter: "0x9fDD1C4E4AA24EEc1d913FABea925594a20d43C7",
    cctpTokenMessenger: "0x9f3B8679c73C2Fef8b59B4f3444d4e156fb70AA5",
    cctpMessageTransmitter: "0xaCF1ceeF35caAc005e15888dDb8A3515C41B4872",
  },
  [CHAIN_IDs.ARBITRUM]: {
    l2GatewayRouter: "0x5288c571Fd7aD117beA99bF60FE0846C4E84F933",
    cctpTokenMessenger: "0x19330d10D9Cc8751218eaf51E8885D058642E08A",
    cctpMessageTransmitter: "0xC30362313FBBA5cf9163F0bb16a0e01f01A896ca",
    uniswapV3SwapRouter: "0xE592427A0AEce92De3Edee1F18E0157C05861564",
    "1inchV6Router": "0x111111125421cA6dc452d289314280a0f8842A65",
  },
  [CHAIN_IDs.POLYGON]: {
    fxChild: "0x8397259c983751DAf40400790063935a11afa28a",
    cctpTokenMessenger: "0x9daF8c91AEFAE50b9c0E69629D3F6Ca40cA3B3FE",
    cctpMessageTransmitter: "0xF3be9355363857F3e001be68856A2f96b4C39Ba9",
    uniswapV3SwapRouter: "0xE592427A0AEce92De3Edee1F18E0157C05861564",
    "1inchV6Router": "0x111111125421cA6dc452d289314280a0f8842A65",
  },
  [CHAIN_IDs.POLYGON_AMOY]: {
    fxChild: "0xE5930336866d0388f0f745A2d9207C7781047C0f",
    cctpTokenMessenger: "0x9f3B8679c73C2Fef8b59B4f3444d4e156fb70AA5",
    cctpMessageTransmitter: "0x7865fAfC2db2093669d92c0F33AeEF291086BEFD",
  },
  [CHAIN_IDs.ZK_SYNC]: {
    zkErc20Bridge: "0x11f943b2c77b743AB90f4A0Ae7d5A4e7FCA3E102",
    "1inchV6Router": "0x6fd4383cB451173D5f9304F041C7BCBf27d561fF",
  },
  [CHAIN_IDs.OPTIMISM]: {
    cctpTokenMessenger: "0x2B4069517957735bE00ceE0fadAE88a26365528f",
    cctpMessageTransmitter: "0x4d41f22c5a0e5c74090899e5a8fb597a8842b3e8",
    uniswapV3SwapRouter: "0xE592427A0AEce92De3Edee1F18E0157C05861564",
    "1inchV6Router": "0x111111125421cA6dc452d289314280a0f8842A65",
  },
  [CHAIN_IDs.OPTIMISM_SEPOLIA]: {
    cctpTokenMessenger: "0x9f3B8679c73C2Fef8b59B4f3444d4e156fb70AA5",
    cctpMessageTransmitter: "0x7865fAfC2db2093669d92c0F33AeEF291086BEFD",
    uniswapV3SwapRouter: "0xd8866E76441df243fc98B892362Fc6264dC3ca80", // Mock_UniswapV3SwapRouter.sol
  },
  [CHAIN_IDs.BASE]: {
    cctpTokenMessenger: "0x1682Ae6375C4E4A97e4B583BC394c861A46D8962",
    cctpMessageTransmitter: "0xAD09780d193884d503182aD4588450C416D6F9D4",
    uniswapV3SwapRouter: "0x2626664c2603336E57B271c5C0b26F421741e481",
    "1inchV6Router": "0x111111125421cA6dc452d289314280a0f8842A65",
  },
  [CHAIN_IDs.BASE_SEPOLIA]: {
    cctpTokenMessenger: "0x9f3B8679c73C2Fef8b59B4f3444d4e156fb70AA5",
    cctpMessageTransmitter: "0x7865fAfC2db2093669d92c0F33AeEF291086BEFD",
    uniswapV3SwapRouter: "0x7945814de23d76dfff0cfc6ecb76456b9f7ac648", // Mock_UniswapV3SwapRouter.sol
  },
  232: {
    zkErc20Bridge: "0xfBEC23c5BB0E076F2ef4d0AaD7fe331aE5A01143",
  },
  [CHAIN_IDs.LENS_SEPOLIA]: {
    zkErc20Bridge: "0x427373Be173120D7A042b44D0804E37F25E7330b",
  },
  [CHAIN_IDs.LINEA]: {
    lineaMessageService: "0x508Ca82Df566dCD1B0DE8296e70a96332cD644ec",
    lineaUsdcBridge: "0xA2Ee6Fce4ACB62D95448729cDb781e3BEb62504A",
    lineaTokenBridge: "0x353012dc4a9A6cF55c941bADC267f82004A8ceB9",
  },
  [CHAIN_IDs.SCROLL_SEPOLIA]: {
    scrollERC20GatewayRouter: "0x9aD3c5617eCAa556d6E166787A97081907171230",
    scrollGasPriceOracle: "0x5300000000000000000000000000000000000002",
    scrollMessenger: "0xba50f5340fb9f3bd074bd638c9be13ecb36e603d",
  },
  [CHAIN_IDs.SCROLL]: {
    scrollERC20GatewayRouter: "0x4C0926FF5252A435FD19e10ED15e5a249Ba19d79",
    scrollGasPriceOracle: "0x5300000000000000000000000000000000000002",
    scrollMessenger: "0x781e90f1c8Fc4611c9b7497C3B47F99Ef6969CbC",
  },
  1442: {
    // Custom WETH for testing because there is no "official" WETH
    l2Weth: "0x3ab6C7AEb93A1CFC64AEEa8BF0f00c176EE42A2C",
    polygonZkEvmBridge: "0xF6BEEeBB578e214CA9E23B0e9683454Ff88Ed2A7",
  },
  [CHAIN_IDs.UNICHAIN]: {
    cctpTokenMessenger: "0x4e744b28E787c3aD0e810eD65A24461D4ac5a762",
    cctpMessageTransmitter: "0x353bE9E2E38AB1D19104534e4edC21c643Df86f4",
  },
  [CHAIN_IDs.UNICHAIN_SEPOLIA]: {
    cctpTokenMessenger: "0x8ed94B8dAd2Dc5453862ea5e316A8e71AAed9782",
    cctpMessageTransmitter: "0xbc498c326533d675cf571B90A2Ced265ACb7d086",
  },
};

export const POLYGON_CHAIN_IDS: { [l1ChainId: number]: number } = {
  [CHAIN_IDs.MAINNET]: CHAIN_IDs.POLYGON,
  [CHAIN_IDs.SEPOLIA]: CHAIN_IDs.POLYGON_AMOY,
};

/**
 * An official mapping of chain IDs to CCTP domains. This mapping is separate from chain identifiers
 * and is an internal mappinng maintained by Circle.
 * @link https://developers.circle.com/stablecoins/docs/supported-domains
 */
export const CIRCLE_DOMAIN_IDs = Object.fromEntries(
  Object.entries(PUBLIC_NETWORKS).map(([chainId, { cctpDomain }]) => [Number(chainId), cctpDomain])
);<|MERGE_RESOLUTION|>--- conflicted
+++ resolved
@@ -44,12 +44,8 @@
     l1AlephZeroInbox: "0x56D8EC76a421063e1907503aDd3794c395256AEb",
     l1AlephZeroERC20GatewayRouter: "0xeBb17f398ed30d02F2e8733e7c1e5cf566e17812",
     donationBox: "0x0d57392895Db5aF3280e9223323e20F3951E81B1",
-<<<<<<< HEAD
     zkBridgeHub_324: "0x303a465B659cBB0ab36eE643eA362c509EEb5213",
-=======
-    // bridgeHub contract for Lens,
     zkBridgeHub_232: "0x9dA9f5dad070649811D77c40CcDcab479cE3Fa07",
->>>>>>> 7443d487
   },
   [CHAIN_IDs.SEPOLIA]: {
     finder: "0xeF684C38F94F48775959ECf2012D7E864ffb9dd4",
