--- conflicted
+++ resolved
@@ -4,14 +4,11 @@
 
 export const USDC = TOKEN_SYMBOLS_MAP.USDC.addresses;
 export const WETH = TOKEN_SYMBOLS_MAP.WETH.addresses;
-<<<<<<< HEAD
-export const MOCK_ADMIN = "0x9A8f92a830A5cB89a3816e3D267CB7791c16b04D";
-=======
 export const WMATIC = TOKEN_SYMBOLS_MAP.WMATIC.addresses;
 
 export const QUOTE_TIME_BUFFER = 3600;
 export const FILL_DEADLINE_BUFFER = 6 * 3600;
->>>>>>> f54d524f
+export const MOCK_ADMIN = "0x9A8f92a830A5cB89a3816e3D267CB7791c16b04D";
 
 export const L1_ADDRESS_MAP: { [key: number]: { [contractName: string]: string } } = {
   [CHAIN_IDs.MAINNET]: {
