import { HardhatRuntimeEnvironment } from "hardhat/types";
import { DeployFunction } from "hardhat-deploy/types";
<<<<<<< HEAD
import { deployNewProxy } from "../utils/utils.hre";
import { WETH } from "./consts";
=======
import { deployNewProxy, getSpokePoolDeploymentInfo } from "../utils/utils.hre";
import { L1_ADDRESS_MAP } from "./consts";
>>>>>>> d4a38cfe

const func: DeployFunction = async function (hre: HardhatRuntimeEnvironment) {
  const { hubPool, spokeChainId } = await getSpokePoolDeploymentInfo(hre);
  console.log(`Using HubPool @ ${hubPool.address}`);

  // Initialize deposit counter to very high number of deposits to avoid duplicate deposit ID's
  // with deprecated spoke pool.
  const initArgs = [1_000_000, hubPool.address];

  // Construct this spokepool with a:
  //    * A WETH address of the WETH address
  //    * A depositQuoteTimeBuffer of 1 hour
  //    * A fillDeadlineBuffer of 6 hours
<<<<<<< HEAD
  const constructorArgs = [WETH[chainId], 3600, 21600];
=======
  const constructorArgs = [L1_ADDRESS_MAP[spokeChainId].weth, 3600, 21600];
>>>>>>> d4a38cfe
  await deployNewProxy("Ethereum_SpokePool", constructorArgs, initArgs);

  // Transfer ownership to hub pool.
};
module.exports = func;
func.tags = ["EthereumSpokePool", "mainnet"];<|MERGE_RESOLUTION|>--- conflicted
+++ resolved
@@ -1,12 +1,7 @@
 import { HardhatRuntimeEnvironment } from "hardhat/types";
 import { DeployFunction } from "hardhat-deploy/types";
-<<<<<<< HEAD
-import { deployNewProxy } from "../utils/utils.hre";
+import { deployNewProxy, getSpokePoolDeploymentInfo } from "../utils/utils.hre";
 import { WETH } from "./consts";
-=======
-import { deployNewProxy, getSpokePoolDeploymentInfo } from "../utils/utils.hre";
-import { L1_ADDRESS_MAP } from "./consts";
->>>>>>> d4a38cfe
 
 const func: DeployFunction = async function (hre: HardhatRuntimeEnvironment) {
   const { hubPool, spokeChainId } = await getSpokePoolDeploymentInfo(hre);
@@ -20,11 +15,7 @@
   //    * A WETH address of the WETH address
   //    * A depositQuoteTimeBuffer of 1 hour
   //    * A fillDeadlineBuffer of 6 hours
-<<<<<<< HEAD
-  const constructorArgs = [WETH[chainId], 3600, 21600];
-=======
-  const constructorArgs = [L1_ADDRESS_MAP[spokeChainId].weth, 3600, 21600];
->>>>>>> d4a38cfe
+  const constructorArgs = [WETH[spokeChainId], 3600, 21600];
   await deployNewProxy("Ethereum_SpokePool", constructorArgs, initArgs);
 
   // Transfer ownership to hub pool.
