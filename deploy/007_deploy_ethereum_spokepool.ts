--- conflicted
+++ resolved
@@ -11,13 +11,8 @@
 
   // Initialize deposit counter to very high number of deposits to avoid duplicate deposit ID's
   // with deprecated spoke pool.
-<<<<<<< HEAD
-  const constructorArgs = [1_000_000, hubPool.address, L1_ADDRESS_MAP[chainId].weth];
-  await deployNewProxy("Ethereum_SpokePool", constructorArgs, {
-=======
   const initArgs = [1_000_000, hubPool.address, L1_ADDRESS_MAP[chainId].weth];
   await deployNewProxy("Ethereum_SpokePool", initArgs, {
->>>>>>> 246985fa
     constructorArgs: [L1_ADDRESS_MAP[chainId].weth, 3600, 32400],
   });
 
