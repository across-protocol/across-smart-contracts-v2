import "hardhat-deploy";
import hre from "hardhat";
<<<<<<< HEAD
import { deployNewProxy } from "../utils";

const func = async function () {
  const hubPool = await hre.companionNetworks.l1.deployments.get("HubPool");
  const chainId = await hre.getChainId();
  console.log(`Using L1 (chainId ${chainId}) hub pool @ ${hubPool.address}`);

=======
import { getContractFactory } from "../utils";

const func = async function () {
  const { upgrades, companionNetworks, run, getNamedAccounts } = hre;
  const { deployer } = await getNamedAccounts();

  // Grab L1 addresses:
  const { deployments: l1Deployments } = companionNetworks.l1;
  const hubPool = await l1Deployments.get("HubPool");
  console.log(`Using l1 hub pool @ ${hubPool.address}`);

>>>>>>> d793fb6e
  // Initialize deposit counter to very high number of deposits to avoid duplicate deposit ID's
  // with deprecated spoke pool.
  // Set hub pool as cross domain admin since it delegatecalls the Adapter logic.
  const constructorArgs = [1_000_000, hubPool.address, hubPool.address];
<<<<<<< HEAD
  await deployNewProxy("Optimism_SpokePool", constructorArgs);
=======
  const spokePool = await upgrades.deployProxy(
    await getContractFactory("Optimism_SpokePool", deployer),
    constructorArgs,
    {
      kind: "uups",
    }
  );
  const instance = await spokePool.deployed();
  console.log(`SpokePool deployed @ ${instance.address}`);
  const implementationAddress = await upgrades.erc1967.getImplementationAddress(instance.address);
  console.log(`Implementation deployed @ ${implementationAddress}`);

  // hardhat-upgrades overrides the `verify` task that ships with `hardhat` so that if the address passed
  // is a proxy, hardhat will first verify the implementation and then the proxy and also link the proxy
  // to the implementation's ABI on etherscan.
  // https://docs.openzeppelin.com/upgrades-plugins/1.x/api-hardhat-upgrades#verify
  await run("verify:verify", {
    address: instance.address,
  });
>>>>>>> d793fb6e
};
module.exports = func;
func.tags = ["OptimismSpokePool", "optimism"];<|MERGE_RESOLUTION|>--- conflicted
+++ resolved
@@ -1,6 +1,5 @@
 import "hardhat-deploy";
 import hre from "hardhat";
-<<<<<<< HEAD
 import { deployNewProxy } from "../utils";
 
 const func = async function () {
@@ -8,46 +7,12 @@
   const chainId = await hre.getChainId();
   console.log(`Using L1 (chainId ${chainId}) hub pool @ ${hubPool.address}`);
 
-=======
-import { getContractFactory } from "../utils";
-
-const func = async function () {
-  const { upgrades, companionNetworks, run, getNamedAccounts } = hre;
-  const { deployer } = await getNamedAccounts();
-
-  // Grab L1 addresses:
-  const { deployments: l1Deployments } = companionNetworks.l1;
-  const hubPool = await l1Deployments.get("HubPool");
-  console.log(`Using l1 hub pool @ ${hubPool.address}`);
-
->>>>>>> d793fb6e
   // Initialize deposit counter to very high number of deposits to avoid duplicate deposit ID's
   // with deprecated spoke pool.
   // Set hub pool as cross domain admin since it delegatecalls the Adapter logic.
   const constructorArgs = [1_000_000, hubPool.address, hubPool.address];
-<<<<<<< HEAD
   await deployNewProxy("Optimism_SpokePool", constructorArgs);
-=======
-  const spokePool = await upgrades.deployProxy(
-    await getContractFactory("Optimism_SpokePool", deployer),
-    constructorArgs,
-    {
-      kind: "uups",
-    }
-  );
-  const instance = await spokePool.deployed();
-  console.log(`SpokePool deployed @ ${instance.address}`);
-  const implementationAddress = await upgrades.erc1967.getImplementationAddress(instance.address);
-  console.log(`Implementation deployed @ ${implementationAddress}`);
 
-  // hardhat-upgrades overrides the `verify` task that ships with `hardhat` so that if the address passed
-  // is a proxy, hardhat will first verify the implementation and then the proxy and also link the proxy
-  // to the implementation's ABI on etherscan.
-  // https://docs.openzeppelin.com/upgrades-plugins/1.x/api-hardhat-upgrades#verify
-  await run("verify:verify", {
-    address: instance.address,
-  });
->>>>>>> d793fb6e
 };
 module.exports = func;
 func.tags = ["OptimismSpokePool", "optimism"];