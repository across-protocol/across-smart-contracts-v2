use anchor_lang::prelude::*;

use anchor_spl::associated_token::AssociatedToken;
use anchor_spl::token_interface::{Mint, TokenAccount, TokenInterface};

use crate::constants::DISCRIMINATOR_SIZE;
use crate::constraints::is_local_or_remote_owner;

use crate::{
    error::CustomError,
    event::{EnabledDepositRoute, PausedDeposits, PausedFills, SetXDomainAdmin},
    state::{RootBundle, Route, State},
};

//TODO: there is too much in this file now and it should be split up somewhat.

#[derive(Accounts)]
#[instruction(seed: u64)]
pub struct Initialize<'info> {
    #[account(init, // Use init, not init_if_needed to prevent re-initialization.
              payer = signer,
              space = DISCRIMINATOR_SIZE + State::INIT_SPACE,
              seeds = [b"state", seed.to_le_bytes().as_ref()],
              bump)]
    pub state: Account<'info, State>,

    #[account(mut)]
    pub signer: Signer<'info>,

    pub system_program: Program<'info, System>,
}

pub fn initialize(
    ctx: Context<Initialize>,
    seed: u64,
<<<<<<< HEAD
    initial_number_of_deposits: u64,
    chain_id: u64,                  // Across definition of chainId for Solana.
    remote_domain: u32,             // CCTP domain for Mainnet Ethereum.
    cross_domain_admin: Pubkey,     // HubPool on Mainnet Ethereum.
    testable_mode: bool, // If the contract is in testable mode, enabling time manipulation.
    deposit_quote_time_buffer: u32, // Deposit quote times can't be set more than this amount into the past/future.
    fill_deadline_buffer: u32, // Fill deadlines can't be set more than this amount into the future.
=======
    initial_number_of_deposits: u32,
    chain_id: u64,              // Across definition of chainId for Solana.
    remote_domain: u32,         // CCTP domain for Mainnet Ethereum.
    cross_domain_admin: Pubkey, // HubPool on Mainnet Ethereum.
    testable_mode: bool,        // If the contract is in testable mode, enabling time manipulation.
>>>>>>> 2d66aba5
) -> Result<()> {
    let state = &mut ctx.accounts.state;
    state.owner = *ctx.accounts.signer.key;
    state.seed = seed; // Set the seed in the state
    state.number_of_deposits = initial_number_of_deposits; // Set initial number of deposits
    state.chain_id = chain_id;
    state.remote_domain = remote_domain;
    state.cross_domain_admin = cross_domain_admin;
    state.current_time = if testable_mode {
        Clock::get()?.unix_timestamp as u32
    } else {
        0
    }; // Set current_time to system time if testable_mode is true, else 0
    state.deposit_quote_time_buffer = deposit_quote_time_buffer;
    state.fill_deadline_buffer = fill_deadline_buffer;
    Ok(())
}

#[event_cpi]
#[derive(Accounts)]
pub struct PauseDeposits<'info> {
    #[account(
        mut,
        constraint = is_local_or_remote_owner(&signer, &state) @ CustomError::NotOwner
    )]
    pub signer: Signer<'info>,

    #[account(mut, seeds = [b"state", state.seed.to_le_bytes().as_ref()], bump)]
    pub state: Account<'info, State>,
}

pub fn pause_deposits(ctx: Context<PauseDeposits>, pause: bool) -> Result<()> {
    let state = &mut ctx.accounts.state;
    state.paused_deposits = pause;

    emit_cpi!(PausedDeposits { is_paused: pause });

    Ok(())
}

#[event_cpi]
#[derive(Accounts)]
pub struct PauseFills<'info> {
    #[account(
        mut,
        constraint = is_local_or_remote_owner(&signer, &state) @ CustomError::NotOwner
    )]
    pub signer: Signer<'info>,

    #[account(mut, seeds = [b"state", state.seed.to_le_bytes().as_ref()], bump)]
    pub state: Account<'info, State>,
}

pub fn pause_fills(ctx: Context<PauseFills>, pause: bool) -> Result<()> {
    let state = &mut ctx.accounts.state;
    state.paused_fills = pause;

    emit_cpi!(PausedFills { is_paused: pause });

    Ok(())
}

#[derive(Accounts)]
pub struct TransferOwnership<'info> {
    #[account(mut, seeds = [b"state", state.seed.to_le_bytes().as_ref()], bump)]
    pub state: Account<'info, State>,

    #[account(
        mut,
        address = state.owner @ CustomError::NotOwner
    )]
    pub signer: Signer<'info>,
}

pub fn transfer_ownership(ctx: Context<TransferOwnership>, new_owner: Pubkey) -> Result<()> {
    let state = &mut ctx.accounts.state;
    state.owner = new_owner;
    Ok(())
}

#[event_cpi]
#[derive(Accounts)]
pub struct SetCrossDomainAdmin<'info> {
    #[account(
        mut,
        constraint = is_local_or_remote_owner(&signer, &state) @ CustomError::NotOwner
    )]
    pub signer: Signer<'info>,

    #[account(mut, seeds = [b"state", state.seed.to_le_bytes().as_ref()], bump)]
    pub state: Account<'info, State>,
}

pub fn set_cross_domain_admin(
    ctx: Context<SetCrossDomainAdmin>,
    cross_domain_admin: Pubkey,
) -> Result<()> {
    let state = &mut ctx.accounts.state;
    state.cross_domain_admin = cross_domain_admin;

    emit_cpi!(SetXDomainAdmin {
        new_admin: cross_domain_admin,
    });

    Ok(())
}

#[event_cpi]
#[derive(Accounts)]
#[instruction(origin_token: [u8; 32], destination_chain_id: u64)]
pub struct SetEnableRoute<'info> {
    #[account(
        mut,
        constraint = is_local_or_remote_owner(&signer, &state) @ CustomError::NotOwner
    )]
    pub signer: Signer<'info>,

    #[account(mut)]
    pub payer: Signer<'info>,

    #[account(mut, seeds = [b"state", state.seed.to_le_bytes().as_ref()], bump)]
    pub state: Account<'info, State>,

    #[account(
        init_if_needed,
        payer = payer,
        space = DISCRIMINATOR_SIZE + Route::INIT_SPACE,
        seeds = [b"route", origin_token.as_ref(), destination_chain_id.to_le_bytes().as_ref()],
        bump
    )]
    pub route: Account<'info, Route>,

    #[account(
        init_if_needed,
        payer = payer,
        associated_token::mint = origin_token_mint,
        associated_token::authority = state,
        associated_token::token_program = token_program
    )]
    pub vault: InterfaceAccount<'info, TokenAccount>,

    #[account(
        mint::token_program = token_program,
        // IDL build fails when requiring `address = input_token` for mint, thus using a custom constraint.
        constraint = origin_token_mint.key() == origin_token.into() @ CustomError::InvalidMint
    )]
    pub origin_token_mint: InterfaceAccount<'info, Mint>,

    pub token_program: Interface<'info, TokenInterface>,
    pub associated_token_program: Program<'info, AssociatedToken>,
    pub system_program: Program<'info, System>,
}

pub fn set_enable_route(
    ctx: Context<SetEnableRoute>,
    origin_token: [u8; 32],
    destination_chain_id: u64,
    enabled: bool,
) -> Result<()> {
    ctx.accounts.route.enabled = enabled;

    emit_cpi!(EnabledDepositRoute {
        origin_token: Pubkey::new_from_array(origin_token),
        destination_chain_id,
        enabled,
    });

    Ok(())
}

#[derive(Accounts)]
pub struct RelayRootBundle<'info> {
    #[account(
        mut,
        constraint = is_local_or_remote_owner(&signer, &state) @ CustomError::NotOwner
    )]
    pub signer: Signer<'info>,

    #[account(mut, seeds = [b"state", state.seed.to_le_bytes().as_ref()], bump)]
    pub state: Account<'info, State>,

    // TODO: consider deriving seed from state.seed instead of state.key() as this could be cheaper (need to verify).
    #[account(init,
        payer = signer,
        space = DISCRIMINATOR_SIZE + RootBundle::INIT_SPACE,
        seeds =[b"root_bundle", state.key().as_ref(), state.root_bundle_id.to_le_bytes().as_ref()],
        bump)]
    pub root_bundle: Account<'info, RootBundle>,

    pub system_program: Program<'info, System>,
}

pub fn relay_root_bundle(
    ctx: Context<RelayRootBundle>,
    relayer_refund_root: [u8; 32],
    slow_relay_root: [u8; 32],
) -> Result<()> {
    let state = &mut ctx.accounts.state;
    let root_bundle = &mut ctx.accounts.root_bundle;
    root_bundle.relayer_refund_root = relayer_refund_root;
    root_bundle.slow_relay_root = slow_relay_root;
    state.root_bundle_id += 1;
    Ok(())
}<|MERGE_RESOLUTION|>--- conflicted
+++ resolved
@@ -33,21 +33,13 @@
 pub fn initialize(
     ctx: Context<Initialize>,
     seed: u64,
-<<<<<<< HEAD
-    initial_number_of_deposits: u64,
+    initial_number_of_deposits: u32,
     chain_id: u64,                  // Across definition of chainId for Solana.
     remote_domain: u32,             // CCTP domain for Mainnet Ethereum.
     cross_domain_admin: Pubkey,     // HubPool on Mainnet Ethereum.
     testable_mode: bool, // If the contract is in testable mode, enabling time manipulation.
     deposit_quote_time_buffer: u32, // Deposit quote times can't be set more than this amount into the past/future.
     fill_deadline_buffer: u32, // Fill deadlines can't be set more than this amount into the future.
-=======
-    initial_number_of_deposits: u32,
-    chain_id: u64,              // Across definition of chainId for Solana.
-    remote_domain: u32,         // CCTP domain for Mainnet Ethereum.
-    cross_domain_admin: Pubkey, // HubPool on Mainnet Ethereum.
-    testable_mode: bool,        // If the contract is in testable mode, enabling time manipulation.
->>>>>>> 2d66aba5
 ) -> Result<()> {
     let state = &mut ctx.accounts.state;
     state.owner = *ctx.accounts.signer.key;
