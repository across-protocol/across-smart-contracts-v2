use anchor_lang::prelude::*;
use anchor_spl::token_interface::{transfer_checked, Mint, TokenAccount, TokenInterface, TransferChecked};

use crate::{
    constants::DISCRIMINATOR_SIZE,
    constraints::is_valid_associated_token_account,
    error::SvmError,
    event::ClaimedRelayerRefund,
    state::{ClaimAccount, State},
};

#[derive(Accounts)]
pub struct InitializeClaimAccount<'info> {
    #[account(mut)]
    pub signer: Signer<'info>,

    /// CHECK: This is only used for claim_account PDA derivation and it is up to the caller to ensure it is valid.
    pub mint: UncheckedAccount<'info>,

    /// CHECK: This is only used for claim_account PDA derivation and it is up to the caller to ensure it is valid.
    pub refund_address: UncheckedAccount<'info>,

    #[account(
        init,
        payer = signer,
        space = DISCRIMINATOR_SIZE + ClaimAccount::INIT_SPACE,
        seeds = [b"claim_account", mint.key().as_ref(), refund_address.key().as_ref()],
        bump
    )]
    pub claim_account: Account<'info, ClaimAccount>,

    pub system_program: Program<'info, System>,
}

pub fn initialize_claim_account(ctx: Context<InitializeClaimAccount>) -> Result<()> {
    // Store the initializer so only it can receive lamports from closing the account upon claiming the refund.
    ctx.accounts.claim_account.initializer = ctx.accounts.signer.key();

    Ok(())
}

#[event_cpi]
#[derive(Accounts)]
pub struct ClaimRelayerRefund<'info> {
    pub signer: Signer<'info>,

    /// CHECK: We don't need any additional checks as long as this is the same account that initialized the claim account.
    #[account(mut, address = claim_account.initializer @ SvmError::InvalidClaimInitializer)]
    pub initializer: UncheckedAccount<'info>,

    #[account(seeds = [b"state", state.seed.to_le_bytes().as_ref()], bump)]
    pub state: Account<'info, State>,

    #[account(
        mut,
        associated_token::mint = mint,
        associated_token::authority = state,
        associated_token::token_program = token_program
    )]
    pub vault: InterfaceAccount<'info, TokenAccount>,

    // Mint address has been checked when executing the relayer refund leaf and it is part of claim account derivation.
    #[account(mint::token_program = token_program)]
    pub mint: InterfaceAccount<'info, Mint>,

    /// CHECK: This is used for claim_account PDA derivation and it is up to the caller to ensure it is valid.
    pub refund_address: UncheckedAccount<'info>,

    // If refund_address is the same as signer this method allows relayer to claim refunds on any custom token account.
    // Otherwise this must be the associated token account of the provided refund_address.
    #[account(
        mut,
        token::mint = mint,
        token::token_program = token_program,
        constraint = refund_address.key().eq(&signer.key())
            || is_valid_associated_token_account(&token_account, &mint, &token_program, &refund_address.key())
            @ SvmError::InvalidRefundTokenAccount
    )]
    pub token_account: InterfaceAccount<'info, TokenAccount>,

    #[account(
        mut,
        close = initializer,
        seeds = [b"claim_account", mint.key().as_ref(), refund_address.key().as_ref()],
        bump
    )]
    pub claim_account: Account<'info, ClaimAccount>,

    pub token_program: Interface<'info, TokenInterface>,
}

pub fn claim_relayer_refund(ctx: Context<ClaimRelayerRefund>) -> Result<()> {
    // Ensure the claim account holds a non-zero amount.
    let claim_amount = ctx.accounts.claim_account.amount;
    if claim_amount == 0 {
        return err!(SvmError::ZeroRefundClaim);
    }

    // Derive the signer seeds for the state required for the transfer form vault.
    let state_seed_bytes = ctx.accounts.state.seed.to_le_bytes();
    let seeds = &[b"state", state_seed_bytes.as_ref(), &[ctx.bumps.state]];
    let signer_seeds = &[&seeds[..]];

    // Transfer the claim amount from the vault to the relayer token account.
    let transfer_accounts = TransferChecked {
        from: ctx.accounts.vault.to_account_info(),
        mint: ctx.accounts.mint.to_account_info(),
        to: ctx.accounts.token_account.to_account_info(),
        authority: ctx.accounts.state.to_account_info(),
    };
    let cpi_context =
        CpiContext::new_with_signer(ctx.accounts.token_program.to_account_info(), transfer_accounts, signer_seeds);
    transfer_checked(cpi_context, claim_amount, ctx.accounts.mint.decimals)?;

    emit_cpi!(ClaimedRelayerRefund {
        l2_token_address: ctx.accounts.mint.key(),
        claim_amount,
        refund_address: ctx.accounts.refund_address.key(),
    });

    Ok(()) // There is no need to reset the claim amount as the account will be closed at the end of instruction.
}

<<<<<<< HEAD
#[event_cpi]
#[derive(Accounts)]
pub struct ClaimRelayerRefundFor<'info> {
    pub signer: Signer<'info>,

    /// CHECK: We don't need any additional checks as long as this is the same account that initialized the claim account.
    #[account(mut, address = claim_account.initializer @ SvmError::InvalidClaimInitializer)]
    pub initializer: UncheckedAccount<'info>,

    #[account(seeds = [b"state", state.seed.to_le_bytes().as_ref()], bump)]
    pub state: Account<'info, State>,

    #[account(
        mut,
        associated_token::mint = mint,
        associated_token::authority = state,
        associated_token::token_program = token_program
    )]
    pub vault: InterfaceAccount<'info, TokenAccount>,

    // Mint address has been checked when executing the relayer refund leaf and it is part of claim account derivation.
    #[account(mint::token_program = token_program)]
    pub mint: InterfaceAccount<'info, Mint>,

    /// CHECK: This is only used for claim_account PDA derivation and it is up to the caller to ensure it is valid.
    pub refund_address: UncheckedAccount<'info>,

    #[account(
        mut,
        associated_token::mint = mint,
        associated_token::authority = refund_address,
        associated_token::token_program = token_program
    )]
    pub token_account: InterfaceAccount<'info, TokenAccount>,

    #[account(
        mut,
        close = initializer,
        seeds = [b"claim_account", mint.key().as_ref(), refund_address.key().as_ref()],
        bump
    )]
    pub claim_account: Account<'info, ClaimAccount>,

    pub token_program: Interface<'info, TokenInterface>,
}

pub fn claim_relayer_refund_for(ctx: Context<ClaimRelayerRefundFor>) -> Result<()> {
    // Ensure the claim account holds a non-zero amount.
    let claim_amount = ctx.accounts.claim_account.amount;
    if claim_amount == 0 {
        return err!(SvmError::ZeroRefundClaim);
    }

    // Derive the signer seeds for the state required for the transfer form vault.
    let state_seed_bytes = ctx.accounts.state.seed.to_le_bytes();
    let seeds = &[b"state", state_seed_bytes.as_ref(), &[ctx.bumps.state]];
    let signer_seeds = &[&seeds[..]];

    // Transfer the claim amount from the vault to the relayer token account.
    let transfer_accounts = TransferChecked {
        from: ctx.accounts.vault.to_account_info(),
        mint: ctx.accounts.mint.to_account_info(),
        to: ctx.accounts.token_account.to_account_info(),
        authority: ctx.accounts.state.to_account_info(),
    };
    let cpi_context =
        CpiContext::new_with_signer(ctx.accounts.token_program.to_account_info(), transfer_accounts, signer_seeds);
    transfer_checked(cpi_context, claim_amount, ctx.accounts.mint.decimals)?;

    emit_cpi!(ClaimedRelayerRefund {
        l2_token_address: ctx.accounts.mint.key(),
        claim_amount,
        refund_address: ctx.accounts.refund_address.key(),
    });

    Ok(()) // There is no need to reset the claim amount as the account will be closed at the end of instruction.
}

=======
>>>>>>> 912ae319
// Though claim accounts are being closed automatically when claiming the refund, there might be a scenario where
// relayer refunds were executed with ATA after initializing the claim account. In such cases, the initializer should be
// able to close the claim account manually.
#[derive(Accounts)]
pub struct CloseClaimAccount<'info> {
    #[account(mut, address = claim_account.initializer @ SvmError::InvalidClaimInitializer)]
    pub signer: Signer<'info>,

    /// CHECK: This is only used for claim_account PDA derivation and it is up to the caller to ensure it is valid.
    pub mint: UncheckedAccount<'info>,

    /// CHECK: This is only used for claim_account PDA derivation and it is up to the caller to ensure it is valid.
    pub refund_address: UncheckedAccount<'info>,

    #[account(
        mut,
        close = signer,
        seeds = [b"claim_account", mint.key().as_ref(), refund_address.key().as_ref()],
        bump
    )]
    pub claim_account: Account<'info, ClaimAccount>,
}

pub fn close_claim_account(ctx: Context<CloseClaimAccount>) -> Result<()> {
    // Ensure the account does not hold any outstanding claims.
    let claim_amount = ctx.accounts.claim_account.amount;
    if claim_amount > 0 {
        return err!(SvmError::NonZeroRefundClaim);
    }

    Ok(())
}<|MERGE_RESOLUTION|>--- conflicted
+++ resolved
@@ -121,87 +121,6 @@
     Ok(()) // There is no need to reset the claim amount as the account will be closed at the end of instruction.
 }
 
-<<<<<<< HEAD
-#[event_cpi]
-#[derive(Accounts)]
-pub struct ClaimRelayerRefundFor<'info> {
-    pub signer: Signer<'info>,
-
-    /// CHECK: We don't need any additional checks as long as this is the same account that initialized the claim account.
-    #[account(mut, address = claim_account.initializer @ SvmError::InvalidClaimInitializer)]
-    pub initializer: UncheckedAccount<'info>,
-
-    #[account(seeds = [b"state", state.seed.to_le_bytes().as_ref()], bump)]
-    pub state: Account<'info, State>,
-
-    #[account(
-        mut,
-        associated_token::mint = mint,
-        associated_token::authority = state,
-        associated_token::token_program = token_program
-    )]
-    pub vault: InterfaceAccount<'info, TokenAccount>,
-
-    // Mint address has been checked when executing the relayer refund leaf and it is part of claim account derivation.
-    #[account(mint::token_program = token_program)]
-    pub mint: InterfaceAccount<'info, Mint>,
-
-    /// CHECK: This is only used for claim_account PDA derivation and it is up to the caller to ensure it is valid.
-    pub refund_address: UncheckedAccount<'info>,
-
-    #[account(
-        mut,
-        associated_token::mint = mint,
-        associated_token::authority = refund_address,
-        associated_token::token_program = token_program
-    )]
-    pub token_account: InterfaceAccount<'info, TokenAccount>,
-
-    #[account(
-        mut,
-        close = initializer,
-        seeds = [b"claim_account", mint.key().as_ref(), refund_address.key().as_ref()],
-        bump
-    )]
-    pub claim_account: Account<'info, ClaimAccount>,
-
-    pub token_program: Interface<'info, TokenInterface>,
-}
-
-pub fn claim_relayer_refund_for(ctx: Context<ClaimRelayerRefundFor>) -> Result<()> {
-    // Ensure the claim account holds a non-zero amount.
-    let claim_amount = ctx.accounts.claim_account.amount;
-    if claim_amount == 0 {
-        return err!(SvmError::ZeroRefundClaim);
-    }
-
-    // Derive the signer seeds for the state required for the transfer form vault.
-    let state_seed_bytes = ctx.accounts.state.seed.to_le_bytes();
-    let seeds = &[b"state", state_seed_bytes.as_ref(), &[ctx.bumps.state]];
-    let signer_seeds = &[&seeds[..]];
-
-    // Transfer the claim amount from the vault to the relayer token account.
-    let transfer_accounts = TransferChecked {
-        from: ctx.accounts.vault.to_account_info(),
-        mint: ctx.accounts.mint.to_account_info(),
-        to: ctx.accounts.token_account.to_account_info(),
-        authority: ctx.accounts.state.to_account_info(),
-    };
-    let cpi_context =
-        CpiContext::new_with_signer(ctx.accounts.token_program.to_account_info(), transfer_accounts, signer_seeds);
-    transfer_checked(cpi_context, claim_amount, ctx.accounts.mint.decimals)?;
-
-    emit_cpi!(ClaimedRelayerRefund {
-        l2_token_address: ctx.accounts.mint.key(),
-        claim_amount,
-        refund_address: ctx.accounts.refund_address.key(),
-    });
-
-    Ok(()) // There is no need to reset the claim amount as the account will be closed at the end of instruction.
-}
-
-=======
->>>>>>> 912ae319
 // Though claim accounts are being closed automatically when claiming the refund, there might be a scenario where
 // relayer refunds were executed with ATA after initializing the claim account. In such cases, the initializer should be
 // able to close the claim account manually.
