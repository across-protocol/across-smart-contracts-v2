use anchor_lang::prelude::*;
use anchor_spl::{
    associated_token::AssociatedToken,
    token_interface::{Mint, TokenAccount, TokenInterface},
};

use crate::{
    common::V3RelayData,
    constants::DISCRIMINATOR_SIZE,
    constraints::is_relay_hash_valid,
    error::{CommonError, SvmError},
    event::{FillType, FilledV3Relay, V3RelayExecutionEventInfo},
    get_current_time,
    state::{FillStatus, FillStatusAccount, State},
<<<<<<< HEAD
    utils::invoke_handler,
=======
    utils::transfer_from,
>>>>>>> fac5dd1d
};

#[event_cpi]
#[derive(Accounts)]
#[instruction(relay_hash: [u8; 32], relay_data: V3RelayData)]
pub struct FillV3Relay<'info> {
    #[account(mut)]
    pub signer: Signer<'info>,

    #[account(
        seeds = [b"state", state.seed.to_le_bytes().as_ref()],
        bump,
        constraint = !state.paused_fills @ CommonError::FillsArePaused
    )]
    pub state: Account<'info, State>,

    #[account(
        mint::token_program = token_program,
        address = relay_data.output_token @ SvmError::InvalidMint
    )]
    pub mint_account: InterfaceAccount<'info, Mint>,

    #[account(
        mut,
        token::mint = mint_account,
        token::authority = signer,
        token::token_program = token_program
    )]
    pub relayer_token_account: InterfaceAccount<'info, TokenAccount>,

    #[account(
        mut,
        associated_token::mint = mint_account,
        associated_token::authority = relay_data.recipient,
        associated_token::token_program = token_program
    )]
    pub recipient_token_account: InterfaceAccount<'info, TokenAccount>,

    #[account(
        init_if_needed,
        payer = signer,
        space = DISCRIMINATOR_SIZE + FillStatusAccount::INIT_SPACE,
        seeds = [b"fills", relay_hash.as_ref()], // TODO: can we calculate the relay_hash from the state and relay_data?
        bump,
        // Make sure caller provided relay_hash used in PDA seeds is valid.
        constraint = is_relay_hash_valid(&relay_hash, &relay_data, &state) @ SvmError::InvalidRelayHash
    )]
    pub fill_status: Account<'info, FillStatusAccount>,

    pub token_program: Interface<'info, TokenInterface>,
    pub associated_token_program: Program<'info, AssociatedToken>,
    pub system_program: Program<'info, System>,
}

pub fn fill_v3_relay<'info>(
    ctx: Context<'_, '_, '_, 'info, FillV3Relay<'info>>,
    relay_data: V3RelayData,
    repayment_chain_id: u64,
    repayment_address: Pubkey,
) -> Result<()> {
    let state = &ctx.accounts.state;
    let current_time = get_current_time(state)?;

    // Check if the exclusivity deadline has passed or if the caller is the exclusive relayer
    if relay_data.exclusive_relayer != ctx.accounts.signer.key()
        && relay_data.exclusivity_deadline >= current_time
        && relay_data.exclusive_relayer != Pubkey::default()
    {
        return err!(CommonError::NotExclusiveRelayer);
    }

    // Check if the fill deadline has passed
    if relay_data.fill_deadline < current_time {
        return err!(CommonError::ExpiredFillDeadline);
    }

    // Check the fill status and set the fill type
    let fill_status_account = &mut ctx.accounts.fill_status;
    let fill_type = match fill_status_account.status {
        FillStatus::Filled => {
            return err!(CommonError::RelayFilled);
        }
        FillStatus::RequestedSlowFill => FillType::ReplacedSlowFill,
        _ => FillType::FastFill,
    };

    // If relayer and receiver are the same, there is no need to do the transfer. This might be a case when relayers
    // intentionally self-relay in a capital efficient way (no need to have funds on the destination).
    if ctx.accounts.relayer_token_account.key() != ctx.accounts.recipient_token_account.key() {
        // Relayer must have delegated output_amount to the state PDA (but only if not self-relaying)
        transfer_from(
            &ctx.accounts.relayer_token_account,
            &ctx.accounts.recipient_token_account,
            relay_data.output_amount,
            state,
            ctx.bumps.state,
            &ctx.accounts.mint_account,
            &ctx.accounts.token_program,
        )?;
    }

    // Update the fill status to Filled and set the relayer
    fill_status_account.status = FillStatus::Filled;
    fill_status_account.relayer = *ctx.accounts.signer.key;

    // TODO: there might be a better way to do this
    // Emit the FilledV3Relay event
    let message_clone = relay_data.message.clone(); // Clone the message before it is moved

    if message_clone.len() > 0 {
        invoke_handler(ctx.accounts.signer.as_ref(), ctx.remaining_accounts, &message_clone)?;
    }

    emit_cpi!(FilledV3Relay {
        input_token: relay_data.input_token,
        output_token: relay_data.output_token,
        input_amount: relay_data.input_amount,
        output_amount: relay_data.output_amount,
        repayment_chain_id,
        origin_chain_id: relay_data.origin_chain_id,
        deposit_id: relay_data.deposit_id,
        fill_deadline: relay_data.fill_deadline,
        exclusivity_deadline: relay_data.exclusivity_deadline,
        exclusive_relayer: relay_data.exclusive_relayer,
        relayer: repayment_address,
        depositor: relay_data.depositor,
        recipient: relay_data.recipient,
        message: relay_data.message,
        relay_execution_info: V3RelayExecutionEventInfo {
            updated_recipient: relay_data.recipient,
            updated_message: message_clone,
            updated_output_amount: relay_data.output_amount,
            fill_type,
        },
    });

    Ok(())
}

#[derive(Accounts)]
#[instruction(relay_hash: [u8; 32], relay_data: V3RelayData)]
pub struct CloseFillPda<'info> {
    #[account(mut, address = fill_status.relayer @ SvmError::NotRelayer)]
    pub signer: Signer<'info>,

    #[account(seeds = [b"state", state.seed.to_le_bytes().as_ref()], bump)]
    pub state: Account<'info, State>,

    #[account(
        mut,
        seeds = [b"fills", relay_hash.as_ref()],
        bump,
        close = signer, // TODO: check if this is correct party to receive refund.
        // Make sure caller provided relay_hash used in PDA seeds is valid.
        constraint = is_relay_hash_valid(&relay_hash, &relay_data, &state) @ SvmError::InvalidRelayHash
    )]
    pub fill_status: Account<'info, FillStatusAccount>,
}

pub fn close_fill_pda(ctx: Context<CloseFillPda>, relay_data: V3RelayData) -> Result<()> {
    let state = &ctx.accounts.state;
    let current_time = get_current_time(state)?;

    // Check if the deposit has expired
    if current_time <= relay_data.fill_deadline {
        return err!(SvmError::CanOnlyCloseFillStatusPdaIfFillDeadlinePassed);
    }

    Ok(())
}<|MERGE_RESOLUTION|>--- conflicted
+++ resolved
@@ -12,11 +12,7 @@
     event::{FillType, FilledV3Relay, V3RelayExecutionEventInfo},
     get_current_time,
     state::{FillStatus, FillStatusAccount, State},
-<<<<<<< HEAD
-    utils::invoke_handler,
-=======
-    utils::transfer_from,
->>>>>>> fac5dd1d
+    utils::{invoke_handler, transfer_from},
 };
 
 #[event_cpi]
