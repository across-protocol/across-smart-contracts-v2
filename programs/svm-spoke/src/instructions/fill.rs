use anchor_lang::prelude::*;
use anchor_spl::{
    associated_token::AssociatedToken,
    token_interface::{Mint, TokenAccount, TokenInterface},
};

use crate::{
    common::V3RelayData,
    constants::DISCRIMINATOR_SIZE,
    constraints::is_relay_hash_valid,
    error::{CommonError, SvmError},
    event::{FillType, FilledV3Relay, V3RelayExecutionEventInfo},
<<<<<<< HEAD
    get_current_time,
    state::{FillStatus, FillStatusAccount, FillV3RelayParams, State},
    utils::{hash_non_empty_message, invoke_handler, transfer_from},
=======
    state::{FillStatus, FillStatusAccount, State},
    utils::{get_current_time, hash_non_empty_message, invoke_handler, transfer_from},
>>>>>>> ca8e78b2
};

#[event_cpi]
#[derive(Accounts)]
#[instruction(relay_hash: [u8; 32], relay_data: Option<V3RelayData>)]
pub struct FillV3Relay<'info> {
    #[account(mut)]
    pub signer: Signer<'info>,

    // This is required as fallback when None instruction params are passed in arguments.
    #[account(mut, seeds = [b"instruction_params", signer.key().as_ref()], bump, close = signer)]
    pub instruction_params: Option<Account<'info, FillV3RelayParams>>,

    #[account(
        seeds = [b"state", state.seed.to_le_bytes().as_ref()],
        bump,
        constraint = !state.paused_fills @ CommonError::FillsArePaused
    )]
    pub state: Account<'info, State>,

    #[account(
        mint::token_program = token_program,
        address = relay_data
            .clone()
            .unwrap_or_else(|| instruction_params.as_ref().unwrap().relay_data.clone())
            .output_token @ SvmError::InvalidMint
    )]
    pub mint: InterfaceAccount<'info, Mint>,

    #[account(
        mut,
        token::mint = mint,
        token::authority = signer,
        token::token_program = token_program
    )]
    pub relayer_token_account: InterfaceAccount<'info, TokenAccount>,

    #[account(
        mut,
<<<<<<< HEAD
        associated_token::mint = mint_account,
        associated_token::authority = relay_data
            .clone()
            .unwrap_or_else(|| instruction_params.as_ref().unwrap().relay_data.clone())
            .recipient,
=======
        associated_token::mint = mint,
        associated_token::authority = relay_data.recipient, // Ensures tokens go to ATA owned by the recipient.
>>>>>>> ca8e78b2
        associated_token::token_program = token_program
    )]
    pub recipient_token_account: InterfaceAccount<'info, TokenAccount>,

    #[account(
        init_if_needed,
        payer = signer,
        space = DISCRIMINATOR_SIZE + FillStatusAccount::INIT_SPACE,
        seeds = [b"fills", relay_hash.as_ref()],
        bump,
        constraint = is_relay_hash_valid(
            &relay_hash,
            &relay_data.clone().unwrap_or_else(|| instruction_params.as_ref().unwrap().relay_data.clone()),
            &state) @ SvmError::InvalidRelayHash
    )]
    pub fill_status: Account<'info, FillStatusAccount>,

    pub token_program: Interface<'info, TokenInterface>,
    pub associated_token_program: Program<'info, AssociatedToken>,
    pub system_program: Program<'info, System>,
}

pub fn fill_v3_relay<'info>(
    ctx: Context<'_, '_, '_, 'info, FillV3Relay<'info>>,
    relay_data: Option<V3RelayData>,
    repayment_chain_id: Option<u64>,
    repayment_address: Option<Pubkey>,
) -> Result<()> {
    let FillV3RelayParams {
        relay_data,
        repayment_chain_id,
        repayment_address,
    } = unwrap_fill_v3_relay_params(
        relay_data,
        repayment_chain_id,
        repayment_address,
        &ctx.accounts.instruction_params,
    );

    let state = &ctx.accounts.state;
    let current_time = get_current_time(state)?;

    // Check if the exclusivity deadline has passed or if the caller is the exclusive relayer
    if relay_data.exclusive_relayer != ctx.accounts.signer.key()
        && relay_data.exclusivity_deadline >= current_time
        && relay_data.exclusive_relayer != Pubkey::default()
    {
        return err!(CommonError::NotExclusiveRelayer);
    }

    // Check if the fill deadline has passed
    if relay_data.fill_deadline < current_time {
        return err!(CommonError::ExpiredFillDeadline);
    }

    // Check the fill status and set the fill type
    let fill_status_account = &mut ctx.accounts.fill_status;
    let fill_type = match fill_status_account.status {
        FillStatus::Filled => {
            return err!(CommonError::RelayFilled);
        }
        FillStatus::RequestedSlowFill => FillType::ReplacedSlowFill,
        _ => FillType::FastFill,
    };

    // If relayer and receiver are the same, there is no need to do the transfer. This might be a case when relayers
    // intentionally self-relay in a capital efficient way (no need to have funds on the destination).
    if ctx.accounts.relayer_token_account.key() != ctx.accounts.recipient_token_account.key() {
        // Relayer must have delegated output_amount to the state PDA (but only if not self-relaying)
        transfer_from(
            &ctx.accounts.relayer_token_account,
            &ctx.accounts.recipient_token_account,
            relay_data.output_amount,
            state,
            ctx.bumps.state,
            &ctx.accounts.mint,
            &ctx.accounts.token_program,
        )?;
    }

    // Update the fill status to Filled and set the relayer
    fill_status_account.status = FillStatus::Filled;
    fill_status_account.relayer = *ctx.accounts.signer.key;

    if relay_data.message.len() > 0 {
        invoke_handler(
            ctx.accounts.signer.as_ref(),
            ctx.remaining_accounts,
            &relay_data.message,
        )?;
    }

    // Empty message is not hashed and emits zeroed bytes32 for easier human observability.
    let message_hash = hash_non_empty_message(&relay_data.message);

    emit_cpi!(FilledV3Relay {
        input_token: relay_data.input_token,
        output_token: relay_data.output_token,
        input_amount: relay_data.input_amount,
        output_amount: relay_data.output_amount,
        repayment_chain_id,
        origin_chain_id: relay_data.origin_chain_id,
        deposit_id: relay_data.deposit_id,
        fill_deadline: relay_data.fill_deadline,
        exclusivity_deadline: relay_data.exclusivity_deadline,
        exclusive_relayer: relay_data.exclusive_relayer,
        relayer: repayment_address,
        depositor: relay_data.depositor,
        recipient: relay_data.recipient,
        message_hash,
        relay_execution_info: V3RelayExecutionEventInfo {
            updated_recipient: relay_data.recipient,
            updated_message_hash: message_hash,
            updated_output_amount: relay_data.output_amount,
            fill_type,
        },
    });

    Ok(())
}

// Helper to unwrap optional instruction params with fallback loading from buffer account.
fn unwrap_fill_v3_relay_params(
    relay_data: Option<V3RelayData>,
    repayment_chain_id: Option<u64>,
    repayment_address: Option<Pubkey>,
    account: &Option<Account<FillV3RelayParams>>,
) -> FillV3RelayParams {
    match (relay_data, repayment_chain_id, repayment_address) {
        (Some(relay_data), Some(repayment_chain_id), Some(repayment_address)) => FillV3RelayParams {
            relay_data,
            repayment_chain_id,
            repayment_address,
        },
        _ => account
            .as_ref()
            .map(|account| FillV3RelayParams {
                relay_data: account.relay_data.clone(),
                repayment_chain_id: account.repayment_chain_id,
                repayment_address: account.repayment_address,
            })
            .unwrap(), // We do not expect this to panic here as missing instruction_params is unwrapped in context.
    }
}

#[derive(Accounts)]
#[instruction(relay_hash: [u8; 32], relay_data: V3RelayData)]
pub struct CloseFillPda<'info> {
    #[account(mut, address = fill_status.relayer @ SvmError::NotRelayer)]
    pub signer: Signer<'info>,

    #[account(seeds = [b"state", state.seed.to_le_bytes().as_ref()], bump)]
    pub state: Account<'info, State>,

    #[account(
        mut,
        seeds = [b"fills", relay_hash.as_ref()],
        bump,
        close = signer,
        constraint = is_relay_hash_valid(&relay_hash, &relay_data, &state) @ SvmError::InvalidRelayHash
    )]
    pub fill_status: Account<'info, FillStatusAccount>,
}

pub fn close_fill_pda(ctx: Context<CloseFillPda>, relay_data: V3RelayData) -> Result<()> {
    let state = &ctx.accounts.state;
    let current_time = get_current_time(state)?;

    // Check if the deposit has expired
    if current_time <= relay_data.fill_deadline {
        return err!(SvmError::CanOnlyCloseFillStatusPdaIfFillDeadlinePassed);
    }

    Ok(())
}<|MERGE_RESOLUTION|>--- conflicted
+++ resolved
@@ -10,14 +10,8 @@
     constraints::is_relay_hash_valid,
     error::{CommonError, SvmError},
     event::{FillType, FilledV3Relay, V3RelayExecutionEventInfo},
-<<<<<<< HEAD
-    get_current_time,
     state::{FillStatus, FillStatusAccount, FillV3RelayParams, State},
-    utils::{hash_non_empty_message, invoke_handler, transfer_from},
-=======
-    state::{FillStatus, FillStatusAccount, State},
     utils::{get_current_time, hash_non_empty_message, invoke_handler, transfer_from},
->>>>>>> ca8e78b2
 };
 
 #[event_cpi]
@@ -57,16 +51,12 @@
 
     #[account(
         mut,
-<<<<<<< HEAD
-        associated_token::mint = mint_account,
+        associated_token::mint = mint,
+        // Ensures tokens go to ATA owned by the recipient.
         associated_token::authority = relay_data
             .clone()
             .unwrap_or_else(|| instruction_params.as_ref().unwrap().relay_data.clone())
             .recipient,
-=======
-        associated_token::mint = mint,
-        associated_token::authority = relay_data.recipient, // Ensures tokens go to ATA owned by the recipient.
->>>>>>> ca8e78b2
         associated_token::token_program = token_program
     )]
     pub recipient_token_account: InterfaceAccount<'info, TokenAccount>,
