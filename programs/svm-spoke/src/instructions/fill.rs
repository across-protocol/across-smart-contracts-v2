use anchor_lang::prelude::*;
use anchor_spl::{
    associated_token::AssociatedToken,
    token_interface::{transfer_checked, Mint, TokenAccount, TokenInterface, TransferChecked},
};

use crate::{
    constants::DISCRIMINATOR_SIZE,
    constraints::is_relay_hash_valid,
    error::CustomError,
    event::{FillType, FilledV3Relay, V3RelayExecutionEventInfo},
    get_current_time,
    state::{FillStatus, FillStatusAccount, State},
};

#[event_cpi]
#[derive(Accounts)]
#[instruction(relay_hash: [u8; 32], relay_data: V3RelayData)]
pub struct FillV3Relay<'info> {
    #[account(mut)]
    pub signer: Signer<'info>,

    #[account(
        seeds = [b"state", state.seed.to_le_bytes().as_ref()],
        bump,
        constraint = !state.paused_fills @ CustomError::FillsArePaused
    )]
    pub state: Account<'info, State>,

<<<<<<< HEAD
    pub relayer: SystemAccount<'info>, // TODO: should this be the same as signer?

    #[account(
        address = relay_data.recipient @ CustomError::InvalidFillRecipient
    )]
    pub recipient: SystemAccount<'info>, // TODO: this might be redundant.
=======
    #[account(mut)]
    pub signer: Signer<'info>,
>>>>>>> fb49aaf3

    #[account(
        token::token_program = token_program, // TODO: consistent token imports
        address = relay_data.output_token @ CustomError::InvalidMint
    )]
    pub mint_account: InterfaceAccount<'info, Mint>,

    #[account(
        mut,
        associated_token::mint = mint_account, // TODO: consistent token imports
        associated_token::authority = signer,
        associated_token::token_program = token_program
    )]
    pub relayer_token_account: InterfaceAccount<'info, TokenAccount>,

    #[account(
        mut,
        associated_token::mint = mint_account,
        associated_token::authority = relay_data.recipient,
        associated_token::token_program = token_program
    )]
    pub recipient_token_account: InterfaceAccount<'info, TokenAccount>,

    #[account(
        init_if_needed,
        payer = signer,
        space = DISCRIMINATOR_SIZE + FillStatusAccount::INIT_SPACE,
        seeds = [b"fills", relay_hash.as_ref()], // TODO: can we calculate the relay_hash from the state and relay_data?
        bump,
        // Make sure caller provided relay_hash used in PDA seeds is valid.
        constraint = is_relay_hash_valid(&relay_hash, &relay_data, &state) @ CustomError::InvalidRelayHash
    )]
    pub fill_status: Account<'info, FillStatusAccount>,

    pub token_program: Interface<'info, TokenInterface>,
    pub associated_token_program: Program<'info, AssociatedToken>,
    pub system_program: Program<'info, System>,
}

#[derive(AnchorSerialize, AnchorDeserialize, Clone)] // TODO: do we need all of these?

// TODO: should we move this data structure to a common module?
pub struct V3RelayData {
    pub depositor: Pubkey,
    pub recipient: Pubkey,
    pub exclusive_relayer: Pubkey,
    pub input_token: Pubkey,
    pub output_token: Pubkey,
    pub input_amount: u64,
    pub output_amount: u64,
    pub origin_chain_id: u64,
    pub deposit_id: u32,
    pub fill_deadline: u32,
    pub exclusivity_deadline: u32,
    pub message: Vec<u8>,
}

pub fn fill_v3_relay(
    ctx: Context<FillV3Relay>,
    relay_hash: [u8; 32], // include in props, while not using it, to enable us to access it from the #Instruction Attribute within the accounts. This enables us to pass in the relay_hash PDA.
    relay_data: V3RelayData,
    repayment_chain_id: u64,
    repayment_address: Pubkey,
) -> Result<()> {
    let state = &ctx.accounts.state;
    let current_time = get_current_time(state)?;

    // Check if the exclusivity deadline has passed or if the caller is the exclusive relayer
    if relay_data.exclusive_relayer != ctx.accounts.signer.key()
        && relay_data.exclusivity_deadline >= current_time
        && relay_data.exclusive_relayer != Pubkey::default()
    {
        return err!(CustomError::NotExclusiveRelayer);
    }

    // Check if the fill deadline has passed
    if relay_data.fill_deadline < current_time {
        return err!(CustomError::ExpiredFillDeadline);
    }

    // Check the fill status and set the fill type
    let fill_status_account = &mut ctx.accounts.fill_status;
    let fill_type = match fill_status_account.status {
        FillStatus::Filled => return err!(CustomError::RelayFilled),
        FillStatus::RequestedSlowFill => FillType::ReplacedSlowFill,
        _ => FillType::FastFill,
    };

    // If relayer and receiver are the same, there is no need to do the transfer. This might be a case when relayers
    // intentionally self-relay in a capital efficient way (no need to have funds on the destination).
    if ctx.accounts.relayer_token_account.key() != ctx.accounts.recipient_token_account.key() {
        let transfer_accounts = TransferChecked {
            from: ctx.accounts.relayer_token_account.to_account_info(),
            mint: ctx.accounts.mint_account.to_account_info(),
            to: ctx.accounts.recipient_token_account.to_account_info(),
            authority: ctx.accounts.signer.to_account_info(),
        };
        let cpi_context = CpiContext::new(
            ctx.accounts.token_program.to_account_info(),
            transfer_accounts,
        );
        transfer_checked(
            cpi_context,
            relay_data.output_amount,
            ctx.accounts.mint_account.decimals,
        )?;
    }

    // Update the fill status to Filled and set the relayer
    fill_status_account.status = FillStatus::Filled;
    fill_status_account.relayer = *ctx.accounts.signer.key;

    // TODO: there might be a better way to do this
    // Emit the FilledV3Relay event
    let message_clone = relay_data.message.clone(); // Clone the message before it is moved

    emit_cpi!(FilledV3Relay {
        input_token: relay_data.input_token,
        output_token: relay_data.output_token,
        input_amount: relay_data.input_amount,
        output_amount: relay_data.output_amount,
        repayment_chain_id,
        origin_chain_id: relay_data.origin_chain_id,
        deposit_id: relay_data.deposit_id,
        fill_deadline: relay_data.fill_deadline,
        exclusivity_deadline: relay_data.exclusivity_deadline,
        exclusive_relayer: relay_data.exclusive_relayer,
        relayer: repayment_address,
        depositor: relay_data.depositor,
        recipient: relay_data.recipient,
        message: relay_data.message,
        relay_execution_info: V3RelayExecutionEventInfo {
            updated_recipient: relay_data.recipient,
            updated_message: message_clone,
            updated_output_amount: relay_data.output_amount,
            fill_type,
        },
    });

    Ok(())
}

#[derive(Accounts)]
#[instruction(relay_hash: [u8; 32], relay_data: V3RelayData)]
pub struct CloseFillPda<'info> {
    #[account(
        mut,
        address = fill_status.relayer @ CustomError::NotRelayer // TODO: check that this doesn't break PR 653
    )]
    pub signer: Signer<'info>,
    
    #[account(seeds = [b"state", state.seed.to_le_bytes().as_ref()], bump)]
    pub state: Account<'info, State>,

    #[account(
        mut,
        seeds = [b"fills", relay_hash.as_ref()],
        bump,
        close = signer, // TODO: check if this is correct party to receive refund.
        // Make sure caller provided relay_hash used in PDA seeds is valid.
        constraint = is_relay_hash_valid(&relay_hash, &relay_data, &state) @ CustomError::InvalidRelayHash
    )]
    pub fill_status: Account<'info, FillStatusAccount>,
}

pub fn close_fill_pda(
    ctx: Context<CloseFillPda>,
    _relay_hash: [u8; 32], // TODO: check if we can use underscore in functions while in context macro leave as is?
    relay_data: V3RelayData,
) -> Result<()> {
    let state = &ctx.accounts.state;
    let current_time = get_current_time(state)?;

    // Check if the fill status is filled
    if ctx.accounts.fill_status.status != FillStatus::Filled {
        return err!(CustomError::NotFilled); // TODO: more descriptive error message.
    }

    // Check if the deposit has expired
    if current_time <= relay_data.fill_deadline {
        return err!(CustomError::FillDeadlineNotPassed);
    }

    Ok(())
}<|MERGE_RESOLUTION|>--- conflicted
+++ resolved
@@ -26,18 +26,6 @@
         constraint = !state.paused_fills @ CustomError::FillsArePaused
     )]
     pub state: Account<'info, State>,
-
-<<<<<<< HEAD
-    pub relayer: SystemAccount<'info>, // TODO: should this be the same as signer?
-
-    #[account(
-        address = relay_data.recipient @ CustomError::InvalidFillRecipient
-    )]
-    pub recipient: SystemAccount<'info>, // TODO: this might be redundant.
-=======
-    #[account(mut)]
-    pub signer: Signer<'info>,
->>>>>>> fb49aaf3
 
     #[account(
         token::token_program = token_program, // TODO: consistent token imports
