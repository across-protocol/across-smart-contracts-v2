use anchor_lang::prelude::*;
use anchor_spl::{
    associated_token::AssociatedToken,
    token_interface::{ transfer_checked, Mint, TokenAccount, TokenInterface, TransferChecked },
};

use crate::{
    constants::DISCRIMINATOR_SIZE,
    constraints::is_relay_hash_valid,
    error::CustomError,
    event::{ FillType, FilledV3Relay, V3RelayExecutionEventInfo },
    get_current_time,
<<<<<<< HEAD
    state::{FillStatus, FillStatusAccount, State},
    V3RelayData,
=======
    state::{ FillStatus, FillStatusAccount, State },
>>>>>>> feb717a3
};

#[event_cpi]
#[derive(Accounts)]
#[instruction(relay_hash: [u8; 32], relay_data: V3RelayData)]
pub struct FillV3Relay<'info> {
    #[account(mut)]
    pub signer: Signer<'info>,

    #[account(
        seeds = [b"state", state.seed.to_le_bytes().as_ref()],
        bump,
        constraint = !state.paused_fills @ CustomError::FillsArePaused
    )]
    pub state: Account<'info, State>,

    #[account(
        mint::token_program = token_program,
        address = relay_data.output_token @ CustomError::InvalidMint
    )]
    pub mint_account: InterfaceAccount<'info, Mint>,

    #[account(
        mut,
        token::mint = mint_account,
        token::authority = signer,
        token::token_program = token_program
    )]
    pub relayer_token_account: InterfaceAccount<'info, TokenAccount>,

    #[account(
        mut,
        associated_token::mint = mint_account,
        associated_token::authority = relay_data.recipient,
        associated_token::token_program = token_program
    )]
    pub recipient_token_account: InterfaceAccount<'info, TokenAccount>,

    #[account(
        init_if_needed,
        payer = signer,
        space = DISCRIMINATOR_SIZE + FillStatusAccount::INIT_SPACE,
        seeds = [b"fills", relay_hash.as_ref()], // TODO: can we calculate the relay_hash from the state and relay_data?
        bump,
        // Make sure caller provided relay_hash used in PDA seeds is valid.
        constraint = is_relay_hash_valid(&relay_hash, &relay_data, &state) @ CustomError::InvalidRelayHash
    )]
    pub fill_status: Account<'info, FillStatusAccount>,

    pub token_program: Interface<'info, TokenInterface>,
    pub associated_token_program: Program<'info, AssociatedToken>,
    pub system_program: Program<'info, System>,
}

pub fn fill_v3_relay(
    ctx: Context<FillV3Relay>,
    relay_hash: [u8; 32], // include in props, while not using it, to enable us to access it from the #Instruction Attribute within the accounts. This enables us to pass in the relay_hash PDA.
    relay_data: V3RelayData,
    repayment_chain_id: u64,
    repayment_address: Pubkey
) -> Result<()> {
    let state = &ctx.accounts.state;
    let current_time = get_current_time(state)?;

    // Check if the exclusivity deadline has passed or if the caller is the exclusive relayer
    if
        relay_data.exclusive_relayer != ctx.accounts.signer.key() &&
        relay_data.exclusivity_deadline >= current_time &&
        relay_data.exclusive_relayer != Pubkey::default()
    {
        return err!(CustomError::NotExclusiveRelayer);
    }

    // Check if the fill deadline has passed
    if relay_data.fill_deadline < current_time {
        return err!(CustomError::ExpiredFillDeadline);
    }

    // Check the fill status and set the fill type
    let fill_status_account = &mut ctx.accounts.fill_status;
    let fill_type = match fill_status_account.status {
        FillStatus::Filled => {
            return err!(CustomError::RelayFilled);
        }
        FillStatus::RequestedSlowFill => FillType::ReplacedSlowFill,
        _ => FillType::FastFill,
    };

    // If relayer and receiver are the same, there is no need to do the transfer. This might be a case when relayers
    // intentionally self-relay in a capital efficient way (no need to have funds on the destination).
    if ctx.accounts.relayer_token_account.key() != ctx.accounts.recipient_token_account.key() {
        let transfer_accounts = TransferChecked {
            from: ctx.accounts.relayer_token_account.to_account_info(),
            mint: ctx.accounts.mint_account.to_account_info(),
            to: ctx.accounts.recipient_token_account.to_account_info(),
            authority: ctx.accounts.signer.to_account_info(),
        };
        let cpi_context = CpiContext::new(ctx.accounts.token_program.to_account_info(), transfer_accounts);
        transfer_checked(cpi_context, relay_data.output_amount, ctx.accounts.mint_account.decimals)?;
    }

    // Update the fill status to Filled and set the relayer
    fill_status_account.status = FillStatus::Filled;
    fill_status_account.relayer = *ctx.accounts.signer.key;

    // TODO: there might be a better way to do this
    // Emit the FilledV3Relay event
    let message_clone = relay_data.message.clone(); // Clone the message before it is moved

    emit_cpi!(FilledV3Relay {
        input_token: relay_data.input_token,
        output_token: relay_data.output_token,
        input_amount: relay_data.input_amount,
        output_amount: relay_data.output_amount,
        repayment_chain_id,
        origin_chain_id: relay_data.origin_chain_id,
        deposit_id: relay_data.deposit_id,
        fill_deadline: relay_data.fill_deadline,
        exclusivity_deadline: relay_data.exclusivity_deadline,
        exclusive_relayer: relay_data.exclusive_relayer,
        relayer: repayment_address,
        depositor: relay_data.depositor,
        recipient: relay_data.recipient,
        message: relay_data.message,
        relay_execution_info: V3RelayExecutionEventInfo {
            updated_recipient: relay_data.recipient,
            updated_message: message_clone,
            updated_output_amount: relay_data.output_amount,
            fill_type,
        },
    });

    Ok(())
}

#[derive(Accounts)]
#[instruction(relay_hash: [u8; 32], relay_data: V3RelayData)]
pub struct CloseFillPda<'info> {
    #[account(mut, address = fill_status.relayer @ CustomError::NotRelayer)]
    pub signer: Signer<'info>,

    #[account(seeds = [b"state", state.seed.to_le_bytes().as_ref()], bump)]
    pub state: Account<'info, State>,

    #[account(
        mut,
        seeds = [b"fills", relay_hash.as_ref()],
        bump,
        close = signer, // TODO: check if this is correct party to receive refund.
        // Make sure caller provided relay_hash used in PDA seeds is valid.
        constraint = is_relay_hash_valid(&relay_hash, &relay_data, &state) @ CustomError::InvalidRelayHash
    )]
    pub fill_status: Account<'info, FillStatusAccount>,
}

pub fn close_fill_pda(
    ctx: Context<CloseFillPda>,
    _relay_hash: [u8; 32], // TODO: check if we can use underscore in functions while in context macro leave as is?
    relay_data: V3RelayData
) -> Result<()> {
    let state = &ctx.accounts.state;
    let current_time = get_current_time(state)?;

    // Check if the fill status is filled
    if ctx.accounts.fill_status.status != FillStatus::Filled {
        return err!(CustomError::NotFilled); // TODO: more descriptive error message.
    }

    // Check if the deposit has expired
    if current_time <= relay_data.fill_deadline {
        return err!(CustomError::FillDeadlineNotPassed);
    }

    Ok(())
}<|MERGE_RESOLUTION|>--- conflicted
+++ resolved
@@ -10,12 +10,8 @@
     error::CustomError,
     event::{ FillType, FilledV3Relay, V3RelayExecutionEventInfo },
     get_current_time,
-<<<<<<< HEAD
-    state::{FillStatus, FillStatusAccount, State},
+    state::{ FillStatus, FillStatusAccount, State },
     V3RelayData,
-=======
-    state::{ FillStatus, FillStatusAccount, State },
->>>>>>> feb717a3
 };
 
 #[event_cpi]
