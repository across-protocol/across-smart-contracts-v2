use anchor_lang::prelude::*;
use anchor_spl::{
    associated_token::AssociatedToken,
    token_interface::{ transfer_checked, Mint, TokenAccount, TokenInterface, TransferChecked },
};

use crate::{
    constants::DISCRIMINATOR_SIZE,
    constraints::is_relay_hash_valid,
    error::{ SharedError, SvmError },
    event::{ FillType, FilledV3Relay, V3RelayExecutionEventInfo },
    get_current_time,
    state::{ FillStatus, FillStatusAccount, State, V3RelayData },
};

#[event_cpi]
#[derive(Accounts)]
#[instruction(relay_hash: [u8; 32], relay_data: V3RelayData)]
pub struct FillV3Relay<'info> {
    #[account(mut)]
    pub signer: Signer<'info>,

    #[account(
        seeds = [b"state", state.seed.to_le_bytes().as_ref()],
        bump,
        constraint = !state.paused_fills @ SharedError::FillsArePaused
    )]
    pub state: Account<'info, State>,

    #[account(
<<<<<<< HEAD
        token::token_program = token_program,
        address = relay_data.output_token @ SvmError::InvalidMint
=======
        mint::token_program = token_program,
        address = relay_data.output_token @ CustomError::InvalidMint
>>>>>>> d3dfa62c
    )]
    pub mint_account: InterfaceAccount<'info, Mint>,

    #[account(
        mut,
<<<<<<< HEAD
        associated_token::mint = mint_account,
        associated_token::authority = signer,
        associated_token::token_program = token_program
=======
        token::mint = mint_account,
        token::authority = signer,
        token::token_program = token_program
>>>>>>> d3dfa62c
    )]
    pub relayer_token_account: InterfaceAccount<'info, TokenAccount>,

    #[account(
        mut,
        associated_token::mint = mint_account,
        associated_token::authority = relay_data.recipient,
        associated_token::token_program = token_program
    )]
    pub recipient_token_account: InterfaceAccount<'info, TokenAccount>,

    #[account(
        init_if_needed,
        payer = signer,
        space = DISCRIMINATOR_SIZE + FillStatusAccount::INIT_SPACE,
        seeds = [b"fills", relay_hash.as_ref()], // TODO: can we calculate the relay_hash from the state and relay_data?
        bump,
        // Make sure caller provided relay_hash used in PDA seeds is valid.
        constraint = is_relay_hash_valid(&relay_hash, &relay_data, &state) @ SvmError::InvalidRelayHash
    )]
    pub fill_status: Account<'info, FillStatusAccount>,

    pub token_program: Interface<'info, TokenInterface>,
    pub associated_token_program: Program<'info, AssociatedToken>,
    pub system_program: Program<'info, System>,
}

pub fn fill_v3_relay(
    ctx: Context<FillV3Relay>,
    _: [u8; 32], // include in props, while not using it, to enable us to access it from the #Instruction Attribute within the accounts. This enables us to pass in the relay_hash PDA.
    relay_data: V3RelayData,
    repayment_chain_id: u64,
    repayment_address: Pubkey
) -> Result<()> {
    let state = &ctx.accounts.state;
    let current_time = get_current_time(state)?;

    // Check if the exclusivity deadline has passed or if the caller is the exclusive relayer
    if
        relay_data.exclusive_relayer != ctx.accounts.signer.key() &&
        relay_data.exclusivity_deadline >= current_time &&
        relay_data.exclusive_relayer != Pubkey::default()
    {
        return err!(SharedError::NotExclusiveRelayer);
    }

    // Check if the fill deadline has passed
    if relay_data.fill_deadline < current_time {
        return err!(SharedError::ExpiredFillDeadline);
    }

    // Check the fill status and set the fill type
    let fill_status_account = &mut ctx.accounts.fill_status;
    let fill_type = match fill_status_account.status {
        FillStatus::Filled => {
            return err!(SharedError::RelayFilled);
        }
        FillStatus::RequestedSlowFill => FillType::ReplacedSlowFill,
        _ => FillType::FastFill,
    };

    // If relayer and receiver are the same, there is no need to do the transfer. This might be a case when relayers
    // intentionally self-relay in a capital efficient way (no need to have funds on the destination).
    if ctx.accounts.relayer_token_account.key() != ctx.accounts.recipient_token_account.key() {
        let transfer_accounts = TransferChecked {
            from: ctx.accounts.relayer_token_account.to_account_info(),
            mint: ctx.accounts.mint_account.to_account_info(),
            to: ctx.accounts.recipient_token_account.to_account_info(),
            authority: ctx.accounts.signer.to_account_info(),
        };
        let cpi_context = CpiContext::new(ctx.accounts.token_program.to_account_info(), transfer_accounts);
        transfer_checked(cpi_context, relay_data.output_amount, ctx.accounts.mint_account.decimals)?;
    }

    // Update the fill status to Filled and set the relayer
    fill_status_account.status = FillStatus::Filled;
    fill_status_account.relayer = *ctx.accounts.signer.key;

    // TODO: there might be a better way to do this
    // Emit the FilledV3Relay event
    let message_clone = relay_data.message.clone(); // Clone the message before it is moved

    emit_cpi!(FilledV3Relay {
        input_token: relay_data.input_token,
        output_token: relay_data.output_token,
        input_amount: relay_data.input_amount,
        output_amount: relay_data.output_amount,
        repayment_chain_id,
        origin_chain_id: relay_data.origin_chain_id,
        deposit_id: relay_data.deposit_id,
        fill_deadline: relay_data.fill_deadline,
        exclusivity_deadline: relay_data.exclusivity_deadline,
        exclusive_relayer: relay_data.exclusive_relayer,
        relayer: repayment_address,
        depositor: relay_data.depositor,
        recipient: relay_data.recipient,
        message: relay_data.message,
        relay_execution_info: V3RelayExecutionEventInfo {
            updated_recipient: relay_data.recipient,
            updated_message: message_clone,
            updated_output_amount: relay_data.output_amount,
            fill_type,
        },
    });

    Ok(())
}

#[derive(Accounts)]
#[instruction(relay_hash: [u8; 32], relay_data: V3RelayData)]
pub struct CloseFillPda<'info> {
    #[account(mut, address = fill_status.relayer @ SvmError::NotRelayer)]
    pub signer: Signer<'info>,

    #[account(seeds = [b"state", state.seed.to_le_bytes().as_ref()], bump)]
    pub state: Account<'info, State>,

    #[account(
        mut,
        seeds = [b"fills", relay_hash.as_ref()],
        bump,
        close = signer, // TODO: check if this is correct party to receive refund.
        // Make sure caller provided relay_hash used in PDA seeds is valid.
        constraint = is_relay_hash_valid(&relay_hash, &relay_data, &state) @ SvmError::InvalidRelayHash
    )]
    pub fill_status: Account<'info, FillStatusAccount>,
}

pub fn close_fill_pda(ctx: Context<CloseFillPda>, _: [u8; 32], relay_data: V3RelayData) -> Result<()> {
    let state = &ctx.accounts.state;
    let current_time = get_current_time(state)?;

    // Check if the deposit has expired
    if current_time <= relay_data.fill_deadline {
        return err!(SvmError::CanOnlyCloseFillStatusPdaIfFillDeadlinePassed);
    }

    Ok(())
}<|MERGE_RESOLUTION|>--- conflicted
+++ resolved
@@ -28,27 +28,16 @@
     pub state: Account<'info, State>,
 
     #[account(
-<<<<<<< HEAD
-        token::token_program = token_program,
+        mint::token_program = token_program,
         address = relay_data.output_token @ SvmError::InvalidMint
-=======
-        mint::token_program = token_program,
-        address = relay_data.output_token @ CustomError::InvalidMint
->>>>>>> d3dfa62c
     )]
     pub mint_account: InterfaceAccount<'info, Mint>,
 
     #[account(
         mut,
-<<<<<<< HEAD
-        associated_token::mint = mint_account,
-        associated_token::authority = signer,
-        associated_token::token_program = token_program
-=======
         token::mint = mint_account,
         token::authority = signer,
         token::token_program = token_program
->>>>>>> d3dfa62c
     )]
     pub relayer_token_account: InterfaceAccount<'info, TokenAccount>,
 
