use anchor_lang::prelude::*;

declare_id!("DnLjPzpMCW2CF99URhGF3jDYnVRcCJMjUWsbPb4xVoBn");

// External programs from idls directory (requires anchor run generateExternalTypes).
declare_program!(message_transmitter);
declare_program!(token_messenger_minter);

/// # Across SVM Spoke Prgram
///
/// Spoke pool implementation for Across Protocol enabling connection to the Solana Ecosystem. Program is functionally
/// the re-implementation of SpokePool.sol for Solana, with some extensions to be Solana compatible. The implementation
/// Leverages Circle's CCTP for message and token bridging back and forth from Ethereum mainnet. As the EVM spoke pool,
/// this spoke pool is instructed by the EVM hubpool for pool rebalancing and relayer repayment.
///
/// For any issues, please reach out to bugs@across.to.
pub mod common;
pub mod constants;
mod constraints;
pub mod error;
pub mod event;
mod instructions;
mod state;
pub mod utils;

use common::*;
use instructions::*;
use state::*;

#[program]
pub mod svm_spoke {
    use super::*;

    /****************************************
     *            ADMIN FUNCTIONS           *
     ****************************************/

    /// Initializes the state for the SVM Spoke Pool. Only callable once.
    ///
    /// ### Accounts:
    /// - signer (Writable, Signer): The account that pays for the transaction and will own the state.
    /// - state (Writable): Spoke state PDA. Seed: ["state",seed] where seed is 0 on mainnet.
    /// - system_program: The system program required for account creation.
    ///
    /// ### Parameters:
    /// - seed: A unique seed used to derive the state account's address. Must be 0 on Mainnet.
    /// - initial_number_of_deposits: The initial number of deposits. Used to offset in upgrades.
    /// - chain_id: The chain ID for Solana, used to identify the Solana spoke in the rest of the Across protocol.
    /// - remote_domain: The CCTP domain for Mainnet Ethereum.
    /// - cross_domain_admin: The HubPool on Mainnet Ethereum.
    /// - deposit_quote_time_buffer: Quote timestamps can't be set more than this amount into the past from deposit.
    /// - fill_deadline_buffer: Fill deadlines can't be set more than this amount into the future from deposit.
    pub fn initialize(
        ctx: Context<Initialize>,
        seed: u64,
        initial_number_of_deposits: u32,
        chain_id: u64,
        remote_domain: u32,
        cross_domain_admin: Pubkey,
        deposit_quote_time_buffer: u32,
        fill_deadline_buffer: u32,
    ) -> Result<()> {
        instructions::initialize(
            ctx,
            seed,
            initial_number_of_deposits,
            chain_id,
            remote_domain,
            cross_domain_admin,
            deposit_quote_time_buffer,
            fill_deadline_buffer,
        )
    }

    /// Pauses Spoke Pool from accepting deposits. Only Callable by owner.
    ///
    /// ### Accounts:
    /// - signer (Signer): The account that must be the owner to authorize the pause.
    /// - state (Writable): Spoke state PDA. Seed: ["state",seed] where seed is 0 on mainnet.
    ///
    /// ### Parameters:
    /// - pause: true if the call is meant to pause the system, false if the call is meant to unpause it.
    pub fn pause_deposits(ctx: Context<PauseDeposits>, pause: bool) -> Result<()> {
        instructions::pause_deposits(ctx, pause)
    }

    /// Pauses Spoke Pool from processing fills. Only Callable by owner.
    ///
    /// ### Accounts:
    /// - signer (Signer): The account that must be the owner to authorize the pause.
    /// - state (Writable): Spoke state PDA. Seed: ["state",seed] where seed is 0 on mainnet.
    ///
    /// ### Parameters:
    /// - pause: true if the call is meant to pause the system, false if the call is meant to unpause it.
    pub fn pause_fills(ctx: Context<PauseFills>, pause: bool) -> Result<()> {
        instructions::pause_fills(ctx, pause)
    }

    /// Transfers ownership of the Spoke Pool. Only callable by the current owner.
    ///
    /// ### Accounts:
    /// - signer (Signer): The account that must be the current owner to authorize the transfer.
    /// - state (Writable): Spoke state PDA. Seed: ["state",seed] where seed is 0 on mainnet.
    ///
    /// ### Parameters:
    /// - new_owner: The public key of the new owner.
    pub fn transfer_ownership(ctx: Context<TransferOwnership>, new_owner: Pubkey) -> Result<()> {
        instructions::transfer_ownership(ctx, new_owner)
    }

    /// Enable/Disable an origin token => destination chain ID route for deposits. Callable by owner only.
    ///
    /// ### Accounts:
    /// - signer (Signer): The account that must be the owner to authorize the route change.
    /// - payer (Signer): The account responsible for paying the transaction fees.
    /// - state (Writable): Spoke state PDA. Seed: ["state",seed] where seed is 0 on mainnet.
    /// - route (Writable): PDA to store route information. Newly created on first call, updated subsequently.
    ///     Seed: ["route",origin_token,state.seed,destination_chain_id].
    /// - vault (Writable): ATA to enable the program to hold origin_token for the associated route. Newly created
    ///     on first call. Authority must be set as the state and mint must be the origin_token_mint.
    /// - origin_token_mint: The mint account for the origin token.
    /// - token_program: The token program.
    /// - associated_token_program: The associated token program.
    /// - system_program: The system program required for account creation.
    ///
    /// ### Parameters:
    /// - origin_token: The public key of the origin token.
    /// - destination_chain_id: The chain ID of the destination.
    /// - enabled: Boolean indicating whether the route is enabled or disabled.
    pub fn set_enable_route(
        ctx: Context<SetEnableRoute>,
        origin_token: Pubkey,
        destination_chain_id: u64,
        enabled: bool,
    ) -> Result<()> {
        instructions::set_enable_route(ctx, origin_token, destination_chain_id, enabled)
    }

    /// Sets the cross-domain admin for the Spoke Pool. Only callable by owner. Used if Hubpool upgrades.
    ///
    /// ### Accounts:
    /// - signer (Signer): The account that must be the owner to authorize the admin change.
    /// - state (Writable): Spoke state PDA. Seed: ["state",seed] where seed is 0 on mainnet.
    ///
    /// ### Parameters:
    /// - cross_domain_admin: The public key of the new cross-domain admin.
    pub fn set_cross_domain_admin(ctx: Context<SetCrossDomainAdmin>, cross_domain_admin: Pubkey) -> Result<()> {
        instructions::set_cross_domain_admin(ctx, cross_domain_admin)
    }

    /// Stores a new root bundle for later execution. Only callable by owner.
    ///
    /// Once stored, these roots are used to execute relayer refunds, slow fills and pool rebalances actions.
    /// This method initializes a root_bundle PDA to store the root bundle data. Caller of this method pays this rent.
    ///
    /// ### Accounts:
    /// - signer (Signer): The account that must be the owner to authorize the addition of the new root bundle.
    /// - payer (Signer): The account responsible for paying the transaction fees.
    /// - state (Writable): Spoke state PDA. Seed: ["state",seed] where seed is 0 on mainnet.
    /// - root_bundle (Writable): The newly created bundle PDA to store root bundle data. Each root bundle has an
    ///     incrementing Id, stored in state. Seed: ["root_bundle",state.seed,root_bundle_id]
    /// - system_program (Program): The system program required for account creation.
    ///
    /// ### Parameters:
    /// - relayer_refund_root: Merkle root of the relayer refund tree.
    /// - slow_relay_root: Merkle root of the slow relay tree.
    pub fn relay_root_bundle(
        ctx: Context<RelayRootBundle>,
        relayer_refund_root: [u8; 32],
        slow_relay_root: [u8; 32],
    ) -> Result<()> {
        instructions::relay_root_bundle(ctx, relayer_refund_root, slow_relay_root)
    }

    /// Deletes a root bundle in case of emergencies where a bad bundle has reached the Spoke. Only callable by owner.
    ///
    /// Will close the PDA for the associated root bundle_id. If used does not decrement state.root_bundle_id.
    ///
    /// ### Accounts:
    /// - signer (Signer): The account that must be the owner to authorize the deletion.
    /// - closer (SystemAccount): The account that will receive the lamports from closing the root_bundle account.
    /// - state (Writable): Spoke state PDA. Seed: ["state",seed] where seed is 0 on mainnet.
    /// - root_bundle (Writable): The root bundle PDA to be closed. Seed: ["root_bundle", state.seed, root_bundle_id].
    ///
    /// ### Parameters:
    /// - root_bundle_id: Index of root bundle that needs to be deleted.
    pub fn emergency_delete_root_bundle(
        ctx: Context<EmergencyDeleteRootBundleState>,
        root_bundle_id: u32,
    ) -> Result<()> {
        instructions::emergency_delete_root_bundle(ctx, root_bundle_id)
    }

    /****************************************
     *          DEPOSIT FUNCTIONS           *
     ****************************************/

    /// Request to bridge input_token to a target chain and receive output_token.
    ///
    /// The fee paid to relayers and the system should be is captured in the spread between input and output amount
    /// when adjusted to be denominated in the input token. A relayer on the destination chain will send output_amount
    /// of output_token to the recipient and receive input_tokenon a repayment chain of their choice. Therefore,
    /// the fee should account for destination fee transaction costs, the relayer's opportunity cost of capital while
    /// they wait to be refunded following an optimistic challenge window in the HubPool, and the system fee that
    /// they'll be charged. On the destination chain, the hash of the deposit data will be used to uniquely identify
    /// this deposit, so modifying any params in it will result in a different hash and a different deposit. The hash
    /// will comprise all parameters to this function along with this chain's chainId(). Relayers are only refunded for
    /// filling deposits with deposit hashes that map exactly to the one emitted by this contract.
    ///
    /// ### Accounts:
    /// - signer (Signer): The account that authorizes the deposit.
    /// - state (Writable): Spoke state PDA. Seed: ["state", seed] where seed is 0 on mainnet.
    /// - route (Account): The route PDA for the particular bridged route in question. Validates a route is enabled.
    ///     Seed: ["route", input_token, state.seed, destination_chain_id].
    /// - depositor_token_account (Writable): The depositor's ATA for the input token.
    /// - vault (Writable): Programs ATA for the associated input token. This is where the depositors assets are sent.
    ///     Authority must be the state.
    /// - mint (Account): The mint account for the input token.
    /// - token_program (Interface): The token program.
    ///
    /// ### Parameters
    /// - depositor: The account credited with the deposit. Can be different from the signer.
    /// - recipient: The account receiving funds on the destination chain. Depending on the output chain can be an ETH
    ///     address or a contract address or any other address type encoded as a bytes32 field.
    /// - input_token: The token pulled from the caller's account and locked into this program's vault on deposit.
    /// - output_token: The token that the relayer will send to the recipient on the destination chain.
    /// - input_amount: The amount of input tokens to pull from the caller's account and lock into the vault. This
    ///     amount will be sent to the relayer on their repayment chain of choice as a refund following an optimistic
    ///     challenge window in the HubPool, less a system fee.
    /// - output_amount: The amount of output tokens that the relayer will send to the recipient on the destination.
    /// - destination_chain_id: The destination chain identifier. Must be enabled along with the input token as a valid
    ///     deposit route from this spoke pool or this transaction will revert.
    /// - exclusive_relayer: The relayer that will be exclusively allowed to fill this deposit before the exclusivity deadline
    ///     timestamp. This must be a valid, non-zero address if the exclusivity deadline is greater than the current block
    ///     timestamp.
    /// - quote_timestamp: The HubPool timestamp that is used to determine the system fee paid by the depositor. This
    ///     must be set to some time between [currentTime - depositQuoteTimeBuffer, currentTime].
    /// - fill_deadline: The deadline for the relayer to fill the deposit. After this destination chain timestamp,
    ///   the fill will revert on the destination chain. Must be set between [currentTime, currentTime + fillDeadlineBuffer].
    /// - exclusivity_period: TODO when other PR merged
    /// - message: The message to send to the recipient on the destination chain if the recipient is a contract.
    ///   If not empty, the recipient contract must implement handleV3AcrossMessage() or the fill will revert.
    pub fn deposit_v3(
        ctx: Context<DepositV3>,
        depositor: Pubkey,
        recipient: Pubkey,
        input_token: Pubkey,
        output_token: Pubkey,
        input_amount: u64,
        output_amount: u64,
        destination_chain_id: u64,
        exclusive_relayer: Pubkey,
        quote_timestamp: u32,
        fill_deadline: u32,
        exclusivity_period: u32,
        message: Vec<u8>,
    ) -> Result<()> {
        instructions::deposit_v3(
            ctx,
            depositor,
            recipient,
            input_token,
            output_token,
            input_amount,
            output_amount,
            destination_chain_id,
            exclusive_relayer,
            quote_timestamp,
            fill_deadline,
            exclusivity_period,
            message,
        )
    }

    // Equivalent to deposit_v3 except quote_timestamp is set to the current time.
    pub fn deposit_v3_now(
        ctx: Context<DepositV3>,
        depositor: Pubkey,
        recipient: Pubkey,
        input_token: Pubkey,
        output_token: Pubkey,
        input_amount: u64,
        output_amount: u64,
        destination_chain_id: u64,
        exclusive_relayer: Pubkey,
        fill_deadline: u32,
        exclusivity_period: u32,
        message: Vec<u8>,
    ) -> Result<()> {
        instructions::deposit_v3_now(
            ctx,
            depositor,
            recipient,
            input_token,
            output_token,
            input_amount,
            output_amount,
            destination_chain_id,
            exclusive_relayer,
            fill_deadline,
            exclusivity_period,
            message,
        )
    }

<<<<<<< HEAD
    /****************************************
     *          RELAYER FUNCTIONS           *
     ****************************************/

    /// Fulfill request to bridge cross chain by sending specified output tokens to recipient.
    ///
    /// Relayer & system fee is captured in the spread between input and output amounts. This fee accounts for tx costs,
    /// relayer's capital opportunity cost, and a system fee. The relay_data hash uniquely identifies the deposit to
    /// fill, ensuring relayers are refunded only for deposits matching the original hash from the origin SpokePool.
    /// This hash includes all parameters from deposit_v3() and must match the destination_chain_id. Note the relayer
    /// creates a ATA in calling this method to store the fill_status. This should be closed once the deposit has
    /// expired to let the relayer re-claim their rent. Cannot fill more than once. Partial fills are not supported.
    ///
    /// ### Accounts:
    /// - signer (Signer): The account that authorizes the fill (filler). No permission requirements.
    /// - state (Writable): Spoke state PDA. Seed: ["state", seed] where seed is 0 on mainnet.
    /// - route (Account): The route PDA for the particular bridged route in question. Validates a route is enabled.
    ///     Seed: ["route", input_token, state.seed, destination_chain_id].
    /// - vault (Writable): The ATA for refunded mint. Authority must be the state.
    /// - mint (Account): The mint of the output token, send from the relayer to the recipient.
    /// - relayer_token_account (Writable): The relayer's ATA for the input token.
    /// - recipient_token_account (Writable): The recipient's ATA for the output token.
    /// - fill_status (Writable): The fill status PDA, created on this function call to track the fill status to prevent
    ///     re-entrancy & double fills. Also used to track requested slow fills. Seed: ["fills", relay_hash].
    /// - token_program (Interface): The token program.
    /// - associated_token_program (Interface): The associated token program.
    /// - system_program (Interface): The system program.
    ///
    /// ### Parameters:
    /// - _relay_hash: The hash identifying the deposit to to be filled. Caller must pass this in. Computed as hash of
    ///     the flattened relay_data & destination_chain_id.
    /// - relay_data: Struct containing all the data needed to identify the deposit to be filled. Should match
    ///   all the same-named parameters emitted in the origin chain V3FundsDeposited event.
    ///   - depositor: The account credited with the deposit.
    ///   - recipient: The account receiving funds on this chain.
    ///   - input_token: The token pulled from the caller's account to initiate the deposit. The equivalent of this
    ///         token on the repayment chain will be sent as a refund to the caller.
    ///   - output_token: The token that the caller will send to the recipient on the this chain.
    ///   - input_amount: This amount, less a system fee, will be sent to the caller on their repayment chain.
    ///   - output_amount: The amount of output tokens that the caller will send to the recipient.
    ///   - origin_chain_id: The origin chain identifier.
    ///   - exclusive_relayer: The relayer that will be exclusively allowed to fill this deposit before the
    ///         exclusivity deadline timestamp.
    ///   - fill_deadline: The deadline for the caller to fill the deposit. After this timestamp, the deposit will be
    ///     cancelled and the depositor will be refunded on the origin chain.
    ///   - exclusivity_deadline: The deadline for the exclusive relayer to fill the deposit. After this timestamp,
    ///     anyone can fill this deposit.
    ///   - message: The message to send to the recipient if the recipient is a contract that implements a
    ///     handle_v3_across_message() public function.
    /// - repayment_chain_id: Chain of SpokePool where relayer wants to be refunded after the challenge window has
    ///     passed. Will receive input_amount of the equivalent token to input_token on the repayment chain.
    /// - repayment_address: The address of the recipient on the repayment chain that they want to be refunded to.
=======
    pub fn unsafe_deposit_v3(
        ctx: Context<DepositV3>,
        depositor: Pubkey,
        recipient: Pubkey,
        input_token: Pubkey,
        output_token: Pubkey,
        input_amount: u64,
        output_amount: u64,
        destination_chain_id: u64,
        exclusive_relayer: Pubkey,
        deposit_nonce: u64,
        quote_timestamp: u32,
        fill_deadline: u32,
        exclusivity_parameter: u32,
        message: Vec<u8>,
    ) -> Result<()> {
        instructions::unsafe_deposit_v3(
            ctx,
            depositor,
            recipient,
            input_token,
            output_token,
            input_amount,
            output_amount,
            destination_chain_id,
            exclusive_relayer,
            deposit_nonce,
            quote_timestamp,
            fill_deadline,
            exclusivity_parameter,
            message,
        )
    }

    pub fn get_unsafe_deposit_id(
        _ctx: Context<Null>,
        msg_sender: Pubkey,
        depositor: Pubkey,
        deposit_nonce: u64,
    ) -> Result<[u8; 32]> {
        Ok(instructions::get_unsafe_deposit_id(
            msg_sender,
            depositor,
            deposit_nonce,
        ))
    }

    // Relayer methods.
>>>>>>> 0bae98f7
    pub fn fill_v3_relay<'info>(
        ctx: Context<'_, '_, '_, 'info, FillV3Relay<'info>>,
        _relay_hash: [u8; 32],
        relay_data: V3RelayData,
        repayment_chain_id: u64,
        repayment_address: Pubkey,
    ) -> Result<()> {
        instructions::fill_v3_relay(ctx, relay_data, repayment_chain_id, repayment_address)
    }

    /// Closes the FillStatusAccount PDA to reclaim relayer rent.
    ///
    /// This function is used to close the FillStatusAccount associated with a specific relay hash, effectively marking
    /// the end of its lifecycle. This can only be done once the fill deadline has passed. Relayers should do this for
    /// all fills once they expire to reclaim their rent.
    ///
    /// ### Accounts:
    /// - signer (Signer): The account that authorizes the closure. Must be the relayer in the fill_status PDA.
    /// - state (Writable): Spoke state PDA. Seed: ["state", seed] where seed is 0 on mainnet.
    /// - fill_status (Writable): The FillStatusAccount PDA to be closed. Seed: ["fills", relay_hash].
    ///
    /// ### Parameters:
    /// - _relay_hash: The hash identifying the relay for which the fill status account is being closed.
    /// - relay_data: The data structure containing information about the relay.

    pub fn close_fill_pda(ctx: Context<CloseFillPda>, _relay_hash: [u8; 32], relay_data: V3RelayData) -> Result<()> {
        instructions::close_fill_pda(ctx, relay_data)
    }

    /// Claims a relayer refund for the caller.
    ///
    /// In the event a relayer refund was sent to a claim account, then this function enables the relayer to claim it by
    /// transferring the claim amount from the vault to their token account. The claim account is closed after refund.
    ///
    /// ### Accounts:
    /// - signer (Signer): The account that authorizes the claim.
    /// - initializer (UncheckedAccount): Must be the same account that initialized the claim account.
    /// - state (Account): Spoke state PDA. Seed: ["state", state.seed] where seed is 0 on mainnet.
    /// - vault (InterfaceAccount): The ATA for the refunded mint. Authority must be the state.
    /// - mint (InterfaceAccount): The mint account for the token being refunded.
    /// - token_account (InterfaceAccount): The ATA for the token being refunded to.
    /// - claim_account (Account): The claim account PDA. Seed: ["claim_account", mint, refund_address].
    /// - token_program (Interface): The token program.
    pub fn claim_relayer_refund(ctx: Context<ClaimRelayerRefund>) -> Result<()> {
        instructions::claim_relayer_refund(ctx)
    }

    /// Functionally identical to claim_relayer_refund() except the refund is sent to a specified refund address.
    pub fn claim_relayer_refund_for(ctx: Context<ClaimRelayerRefundFor>, refund_address: Pubkey) -> Result<()> {
        instructions::claim_relayer_refund_for(ctx, refund_address)
    }

    /// Creates token accounts in batch for a set of addresses.
    ///
    /// This helper function allows the caller to pass in a set of remaining accounts to create a batch of Associated
    /// Token Accounts (ATAs) for addresses. It is particularly useful for relayers to call before filling a deposit.
    ///
    /// ### Accounts:
    /// - signer (Signer): The account that authorizes the creation of token accounts.
    /// - mint (InterfaceAccount): The mint account for the token.
    /// - token_program (Interface): The token program.
    /// - associated_token_program (Program): The associated token program.
    /// - system_program (Program): The system program required for account creation.
    pub fn create_token_accounts<'info>(ctx: Context<'_, '_, '_, 'info, CreateTokenAccounts<'info>>) -> Result<()> {
        instructions::create_token_accounts(ctx)
    }

    /****************************************
     *           BUNDLE FUNCTIONS           *
     ****************************************/

    /// Executes relayer refund leaf. Only callable by owner.
    ///
    /// Processes a relayer refund leaf, verifying its inclusion in a previous Merkle root and that it was not
    /// previously executed. Function has two modes of operation: a) transfers all relayer refunds directly to
    /// relayers ATA or b) credits relayers with claimable claim_account PDA that they can use later to claim their
    /// refund. In the happy path, (a) should be used. (b) should only be used if there is a relayer within the bundle
    /// who can't receive the transfer for some reason, such as failed token transfers due to blacklisting. Executing
    /// relayer refunds requires the caller to create a LUT and load the execution params into it. This is needed to
    /// fit the data in a single instruction. The exact structure and validation of the leaf is defined in the UMIP.
    ///
    /// instruction_params Parameters:
    /// - root_bundle_id: The ID of the root bundle containing the relayer refund root.
    /// - relayer_refund_leaf: The relayer refund leaf to be executed. Contents must include:
    ///     - amount_to_return: The amount to be to be sent back to mainnet Ethereum from this Spoke pool.
    ///     - chain_id: The targeted chainId for the refund. Validated against state.chain_id.
    ///     - refund_amounts: The amounts to be returned to the relayer for each refund_address.
    ///     - leaf_id: The leaf ID of the relayer refund leaf.
    ///     - mint_public_key: The public key of the mint (refunded token) being refunded.
    ///     - refund_addresses: The addresses to be refunded.
    /// - proof: The Merkle proof for the relayer refund leaf.
    ///
    /// ### Accounts:
    /// - signer (Signer): The account that authorizes the execution. No permission requirements.
    /// - instruction_params (Account): LUT containing the execution parameters. seed: ["instruction_params", signer]
    /// - state (Writable): Spoke state PDA. Seed: ["state", seed] where seed is 0 on mainnet.
    /// - root_bundle (Writable): The root bundle PDA containing the relayer refund root, created when the root bundle
    ///     was initially bridged. seed: ["root_bundle", state.seed, root_bundle_id].
    /// - vault (Writable): The ATA for refunded mint. Authority must be the state.
    /// - mint (Account): The mint account for the token being refunded.
    /// - transfer_liability (Writable): Account to track pending refunds to be sent to the Ethereum hub pool. Only used
    ///     if the amount_to_return value is non-zero within the leaf. Seed: ["transfer_liability",mint]
    /// - token_program: The token program.
    /// - system_program: The system program required for account creation.
    ///
    /// execute_relayer_refund_leaf executes in mode (a) where refunds are sent to ATA directly.
    /// execute_relayer_refund_leaf_deferred executes in mode (b) where refunds are allocated to the claim_account PDA.
    pub fn execute_relayer_refund_leaf<'c, 'info>(
        ctx: Context<'_, '_, 'c, 'info, ExecuteRelayerRefundLeaf<'info>>,
    ) -> Result<()>
    where
        'c: 'info,
    {
        instructions::execute_relayer_refund_leaf(ctx, false)
    }

    pub fn execute_relayer_refund_leaf_deferred<'c, 'info>(
        ctx: Context<'_, '_, 'c, 'info, ExecuteRelayerRefundLeaf<'info>>,
    ) -> Result<()>
    where
        'c: 'info,
    {
        instructions::execute_relayer_refund_leaf(ctx, true)
    }

    /// Bridges tokens to the Hub Pool.
    ///
    /// This function initiates the process of sending tokens from the vault to the Hub Pool based on the outstanding
    /// token liability this Spoke Pool has accrued. Enables the caller to choose a custom amount to work around CCTP
    /// bridging limits. enforces that amount is less than or equal to liability. On execution decrements liability.
    ///
    /// ### Accounts:
    /// - signer (Signer): The account that authorizes the bridge operation.
    /// - payer (Signer): The account responsible for paying the transaction fees.
    /// - mint (InterfaceAccount): The mint account for the token being bridged.
    /// - state (Account): Spoke state PDA. Seed: ["state", state.seed] where seed is 0 on mainnet.
    /// - transfer_liability (Account): Account tracking the pending amount to be sent to the Hub Pool. Incremented on
    ///     relayRootBundle() and decremented on when this function is called. Seed: ["transfer_liability", mint].
    /// - vault (InterfaceAccount): The ATA for the token being bridged. Authority must be the state.
    /// - token_messenger_minter_sender_authority (UncheckedAccount): Authority for the token messenger minter.
    /// - message_transmitter (UncheckedAccount): Account for the message transmitter.
    /// - token_messenger (UncheckedAccount): Account for the token messenger.
    /// - remote_token_messenger (UncheckedAccount): Account for the remote token messenger.
    /// - token_minter (UncheckedAccount): Account for the token minter.
    /// - local_token (UncheckedAccount): Account for the local token.
    /// - cctp_event_authority (UncheckedAccount): Authority for CCTP events.
    /// - message_sent_event_data (Signer): Account for message sent event data.
    /// - message_transmitter_program (Program): Program for the message transmitter.
    /// - token_messenger_minter_program (Program): Program for the token messenger minter.
    /// - token_program (Interface): The token program.
    /// - system_program (Program): The system program.
    ///
    /// ### Parameters:
    /// - amount: The amount of tokens to bridge to the Hub Pool.
    pub fn bridge_tokens_to_hub_pool(ctx: Context<BridgeTokensToHubPool>, amount: u64) -> Result<()> {
        instructions::bridge_tokens_to_hub_pool(ctx, amount)?;
        Ok(())
    }

    /// Initializes the instruction parameters account. Used by data worker when relaying bundles
    ///
    /// This function sets up an account to store raw data fragments for instructions (LUT).
    ///
    /// ### Accounts:
    /// - signer (Signer): The account that pays for the transaction and initializes the instruction parameters.
    /// - instruction_params (UncheckedAccount): The account where raw data will be stored. Initialized with specified
    ///     size. seed: ["instruction_params", signer].
    /// - system_program: The system program required for account creation.
    ///
    /// ### Parameters:
    /// - _total_size: The total size of the instruction parameters account.
    pub fn initialize_instruction_params(_ctx: Context<InitializeInstructionParams>, _total_size: u32) -> Result<()> {
        Ok(())
    }

    /// Writes a fragment of raw data into the instruction parameters account.
    ///
    /// This function allows writing a fragment of data into a specified offset within the instruction parameters
    /// account. It ensures that the data does not overflow the account's allocated space.
    ///
    /// ### Accounts:
    /// - signer (Signer): The account that authorizes the write operation.
    /// - instruction_params (UncheckedAccount): The account where raw data will be written. seed: ["instruction_params", signer].
    /// - system_program: The system program required for account operations.
    ///
    /// ### Parameters:
    /// - offset: The starting position within the account's data where the fragment will be written.
    /// - fragment: The raw data fragment to be written into the account.
    pub fn write_instruction_params_fragment<'info>(
        ctx: Context<WriteInstructionParamsFragment<'info>>,
        offset: u32,
        fragment: Vec<u8>,
    ) -> Result<()> {
        instructions::write_instruction_params_fragment(ctx, offset, fragment)
    }

    /// Closes the instruction parameters account.
    ///
    /// This function is used to close the instruction parameters account, effectively marking the end of its lifecycle.
    /// It transfers any remaining lamports to the signer and resets the account.
    ///
    /// ### Accounts:
    /// - signer (Signer): The account that authorizes the closure.
    /// - instruction_params (UncheckedAccount): The account to be closed. seed: ["instruction_params", signer]. Not
    ///     the signer being within the seed here implicitly protects this from only being called by the creator.
    pub fn close_instruction_params(ctx: Context<CloseInstructionParams>) -> Result<()> {
        instructions::close_instruction_params(ctx)
    }

    /// Initializes a claim account for a relayer refund.
    ///
    /// This function sets up a claim account for a relayer to claim their refund at a later time and should only be
    /// used in the un-happy path where a bundle cant not be executed due to a recipient in the bundle having a blocked
    /// or uninitialized claim ATA. the refund address, ass passed into this function, becomes the "owner" of the claim_account.
    ///
    /// ### Accounts:
    /// - signer (Signer): The account that pays for the transaction and initializes the claim account.
    /// - claim_account (Writable): The newly created claim account PDA to store claim data for this associated mint.
    ///     Seed: ["claim_account", mint, refund_address].
    /// - system_program: The system program required for account creation.
    ///
    /// ### Parameters:
    /// - _mint: The public key of the mint associated with the claim account.
    /// - _refund_address: The public key of the refund address associated with the claim account.
    pub fn initialize_claim_account(
        ctx: Context<InitializeClaimAccount>,
        _mint: Pubkey,
        _refund_address: Pubkey,
    ) -> Result<()> {
        instructions::initialize_claim_account(ctx)
    }

    /// Closes a claim account for a relayer refund.
    ///
    /// This function is used to close the claim account associated with a specific mint and refund address,
    /// effectively marking the end of its lifecycle. It can only be called once the claim account is empty. It
    /// transfers any remaining lamports to the signer and resets the account.
    ///
    /// ### Accounts:
    /// - signer (Signer): The account that authorizes the closure. Must be the initializer of the claim account.
    /// - claim_account (Writable): The claim account PDA to be closed. Seed: ["claim_account", mint, refund_address].
    ///
    /// ### Parameters:
    /// - _mint: The public key of the mint associated with the claim account.
    /// - _refund_address: The public key of the refund address associated with the claim account.
    pub fn close_claim_account(
        ctx: Context<CloseClaimAccount>,
        _mint: Pubkey,           // Only used in account constraints.
        _refund_address: Pubkey, // Only used in account constraints.
    ) -> Result<()> {
        instructions::close_claim_account(ctx)
    }

    /****************************************
     *         SLOW FILL FUNCTIONS          *
     ****************************************/

    /// Requests Across to send LP funds to this program to fulfill a slow fill.
    ///
    /// Slow fills are not possible unless the input and output tokens are "equivalent", i.e., they route to the same L1
    /// token via PoolRebalanceRoutes. Slow fills are created by inserting slow fill objects into a Merkle tree that is
    /// included in the next HubPool "root bundle". Once the optimistic challenge window has passed, the HubPool will
    /// relay the slow root to this chain via relayRootBundle(). Once the slow root is relayed, the slow fill can be
    /// executed by anyone who calls executeV3SlowRelayLeaf(). Cant request a slow fill if the fill deadline has
    /// passed. Cant request a slow fill if the relay has already been filled or a slow fill has already been requested.
    ///
    /// ### Accounts:
    /// - signer (Signer): The account that authorizes the slow fill request.
    /// - state (Writable): Spoke state PDA. Seed: ["state", seed] where seed is 0 on mainnet.
    /// - fill_status (Writable): The fill status PDA, created on this function call. Updated to track slow fill status.
    ///     Used to prevent double request and fill. Seed: ["fills", relay_hash].
    /// - system_program (Interface): The system program.
    ///
    /// ### Parameters:
    /// - _relay_hash: The hash identifying the deposit to be filled. Caller must pass this in. Computed as hash of
    ///     the flattened relay_data & destination_chain_id.
    /// - relay_data: Struct containing all the data needed to identify the deposit that should be slow filled. If any
    ///   of the params are missing or different from the origin chain deposit, then Across will not include a slow
    ///   fill for the intended deposit. See fill_v3_relay & V3RelayData struct for more details.
    pub fn request_v3_slow_fill(
        ctx: Context<SlowFillV3Relay>,
        _relay_hash: [u8; 32],
        relay_data: V3RelayData,
    ) -> Result<()> {
        instructions::request_v3_slow_fill(ctx, relay_data)
    }

    /// Executes a slow relay leaf stored as part of a root bundle relayed by the HubPool.
    ///
    /// Executing a slow fill leaf is equivalent to filling the relayData, so this function cannot be used to
    /// double fill a recipient. The relayData that is filled is included in the slowFillLeaf and is hashed
    /// like any other fill sent through fillV3Relay(). There is no relayer credited with filling this relay since funds
    /// are sent directly out of this program's vault.
    ///
    /// ### Accounts:
    /// - signer (Signer): The account that authorizes the execution. No permission requirements.
    /// - state (Writable): Spoke state PDA. Seed: ["state", seed] where seed is 0 on mainnet.
    /// - root_bundle (Account): Root bundle PDA with slowRelayRoot. Seed: ["root_bundle",state.seed,root_bundle_id].
    /// - fill_status (Writable): The fill status PDA, created when slow request was made. Updated to track slow fill.
    ///     Used to prevent double request and fill. Seed: ["fills", relay_hash].
    /// - mint (Account): The mint account for the output token.
    /// - recipient_token_account (Writable): The recipient's ATA for the output token.
    /// - vault (Writable): The ATA for refunded mint. Authority must be the state.
    /// - token_program (Interface): The token program.
    /// - system_program (Program): The system program.
    ///
    /// ### Parameters:
    /// - _relay_hash: The hash identifying the deposit to be filled. Used to identify the deposit to be filled.
    /// - slow_fill_leaf: Contains all data necessary to uniquely verify the slow fill. This struct contains:
    ///     - relayData: Struct containing all the data needed to identify the original deposit to be slow filled. Same
    ///       as the relay_data struct in fill_v3_relay().
    ///     - chainId: Chain identifier where slow fill leaf should be executed. If this doesn't match this chain's
    ///       chainId, then this function will revert.
    ///     - updatedOutputAmount: Amount to be sent to recipient out of this contract's balance. Can be set differently
    ///       from relayData.outputAmount to charge a different fee because this deposit was "slow" filled. Usually,
    ///       this will be set higher to reimburse the recipient for waiting for the slow fill.
    /// - _root_bundle_id: Unique ID of root bundle containing slow relay root that this leaf is contained in.
    /// - proof: Inclusion proof for this leaf in slow relay root in root bundle.
    pub fn execute_v3_slow_relay_leaf<'info>(
        ctx: Context<'_, '_, '_, 'info, ExecuteV3SlowRelayLeaf<'info>>,
        _relay_hash: [u8; 32],
        slow_fill_leaf: V3SlowFill,
        _root_bundle_id: u32,
        proof: Vec<[u8; 32]>,
    ) -> Result<()> {
        instructions::execute_v3_slow_relay_leaf(ctx, slow_fill_leaf, proof)
    }

    /****************************************
     *       CCTP FUNCTIONS FUNCTIONS       *
     ****************************************/

    /// Handles cross-chain messages received from L1 Ethereum over CCTP.
    ///
    /// This function serves as the permissioned entry point for messages sent from the Ethereum mainnet to the Solana
    /// SVM Spoke program over CCTP. It processes the incoming message by translating it into a corresponding Solana
    /// instruction and then invokes the instruction within thisprogram.
    ///
    /// ### Accounts:
    /// - authority_pda: A signer account that ensures this instruction can only be called by the Message Transmitter.
    ///     This acts to block that only the CCTP Message Transmitter can send messages to this program.
    ///     seed:["message_transmitter_authority", program_id]
    /// - state (Account): Spoke state PDA. Seed: ["state", state.seed] where seed is 0 on mainnet. Enforces that the
    ///     remote domain and sender are valid.
    /// - self_authority: An unchecked account used for authenticating self-CPI invoked by the received message.
    ///     seed: ["self_authority"].
    /// - program: The SVM Spoke program account.
    ///
    /// ### Parameters:
    /// - params: Contains information to process the received message, containing the following fields:
    ///     - remote_domain: The remote domain of the message sender.
    ///     - sender: The sender of the message.
    ///     - message_body: The body of the message.
    ///     - authority_bump: The authority bump for the message transmitter.
    pub fn handle_receive_message<'info>(
        ctx: Context<'_, '_, '_, 'info, HandleReceiveMessage<'info>>,
        params: HandleReceiveMessageParams,
    ) -> Result<()> {
        instructions::handle_receive_message(ctx, params)
    }

    /// Sets the current time for the SVM Spoke Pool when running in test mode. Disabled on Mainnet.
    pub fn set_current_time(ctx: Context<SetCurrentTime>, new_time: u32) -> Result<()> {
        instructions::set_current_time(ctx, new_time)
    }
}<|MERGE_RESOLUTION|>--- conflicted
+++ resolved
@@ -303,7 +303,59 @@
         )
     }
 
-<<<<<<< HEAD
+    /// Equivalent to deposit_v3 except the deposit_nonce is not used to derive the deposit_id for the depositor. This
+    /// Lets the caller influence the deposit ID to make it deterministic for the depositor. The computed depositID is
+    /// the keccak256 hash of [signer, depositor, deposit_nonce].
+    pub fn unsafe_deposit_v3(
+        ctx: Context<DepositV3>,
+        depositor: Pubkey,
+        recipient: Pubkey,
+        input_token: Pubkey,
+        output_token: Pubkey,
+        input_amount: u64,
+        output_amount: u64,
+        destination_chain_id: u64,
+        exclusive_relayer: Pubkey,
+        deposit_nonce: u64,
+        quote_timestamp: u32,
+        fill_deadline: u32,
+        exclusivity_parameter: u32,
+        message: Vec<u8>,
+    ) -> Result<()> {
+        instructions::unsafe_deposit_v3(
+            ctx,
+            depositor,
+            recipient,
+            input_token,
+            output_token,
+            input_amount,
+            output_amount,
+            destination_chain_id,
+            exclusive_relayer,
+            deposit_nonce,
+            quote_timestamp,
+            fill_deadline,
+            exclusivity_parameter,
+            message,
+        )
+    }
+
+    /// Computes the deposit ID for the depositor using the provided deposit_nonce. This acts like a "view" function for
+    /// off-chain actors to compute what the expected deposit ID is for a given depositor and deposit nonce will be.
+    ///
+    /// ### Parameters:
+    /// - signer: The public key of the depositor sender.
+    /// - depositor: The public key of the depositor.
+    /// - deposit_nonce: The nonce used to derive the deposit ID.
+    pub fn get_unsafe_deposit_id(
+        _ctx: Context<Null>,
+        signer: Pubkey,
+        depositor: Pubkey,
+        deposit_nonce: u64,
+    ) -> Result<[u8; 32]> {
+        Ok(instructions::get_unsafe_deposit_id(signer, depositor, deposit_nonce))
+    }
+
     /****************************************
      *          RELAYER FUNCTIONS           *
      ****************************************/
@@ -356,56 +408,6 @@
     /// - repayment_chain_id: Chain of SpokePool where relayer wants to be refunded after the challenge window has
     ///     passed. Will receive input_amount of the equivalent token to input_token on the repayment chain.
     /// - repayment_address: The address of the recipient on the repayment chain that they want to be refunded to.
-=======
-    pub fn unsafe_deposit_v3(
-        ctx: Context<DepositV3>,
-        depositor: Pubkey,
-        recipient: Pubkey,
-        input_token: Pubkey,
-        output_token: Pubkey,
-        input_amount: u64,
-        output_amount: u64,
-        destination_chain_id: u64,
-        exclusive_relayer: Pubkey,
-        deposit_nonce: u64,
-        quote_timestamp: u32,
-        fill_deadline: u32,
-        exclusivity_parameter: u32,
-        message: Vec<u8>,
-    ) -> Result<()> {
-        instructions::unsafe_deposit_v3(
-            ctx,
-            depositor,
-            recipient,
-            input_token,
-            output_token,
-            input_amount,
-            output_amount,
-            destination_chain_id,
-            exclusive_relayer,
-            deposit_nonce,
-            quote_timestamp,
-            fill_deadline,
-            exclusivity_parameter,
-            message,
-        )
-    }
-
-    pub fn get_unsafe_deposit_id(
-        _ctx: Context<Null>,
-        msg_sender: Pubkey,
-        depositor: Pubkey,
-        deposit_nonce: u64,
-    ) -> Result<[u8; 32]> {
-        Ok(instructions::get_unsafe_deposit_id(
-            msg_sender,
-            depositor,
-            deposit_nonce,
-        ))
-    }
-
-    // Relayer methods.
->>>>>>> 0bae98f7
     pub fn fill_v3_relay<'info>(
         ctx: Context<'_, '_, '_, 'info, FillV3Relay<'info>>,
         _relay_hash: [u8; 32],
