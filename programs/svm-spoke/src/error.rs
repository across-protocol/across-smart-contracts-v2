--- conflicted
+++ resolved
@@ -71,13 +71,10 @@
     InvalidClaimInitializer,
     #[msg("Seed must be 0 in production!")]
     InvalidProductionSeed,
-<<<<<<< HEAD
     #[msg("Depositor Must be signer!")]
     DepositorMustBeSigner,
-=======
     #[msg("Invalid remaining accounts for ATA creation!")]
     InvalidATACreationAccounts,
->>>>>>> 5c1dc6ed
 }
 
 // Errors to handle the CCTP interactions.
