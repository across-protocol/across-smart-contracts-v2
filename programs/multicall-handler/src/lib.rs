--- conflicted
+++ resolved
@@ -6,7 +6,6 @@
     },
 };
 
-<<<<<<< HEAD
 #[cfg(not(feature = "no-entrypoint"))]
 use ::solana_security_txt::security_txt;
 
@@ -21,12 +20,9 @@
     auditors: "OpenZeppelin"
 }
 
-declare_id!("27dua7HMuaZrAc6PRfxmvshHChypFLzZVSpKKaDAPjsq");
-=======
 // If changing the program ID, make sure to check that the resulting handler_signer PDA has the highest bump of 255 so
 // to minimize the compute cost when finding the PDA.
-declare_id!("6kqWTz3A3ZYMV2FMU24ke8rHzT82SaBz7GkBKTd7Z9BH");
->>>>>>> 011f69e4
+declare_id!("27dua7HMuaZrAc6PRfxmvshHChypFLzZVSpKKaDAPjsq");
 
 #[program]
 pub mod multicall_handler {
