--- conflicted
+++ resolved
@@ -23,25 +23,13 @@
     "RateModelStore": { "address": "0x18a200A2427e243154EC8217890Bc08062afc5A2", "blockNumber": 10468968 }
   },
   "5": {
-<<<<<<< HEAD
-    "Arbitrum_Adapter": { "address": "0xb68eDe0098552A5E3d95e8B78974C25e395af45B", "blockNumber": 6586185 },
-    "Ethereum_Adapter": { "address": "0xc924E28eEaB54E67799890e288c98D5E48242C01", "blockNumber": 6586186 },
-    "SpokePool": { "address": "0xb2b5C1b17B19d92CC4fC1f026B2133259e3ccd41", "blockNumber": 6586188 },
-    "HubPool": { "address": "0x69CA24D3084a2eea77E061E2D7aF9b76D107b4f6", "blockNumber": 6586182 },
-    "LpTokenFactory": { "address": "0x57EE47829369e2EF62fBb423648bec70d0366204", "blockNumber": 6586180 },
-    "Optimism_Adapter": { "address": "0x52313039f1b849B49dce4bdf6a43AC76995bE366", "blockNumber": 6586183 },
-    "PolygonTokenBridger": { "address": "0x8D7Eb61CAA4889c152f27Bb8108144DaCC9B01Db", "blockNumber": 6637420 },
-    "Polygon_Adapter": { "address": "0x9B769e2b1A4936B51870d03902A9e2AeEa6Ee933", "blockNumber": 6637431 },
-    "RateModelStore": { "address": "0x9C043C139486891D7a67e76E4c31Ac56bBfAF885", "blockNumber": 6637435 }
-=======
     "AcrossConfigStore": { "address": "0x3215e3C91f87081757d0c41EF0CB77738123Be83", "blockNumber": 6860550 },
     "Ethereum_Adapter": { "address": "0xB88690461dDbaB6f04Dfad7df66B7725942FEb9C", "blockNumber": 6860541 },
-    "Ethereum_SpokePool": { "address": "0x1Ae1d80e1725A478f5e653bF79f8Ee4aB5B34719", "blockNumber": 6860543 },
+    "SpokePool": { "address": "0x1Ae1d80e1725A478f5e653bF79f8Ee4aB5B34719", "blockNumber": 6860543 },
     "HubPool": { "address": "0xA44A832B994f796452e4FaF191a041F791AD8A0A", "blockNumber": 6860535 },
     "LpTokenFactory": { "address": "0xe2a742453614Cb3597bc92242487436A54D1B385", "blockNumber": 6860534 },
     "PolygonTokenBridger": { "address": "0x97f102f2f73717e203f964Ad9940e4C2e79b8597", "blockNumber": 6860545 },
     "Polygon_Adapter": { "address": "0x5ed9C283F44f961deB73048a807629672b1f1F15", "blockNumber": 6860547 }
->>>>>>> 2d9d8892
   },
   "10": { "SpokePool": { "address": "0x59485d57EEcc4058F7831f46eE83a7078276b4AE", "blockNumber": 6979967 } },
   "42": {
@@ -60,13 +48,8 @@
   "288": { "SpokePool": { "address": "0x7229405a2f0c550Ce35182EE1658302B65672443", "blockNumber": 551955 } },
   "42161": { "SpokePool": { "address": "0xe1C367e2b576Ac421a9f46C9cC624935730c36aa", "blockNumber": 11102271 } },
   "80001": {
-<<<<<<< HEAD
-    "PolygonTokenBridger": { "address": "0x8D7Eb61CAA4889c152f27Bb8108144DaCC9B01Db", "blockNumber": 25751324 },
-    "SpokePool": { "address": "0xFd9e2642a170aDD10F53Ee14a93FcF2F31924944", "blockNumber": 25751326 }
-=======
     "PolygonTokenBridger": { "address": "0x97f102f2f73717e203f964Ad9940e4C2e79b8597", "blockNumber": 26276246 },
-    "Polygon_SpokePool": { "address": "0x45fF03629D024b7763275e732a2d80202c18b31C", "blockNumber": 26276253 }
->>>>>>> 2d9d8892
+    "SpokePool": { "address": "0x45fF03629D024b7763275e732a2d80202c18b31C", "blockNumber": 26276253 }
   },
   "421611": { "SpokePool": { "address": "0x3BED21dAe767e4Df894B31b14aD32369cE4bad8b", "blockNumber": 10523275 } }
 }