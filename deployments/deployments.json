--- conflicted
+++ resolved
@@ -27,11 +27,7 @@
     "Blast_RescueAdapter": { "address": "0xE5Dea263511F5caC27b15cBd58Ff103F4Ce90957", "blockNumber": 20378872 },
     "Redstone_Adapter": { "address": "0x188F8C95B7cfB7993B53a4F643efa687916f73fA", "blockNumber": 20432774 },
     "Zora_Adapter": { "address": "0x024f2fc31cbdd8de17194b1892c834f98ef5169b", "blockNumber": 20512287 },
-<<<<<<< HEAD
-    "WorldChain_Adapter": { "address": "0xA8399e221a583A57F54Abb5bA22f31b5D6C09f32", "blockNumber": 20963234 }
-=======
     "WorldChain_Adapter": { "address": "0x8eBebfc894047bEE213A561b8792fCa71241731f", "blockNumber": 20921874 }
->>>>>>> 05302cb5
   },
   "10": {
     "SpokePool": { "address": "0x6f26Bf09B1C792e3228e5467807a900A503c0281", "blockNumber": 93903076 },
