{
  "1": {
    "AcrossConfigStore": { "address": "0x3B03509645713718B78951126E0A6de6f10043f5", "blockNumber": 14717196 },
    "AcrossMerkleDistributor": { "address": "0xE50b2cEAC4f60E840Ae513924033E753e2366487", "blockNumber": 15976846 },
    "Arbitrum_Adapter": { "address": "0x5473CBD30bEd1Bf97C0c9d7c59d268CD620dA426", "blockNumber": 19915048 },
    "Arbitrum_RescueAdapter": { "address": "0xC6fA0a4EBd802c01157d6E7fB1bbd2ae196ae375", "blockNumber": 16233939 },
    "Arbitrum_SendTokensAdapter": { "address": "0xC06A68DF12376271817FcEBfb45Be996B0e1593E", "blockNumber": 16691987 },
    "Boba_Adapter": { "address": "0x33B0Ec794c15D6Cc705818E70d4CaCe7bCfB5Af3", "blockNumber": 14716798 },
    "Ethereum_Adapter": { "address": "0x527E872a5c3f0C7c24Fe33F2593cFB890a285084", "blockNumber": 14704381 },
    "SpokePool": { "address": "0x5c7BCd6E7De5423a257D81B442095A1a6ced35C5", "blockNumber": 17117454 },
    "HubPool": { "address": "0xc186fA914353c44b2E33eBE05f21846F1048bEda", "blockNumber": 14819537 },
    "LpTokenFactory": { "address": "0x7dB69eb9F52eD773E9b03f5068A1ea0275b2fD9d", "blockNumber": 14704307 },
    "Optimism_Adapter": { "address": "0xE1e74B3D6A8E2A479B62958D4E4E6eEaea5B612b", "blockNumber": 19915034 },
    "PolygonTokenBridger": { "address": "0x0330E9b4D0325cCfF515E81DFbc7754F2a02ac57", "blockNumber": 14819539 },
    "Polygon_Adapter": { "address": "0xb4AeF0178f5725392A26eE18684C2aB62adc912e", "blockNumber": 19915066 },
    "ZkSync_Adapter": { "address": "0xE233009838CB898b50e0012a6E783FC9FeE447FB", "blockNumber": 17842162 },
    "Base_Adapter": { "address": "0xE1421233BF7158A19f89F17c9735F9cbd3D9529c", "blockNumber": 19915087 },
    "Linea_Adapter": { "address": "0x7Ea0D1882D610095A45E512B0113f79cA98a8EfE", "blockNumber": 19402413 },
    "BondToken": { "address": "0xee1dc6bcf1ee967a350e9ac6caaaa236109002ea", "blockNumber": 17980554 },
    "SpokePoolVerifier": { "address": "0xB4A8d45647445EA9FC3E1058096142390683dBC2", "blockNumber": 19510875 },
    "Mode_Adapter": { "address": "0xf1B59868697f3925b72889ede818B9E7ba0316d0", "blockNumber": 19914094 },
    "MulticallHandler": { "address": "0x924a9f036260DdD5808007E1AA95f08eD08aA569", "blockNumber": 20277013 },
    "Lisk_Adapter": { "address": "0x8229E812f20537caA1e8Fb41749b4887B8a75C3B", "blockNumber": 20184545 },
    "Blast_Adapter": { "address": "0xF2bEf5E905AAE0295003ab14872F811E914EdD81", "blockNumber": 20221494 },
    "Scroll_Adapter": { "address": "0xb6129Ab69aEA75e6884c2D6ecf25293C343C519F", "blockNumber": 20318360 },
    "Blast_DaiRetriever": { "address": "0x98Dd57048d7d5337e92D9102743528ea4Fea64aB", "blockNumber": 20378862 },
    "Blast_RescueAdapter": { "address": "0xE5Dea263511F5caC27b15cBd58Ff103F4Ce90957", "blockNumber": 20378872 },
    "Redstone_Adapter": { "address": "0x188F8C95B7cfB7993B53a4F643efa687916f73fA", "blockNumber": 20432774 },
    "Zora_Adapter": { "address": "0x024f2fc31cbdd8de17194b1892c834f98ef5169b", "blockNumber": 20512287 },
    "WorldChain_Adapter": { "address": "0xA8399e221a583A57F54Abb5bA22f31b5D6C09f32", "blockNumber": 20963234 },
    "AlephZero_Adapter": { "address": "0x6F4083304C2cA99B077ACE06a5DcF670615915Af", "blockNumber": 21131132 },
    "Ink_Adapter": { "address": "0x7e90a40c7519b041a7df6498fbf5662e8cfc61d2", "blockNumber": 21438590 }
  },
  "10": {
    "SpokePool": { "address": "0x6f26Bf09B1C792e3228e5467807a900A503c0281", "blockNumber": 93903076 },
    "1inch_SwapAndBridge": { "address": "0x3E7448657409278C9d6E192b92F2b69B234FCc42", "blockNumber": 120044846 },
    "UniswapV3_SwapAndBridge": { "address": "0x6f4A733c7889f038D77D4f540182Dda17423CcbF", "blockNumber": 120044742 },
    "AcrossMerkleDistributor": { "address": "0xc8b31410340d57417bE62672f6B53dfB9de30aC2", "blockNumber": 114652330 },
    "SpokePoolVerifier": { "address": "0xB4A8d45647445EA9FC3E1058096142390683dBC2", "blockNumber": 117881120 },
    "MulticallHandler": { "address": "0x924a9f036260DdD5808007E1AA95f08eD08aA569", "blockNumber": 122513129 }
  },
  "11155420": {
    "SpokePool": { "address": "0x4e8E101924eDE233C13e2D8622DC8aED2872d505", "blockNumber": 7762656 },
    "MulticallHandler": { "address": "0x924a9f036260DdD5808007E1AA95f08eD08aA569", "blockNumber": 14411096 }
  },
  "137": {
    "MintableERC1155": { "address": "0xA15a90E7936A2F8B70E181E955760860D133e56B", "blockNumber": 40600414 },
    "PolygonTokenBridger": { "address": "0x0330E9b4D0325cCfF515E81DFbc7754F2a02ac57", "blockNumber": 28604258 },
    "SpokePool": { "address": "0x9295ee1d8C5b022Be115A2AD3c30C72E34e7F096", "blockNumber": 41908657 },
    "SpokePoolVerifier": { "address": "0xB4A8d45647445EA9FC3E1058096142390683dBC2", "blockNumber": 55059424 },
    "1inch_UniversalSwapAndBridge": {
      "address": "0xf9735e425a36d22636ef4cb75c7a6c63378290ca",
      "blockNumber": 56529707
    },
    "1inch_SwapAndBridge": { "address": "0xaBa0F11D55C5dDC52cD0Cb2cd052B621d45159d5", "blockNumber": 56675429 },
    "UniswapV3_UniversalSwapAndBridge": {
      "address": "0xc2dcb88873e00c9d401de2cbba4c6a28f8a6e2c2",
      "blockNumber": 56529578
    },
    "UniswapV3_SwapAndBridge": { "address": "0x9220fa27ae680e4e8d9733932128fa73362e0393", "blockNumber": 56675837 },
    "MulticallHandler": { "address": "0x924a9f036260DdD5808007E1AA95f08eD08aA569", "blockNumber": 59194129 }
  },
  "288": { "SpokePool": { "address": "0xBbc6009fEfFc27ce705322832Cb2068F8C1e0A58", "blockNumber": 619993 } },
  "324": {
    "SpokePool": { "address": "0xE0B015E54d54fc84a6cB9B666099c46adE9335FF", "blockNumber": 10352565 },
    "MulticallHandler": { "address": "0x863859ef502F0Ee9676626ED5B418037252eFeb2", "blockNumber": 36906393 }
  },
  "480": {
    "SpokePool": { "address": "0x09aea4b2242abC8bb4BB78D537A67a245A7bEC64", "blockNumber": 4524742 },
    "SpokePoolVerifier": { "address": "0xB4A8d45647445EA9FC3E1058096142390683dBC2", "blockNumber": 4529956 },
    "MulticallHandler": { "address": "0x924a9f036260DdD5808007E1AA95f08eD08aA569", "blockNumber": 4528295 }
  },
  "690": {
    "SpokePool": { "address": "0x13fDac9F9b4777705db45291bbFF3c972c6d1d97", "blockNumber": 5512122 },
    "SpokePoolVerifier": { "address": "0xB4A8d45647445EA9FC3E1058096142390683dBC2", "blockNumber": 5161326 },
    "MulticallHandler": { "address": "0x924a9f036260DdD5808007E1AA95f08eD08aA569", "blockNumber": 5159031 }
  },
  "919": {
    "SpokePool": { "address": "0xbd886FC0725Cc459b55BbFEb3E4278610331f83b", "blockNumber": 13999465 },
    "MulticallHandler": { "address": "0x924a9f036260DdD5808007E1AA95f08eD08aA569", "blockNumber": 15826581 }
  },
  "1135": {
    "SpokePool": { "address": "0x9552a0a6624A23B848060AE5901659CDDa1f83f8", "blockNumber": 2602337 },
    "SpokePoolVerifier": { "address": "0xB4A8d45647445EA9FC3E1058096142390683dBC2", "blockNumber": 2391565 },
    "MulticallHandler": { "address": "0x924a9f036260DdD5808007E1AA95f08eD08aA569", "blockNumber": 2948231 }
  },
  "4202": {
    "SpokePool": { "address": "0xeF684C38F94F48775959ECf2012D7E864ffb9dd4", "blockNumber": 7267988 },
    "MulticallHandler": { "address": "0x924a9f036260DdD5808007E1AA95f08eD08aA569", "blockNumber": 7660205 }
  },
  "8453": {
    "SpokePool": { "address": "0x09aea4b2242abC8bb4BB78D537A67a245A7bEC64", "blockNumber": 2164878 },
    "SpokePoolVerifier": { "address": "0xB4A8d45647445EA9FC3E1058096142390683dBC2", "blockNumber": 12285703 },
    "1inch_SwapAndBridge": { "address": "0x7CFaBF2eA327009B39f40078011B0Fb714b65926", "blockNumber": 14450808 },
    "UniswapV3_SwapAndBridge": { "address": "0xbcfbCE9D92A516e3e7b0762AE218B4194adE34b4", "blockNumber": 14450714 },
    "MulticallHandler": { "address": "0x924a9f036260DdD5808007E1AA95f08eD08aA569", "blockNumber": 16917922 }
  },
  "34443": {
    "SpokePool": { "address": "0x3baD7AD0728f9917d1Bf08af5782dCbD516cDd96", "blockNumber": 8043187 },
    "SpokePoolVerifier": { "address": "0xB4A8d45647445EA9FC3E1058096142390683dBC2", "blockNumber": 8038567 },
    "MulticallHandler": { "address": "0x924a9f036260DdD5808007E1AA95f08eD08aA569", "blockNumber": 10228826 }
  },
  "42161": {
    "SpokePool": { "address": "0xe35e9842fceaCA96570B734083f4a58e8F7C5f2A", "blockNumber": 83868041 },
    "SpokePoolVerifier": { "address": "0xB4A8d45647445EA9FC3E1058096142390683dBC2", "blockNumber": 194021369 },
    "1inch_SwapAndBridge": { "address": "0xC456398D5eE3B93828252e48beDEDbc39e03368E", "blockNumber": 211175795 },
    "UniswapV3_SwapAndBridge": { "address": "0xF633b72A4C2Fb73b77A379bf72864A825aD35b6D", "blockNumber": 211175481 },
    "MulticallHandler": { "address": "0x924a9f036260DdD5808007E1AA95f08eD08aA569", "blockNumber": 230779625 }
  },
  "59144": {
    "SpokePool": { "address": "0x7E63A5f1a8F0B4d0934B2f2327DAED3F6bb2ee75", "blockNumber": 2721169 },
    "SpokePoolVerifier": { "address": "0xB4A8d45647445EA9FC3E1058096142390683dBC2", "blockNumber": 3101687 },
    "MulticallHandler": { "address": "0x1015c58894961F4F7Dd7D68ba033e28Ed3ee1cDB", "blockNumber": 5669220 }
  },
  "84532": {
    "SpokePool": { "address": "0x82B564983aE7274c86695917BBf8C99ECb6F0F8F", "blockNumber": 6082004 },
    "MulticallHandler": { "address": "0x924a9f036260DdD5808007E1AA95f08eD08aA569", "blockNumber": 12429513 }
  },
  "80002": {
    "PolygonTokenBridger": { "address": "0x4e3737679081c4D3029D88cA560918094f2e0284", "blockNumber": 7529773 },
    "SpokePool": { "address": "0xd08baaE74D6d2eAb1F3320B2E1a53eeb391ce8e5", "blockNumber": 7529960 },
    "MulticallHandler": { "address": "0x924a9f036260DdD5808007E1AA95f08eD08aA569", "blockNumber": 8797771 }
  },
  "168587773": {
    "SpokePool": { "address": "0x5545092553Cf5Bf786e87a87192E902D50D8f022", "blockNumber": 7634204 },
    "MulticallHandler": { "address": "0x924a9f036260DdD5808007E1AA95f08eD08aA569", "blockNumber": 7973417 }
  },
  "81457": {
    "SpokePool": { "address": "0x2D509190Ed0172ba588407D4c2df918F955Cc6E1", "blockNumber": 5574280 },
    "SpokePoolVerifier": { "address": "0xB4A8d45647445EA9FC3E1058096142390683dBC2", "blockNumber": 5574513 },
    "MulticallHandler": { "address": "0x924a9f036260DdD5808007E1AA95f08eD08aA569", "blockNumber": 5876291 }
  },
  "421614": {
    "SpokePool": { "address": "0x7E63A5f1a8F0B4d0934B2f2327DAED3F6bb2ee75", "blockNumber": 12411026 },
    "MulticallHandler": { "address": "0x924a9f036260DdD5808007E1AA95f08eD08aA569", "blockNumber": 58993382 }
  },
  "534352": {
    "SpokePool": { "address": "0x3baD7AD0728f9917d1Bf08af5782dCbD516cDd96", "blockNumber": 7489705 },
    "SpokePoolVerifier": { "address": "0xB4A8d45647445EA9FC3E1058096142390683dBC2", "blockNumber": 7490003 },
    "MulticallHandler": { "address": "0x924a9f036260DdD5808007E1AA95f08eD08aA569", "blockNumber": 7489978 }
  },
  "7777777": {
    "SpokePool": { "address": "0x13fDac9F9b4777705db45291bbFF3c972c6d1d97", "blockNumber": 18382867 },
    "SpokePoolVerifier": { "address": "0xB4A8d45647445EA9FC3E1058096142390683dBC2", "blockNumber": 18120222 },
    "MulticallHandler": { "address": "0x924a9f036260DdD5808007E1AA95f08eD08aA569", "blockNumber": 18119854 }
  },
  "11155111": {
    "MulticallHandler": { "address": "0x924a9f036260DdD5808007E1AA95f08eD08aA569", "blockNumber": 6284508 },
    "AcrossConfigStore": { "address": "0xB3De1e212B49e68f4a68b5993f31f63946FCA2a6", "blockNumber": 4968255 },
    "LPTokenFactory": { "address": "0xFB87Ac52Bac7ccF497b6053610A9c59B87a0cE7D", "blockNumber": 4911834 },
    "HubPool": { "address": "0x14224e63716aface30c9a417e0542281869f7d9e", "blockNumber": 4911835 },
    "SpokePool": { "address": "0x5ef6C01E11889d86803e0B23e3cB3F9E9d97B662", "blockNumber": 5288470 },
    "PolygonTokenBridger": { "address": "0x4e3737679081c4D3029D88cA560918094f2e0284", "blockNumber": 5984560 },
    "Polygon_Adapter": { "address": "0x540029039E493b1B843653f93C3064A956931747", "blockNumber": 5984591 },
    "Lisk_Adapter": { "address": "0x13a8B1D6443016424e2b8Bac40dD884Ee679AFc4", "blockNumber": 6226289 },
    "Blast_Adapter": { "address": "0x09500Ffd743e01B4146a4BA795231Ca7Ca37819f", "blockNumber": 6233857 }
  },
  "41455": {
    "SpokePool": { "address": "0x13fDac9F9b4777705db45291bbFF3c972c6d1d97", "blockNumber": 4240318 },
    "MulticallHandler": { "address": "0x924a9f036260DdD5808007E1AA95f08eD08aA569", "blockNumber": 4112529 }
  },
<<<<<<< HEAD
  "1810017368444177321": {
    "SvmSpoke": { "address": "YVMQN27RnCNt23NRxzJPumXRd8iovEfKtzkqyMc5vDt", "blockNumber": 0 },
    "MessageTransmitter": { "address": "CCTPmbSD7gX1bxKPAmg77w8oFzNFpaQiQUWD43TKaecd", "blockNumber": 0 },
    "TokenMessengerMinter": { "address": "CCTPiPYPc6AsJuwueEnWgSgucamXDZwBd53dQ11YiKX3", "blockNumber": 0 }
=======
  "57073": {
    "SpokePool": { "address": "0xeF684C38F94F48775959ECf2012D7E864ffb9dd4", "blockNumber": 1139240 },
    "SpokePoolVerifier": { "address": "0xB4A8d45647445EA9FC3E1058096142390683dBC2", "blockNumber": 1152853 },
    "MulticallHandler": { "address": "0x924a9f036260DdD5808007E1AA95f08eD08aA569", "blockNumber": 1145284 }
>>>>>>> ab4b762e
  }
}<|MERGE_RESOLUTION|>--- conflicted
+++ resolved
@@ -159,16 +159,14 @@
     "SpokePool": { "address": "0x13fDac9F9b4777705db45291bbFF3c972c6d1d97", "blockNumber": 4240318 },
     "MulticallHandler": { "address": "0x924a9f036260DdD5808007E1AA95f08eD08aA569", "blockNumber": 4112529 }
   },
-<<<<<<< HEAD
+  "57073": {
+    "SpokePool": { "address": "0xeF684C38F94F48775959ECf2012D7E864ffb9dd4", "blockNumber": 1139240 },
+    "SpokePoolVerifier": { "address": "0xB4A8d45647445EA9FC3E1058096142390683dBC2", "blockNumber": 1152853 },
+    "MulticallHandler": { "address": "0x924a9f036260DdD5808007E1AA95f08eD08aA569", "blockNumber": 1145284 }
+  },
   "1810017368444177321": {
     "SvmSpoke": { "address": "YVMQN27RnCNt23NRxzJPumXRd8iovEfKtzkqyMc5vDt", "blockNumber": 0 },
     "MessageTransmitter": { "address": "CCTPmbSD7gX1bxKPAmg77w8oFzNFpaQiQUWD43TKaecd", "blockNumber": 0 },
     "TokenMessengerMinter": { "address": "CCTPiPYPc6AsJuwueEnWgSgucamXDZwBd53dQ11YiKX3", "blockNumber": 0 }
-=======
-  "57073": {
-    "SpokePool": { "address": "0xeF684C38F94F48775959ECf2012D7E864ffb9dd4", "blockNumber": 1139240 },
-    "SpokePoolVerifier": { "address": "0xB4A8d45647445EA9FC3E1058096142390683dBC2", "blockNumber": 1152853 },
-    "MulticallHandler": { "address": "0x924a9f036260DdD5808007E1AA95f08eD08aA569", "blockNumber": 1145284 }
->>>>>>> ab4b762e
   }
 }