// SPDX-License-Identifier: BUSL-1.1
pragma solidity ^0.8.0;

// Contains structs and functions used by SpokePool contracts to facilitate universal settlement.
interface V3SpokePoolInterface {
    /**************************************
     *              ENUMS                 *
     **************************************/

    // Fill status tracks on-chain state of deposit, uniquely identified by relayHash.
    enum FillStatus {
        Unfilled,
        RequestedSlowFill,
        Filled
    }
    // Fill type is emitted in the FilledRelay event to assist Dataworker with determining which types of
    // fills to refund (e.g. only fast fills) and whether a fast fill created a sow fill excess.
    enum FillType {
        FastFill,
        // Fast fills are normal fills that do not replace a slow fill request.
        ReplacedSlowFill,
        // Replaced slow fills are fast fills that replace a slow fill request. This type is used by the Dataworker
        // to know when to send excess funds from the SpokePool to the HubPool because they can no longer be used
        // for a slow fill execution.
        SlowFill
    }
    // Slow fills are requested via requestSlowFill and executed by executeSlowRelayLeaf after a bundle containing
    // the slow fill is validated.

    /**************************************
     *              STRUCTS               *
     **************************************/

    // This struct represents the data to fully specify a **unique** relay submitted on this chain.
    // This data is hashed with the chainId() and saved by the SpokePool to prevent collisions and protect against
    // replay attacks on other chains. If any portion of this data differs, the relay is considered to be
    // completely distinct.
    struct V3RelayData {
        // The bytes32 that made the deposit on the origin chain.
        bytes32 depositor;
        // The recipient bytes32 on the destination chain.
        bytes32 recipient;
        // This is the exclusive relayer who can fill the deposit before the exclusivity deadline.
        bytes32 exclusiveRelayer;
        // Token that is deposited on origin chain by depositor.
        bytes32 inputToken;
        // Token that is received on destination chain by recipient.
        bytes32 outputToken;
        // The amount of input token deposited by depositor.
        uint256 inputAmount;
        // The amount of output token to be received by recipient.
        uint256 outputAmount;
        // Origin chain id.
        uint256 originChainId;
        // The id uniquely identifying this deposit on the origin chain.
        uint256 depositId;
        // The timestamp on the destination chain after which this deposit can no longer be filled.
        uint32 fillDeadline;
        // The timestamp on the destination chain after which any relayer can fill the deposit.
        uint32 exclusivityDeadline;
        // Data that is forwarded to the recipient.
        bytes message;
    }

    // Contains parameters passed in by someone who wants to execute a slow relay leaf.
    struct V3SlowFill {
        V3RelayData relayData;
        uint256 chainId;
        uint256 updatedOutputAmount;
    }

    // Contains information about a relay to be sent along with additional information that is not unique to the
    // relay itself but is required to know how to process the relay. For example, "updatedX" fields can be used
    // by the relayer to modify fields of the relay with the depositor's permission, and "repaymentChainId" is specified
    // by the relayer to determine where to take a relayer refund, but doesn't affect the uniqueness of the relay.
    struct V3RelayExecutionParams {
        V3RelayData relay;
        bytes32 relayHash;
        uint256 updatedOutputAmount;
        bytes32 updatedRecipient;
        bytes updatedMessage;
        uint256 repaymentChainId;
    }

    // Packs together parameters emitted in FilledV3Relay because there are too many emitted otherwise.
    // Similar to V3RelayExecutionParams, these parameters are not used to uniquely identify the deposit being
    // filled so they don't have to be unpacked by all clients.
    struct V3RelayExecutionEventInfo {
        bytes32 updatedRecipient;
        bytes updatedMessage;
        uint256 updatedOutputAmount;
        FillType fillType;
    }

    // Represents the parameters required for a V3 deposit operation in the SpokePool.
    struct DepositV3Params {
        bytes32 depositor;
        bytes32 recipient;
        bytes32 inputToken;
        bytes32 outputToken;
        uint256 inputAmount;
        uint256 outputAmount;
        uint256 destinationChainId;
        bytes32 exclusiveRelayer;
        uint32 depositId;
        uint32 quoteTimestamp;
        uint32 fillDeadline;
        uint32 exclusivityParameter;
        bytes message;
    }

    /**************************************
     *              EVENTS                *
     **************************************/

    event V3FundsDeposited(
        bytes32 inputToken,
        bytes32 outputToken,
        uint256 inputAmount,
        uint256 outputAmount,
        uint256 indexed destinationChainId,
        uint256 indexed depositId,
        uint32 quoteTimestamp,
        uint32 fillDeadline,
        uint32 exclusivityDeadline,
        bytes32 indexed depositor,
        bytes32 recipient,
        bytes32 exclusiveRelayer,
        bytes message
    );

    event RequestedSpeedUpV3Deposit(
        uint256 updatedOutputAmount,
<<<<<<< HEAD
        uint256 indexed depositId,
        address indexed depositor,
        address updatedRecipient,
=======
        uint32 indexed depositId,
        bytes32 indexed depositor,
        bytes32 updatedRecipient,
>>>>>>> e582cb78
        bytes updatedMessage,
        bytes depositorSignature
    );

    event FilledV3Relay(
        bytes32 inputToken,
        bytes32 outputToken,
        uint256 inputAmount,
        uint256 outputAmount,
        uint256 repaymentChainId,
        uint256 indexed originChainId,
        uint256 indexed depositId,
        uint32 fillDeadline,
        uint32 exclusivityDeadline,
        bytes32 exclusiveRelayer,
        bytes32 indexed relayer,
        bytes32 depositor,
        bytes32 recipient,
        bytes message,
        V3RelayExecutionEventInfo relayExecutionInfo
    );

    event RequestedV3SlowFill(
        bytes32 inputToken,
        bytes32 outputToken,
        uint256 inputAmount,
        uint256 outputAmount,
        uint256 indexed originChainId,
        uint256 indexed depositId,
        uint32 fillDeadline,
        uint32 exclusivityDeadline,
        bytes32 exclusiveRelayer,
        bytes32 depositor,
        bytes32 recipient,
        bytes message
    );

    event ClaimedRelayerRefund(
        bytes32 indexed l2TokenAddress,
        bytes32 indexed refundAddress,
        uint256 amount,
        address indexed caller
    );

    /**************************************
     *              FUNCTIONS             *
     **************************************/

    function depositV3(
        bytes32 depositor,
        bytes32 recipient,
        bytes32 inputToken,
        bytes32 outputToken,
        uint256 inputAmount,
        uint256 outputAmount,
        uint256 destinationChainId,
        bytes32 exclusiveRelayer,
        uint32 quoteTimestamp,
        uint32 fillDeadline,
        uint32 exclusivityDeadline,
        bytes calldata message
    ) external payable;

    function depositV3(
        address depositor,
        address recipient,
        address inputToken,
        address outputToken,
        uint256 inputAmount,
        uint256 outputAmount,
        uint256 destinationChainId,
        address exclusiveRelayer,
        uint32 quoteTimestamp,
        uint32 fillDeadline,
        uint32 exclusivityDeadline,
        bytes calldata message
    ) external payable;

    function depositV3Now(
        bytes32 depositor,
        bytes32 recipient,
        bytes32 inputToken,
        bytes32 outputToken,
        uint256 inputAmount,
        uint256 outputAmount,
        uint256 destinationChainId,
        bytes32 exclusiveRelayer,
        uint32 fillDeadlineOffset,
        uint32 exclusivityDeadline,
        bytes calldata message
    ) external payable;

    function speedUpV3Deposit(
<<<<<<< HEAD
        address depositor,
        uint256 depositId,
=======
        bytes32 depositor,
        uint32 depositId,
>>>>>>> e582cb78
        uint256 updatedOutputAmount,
        bytes32 updatedRecipient,
        bytes calldata updatedMessage,
        bytes calldata depositorSignature
    ) external;

    function fillV3Relay(
        V3RelayData calldata relayData,
        uint256 repaymentChainId,
        bytes32 repaymentAddress
    ) external;

    function fillV3RelayWithUpdatedDeposit(
        V3RelayData calldata relayData,
        uint256 repaymentChainId,
        bytes32 repaymentAddress,
        uint256 updatedOutputAmount,
        bytes32 updatedRecipient,
        bytes calldata updatedMessage,
        bytes calldata depositorSignature
    ) external;

    function requestV3SlowFill(V3RelayData calldata relayData) external;

    function executeV3SlowRelayLeaf(
        V3SlowFill calldata slowFillLeaf,
        uint32 rootBundleId,
        bytes32[] calldata proof
    ) external;

    /**************************************
     *              ERRORS                *
     **************************************/

    error DisabledRoute();
    error InvalidQuoteTimestamp();
    error InvalidFillDeadline();
    error InvalidExclusiveRelayer();
    error MsgValueDoesNotMatchInputAmount();
    error NotExclusiveRelayer();
    error NoSlowFillsInExclusivityWindow();
    error RelayFilled();
    error InvalidSlowFillRequest();
    error ExpiredFillDeadline();
    error InvalidMerkleProof();
    error InvalidChainId();
    error InvalidMerkleLeaf();
    error ClaimedMerkleLeaf();
    error InvalidPayoutAdjustmentPct();
    error WrongERC7683OrderId();
    error LowLevelCallFailed(bytes data);
    error InsufficientSpokePoolBalanceToExecuteLeaf();
    error NoRelayerRefundToClaim();
}<|MERGE_RESOLUTION|>--- conflicted
+++ resolved
@@ -131,15 +131,9 @@
 
     event RequestedSpeedUpV3Deposit(
         uint256 updatedOutputAmount,
-<<<<<<< HEAD
-        uint256 indexed depositId,
-        address indexed depositor,
-        address updatedRecipient,
-=======
-        uint32 indexed depositId,
+        uint256 indexed depositId,
         bytes32 indexed depositor,
         bytes32 updatedRecipient,
->>>>>>> e582cb78
         bytes updatedMessage,
         bytes depositorSignature
     );
@@ -233,13 +227,8 @@
     ) external payable;
 
     function speedUpV3Deposit(
-<<<<<<< HEAD
-        address depositor,
+        bytes32 depositor,
         uint256 depositId,
-=======
-        bytes32 depositor,
-        uint32 depositId,
->>>>>>> e582cb78
         uint256 updatedOutputAmount,
         bytes32 updatedRecipient,
         bytes calldata updatedMessage,
