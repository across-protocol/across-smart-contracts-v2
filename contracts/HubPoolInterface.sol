--- conflicted
+++ resolved
@@ -15,15 +15,6 @@
         uint256 chainId;
         // Total LP fee amount per token in this bundle, encompassing all associated bundled relays.
         uint256[] bundleLpFees;
-<<<<<<< HEAD
-        // This array is represents the amount to send to or request back from the SpokePool. If positive, the pool will
-        // pay the SpokePool. If negative the SpokePool will pay the HubPool. There can be arbitrarily rebalancing rules
-        // defined offchain. This number is only nonzero when the rules indicate that a rebalancing action should occur.
-        // When a rebalance does occur, runningBalances should be set to zero for this token and the netSendAmounts
-        // should be set to the previous runningBalances + relays - deposits in this bundle. If non-zero then it must be
-        // set on the SpokePool's RelayerRefundLeaf amountToReturn as -1 * this value to indicate if funds are
-        // being sent to or from the associated SpokePool.
-=======
         // This array is grouped with the two above, and it represents the amount to send or request back from the
         // SpokePool. If positive, the pool will pay the SpokePool. If negative the SpokePool will pay the HubPool.
         // There can be arbitrarily complex rebalancing rules defined offchain. This number is only nonzero when the
@@ -31,7 +22,6 @@
         // set to zero for this token and the netSendAmounts should be set to the previous runningBalances + relays -
         // deposits in this bundle. If non-zero then it must be set on the SpokePool's RelayerRefundLeaf amountToReturn
         // as -1 * this value to indicate if funds are being sent from or to the SpokePool.
->>>>>>> eb350254
         int256[] netSendAmounts;
         // This is only here to be emitted in an event to track a running unpaid balance between the L2 pool and the L1
         // pool. A positive number indicates that the HubPool owes the SpokePool funds. A negative number indicates that
