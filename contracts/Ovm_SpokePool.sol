--- conflicted
+++ resolved
@@ -170,14 +170,7 @@
 
     // Apply OVM-specific transformation to cross domain admin address on L1.
     function _requireAdminSender() internal view override {
-<<<<<<< HEAD
         if (LibOptimismUpgradeable.crossChainSender(messenger) != crossDomainAdmin) revert NotCrossDomainAdmin();
-=======
-        require(
-            LibOptimismUpgradeable.crossChainSender(MESSENGER) == crossDomainAdmin,
-            "OVM_XCHAIN: wrong sender of cross-domain message"
-        );
->>>>>>> 172899ae
     }
 
     // Reserve storage slots for future versions of this base contract to add state variables without
