--- conflicted
+++ resolved
@@ -36,14 +36,10 @@
     address public l2Eth;
 
     // Address of the Optimism L2 messenger.
-<<<<<<< HEAD
     address public constant MESSENGER = Lib_PredeployAddresses.L2_CROSS_DOMAIN_MESSENGER;
     // @dev This storage slot is reserved to replace the old messenger public variable that has now been
     // replaced by the above constant.
     address private __deprecated_messenger;
-=======
-    address public messenger;
->>>>>>> 81ed1a83
 
     // Address of custom bridge used to bridge Synthetix-related assets like SNX.
     address private constant SYNTHETIX_BRIDGE = 0x136b1EC699c62b0606854056f02dC7Bb80482d63;
@@ -178,14 +174,7 @@
 
     // Apply OVM-specific transformation to cross domain admin address on L1.
     function _requireAdminSender() internal view override {
-<<<<<<< HEAD
         if (LibOptimismUpgradeable.crossChainSender(MESSENGER) != crossDomainAdmin) revert NotCrossDomainAdmin();
-=======
-        require(
-            LibOptimismUpgradeable.crossChainSender(messenger) == crossDomainAdmin,
-            "OVM_XCHAIN: wrong sender of cross-domain message"
-        );
->>>>>>> 81ed1a83
     }
 
     // Reserve storage slots for future versions of this base contract to add state variables without
