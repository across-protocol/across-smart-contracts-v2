// SPDX-License-Identifier: BUSL-1.1
pragma solidity ^0.8.0;

import "./SpokePool.sol";

// https://github.com/matter-labs/era-contracts/blob/6391c0d7bf6184d7f6718060e3991ba6f0efe4a7/zksync/contracts/bridge/L2ERC20Bridge.sol#L104
interface ZkBridgeLike {
    function withdraw(
        address _l1Receiver,
        address _l2Token,
        uint256 _amount
    ) external;
}

<<<<<<< HEAD
=======
interface IL2ETH {
    function withdraw(address _l1Receiver) external payable;
}

>>>>>>> 69fa759f
/**
 * @notice ZkSync specific SpokePool, intended to be compiled with `@matterlabs/hardhat-zksync-solc`.
 * @dev Resources for compiling and deploying contracts with hardhat: https://era.zksync.io/docs/tools/hardhat/hardhat-zksync-solc.html
 */
contract ZkSync_SpokePool is SpokePool {
    // On Ethereum, avoiding constructor parameters and putting them into constants reduces some of the gas cost
    // upon contract deployment. On zkSync the opposite is true: deploying the same bytecode for contracts,
    // while changing only constructor parameters can lead to substantial fee savings. So, the following params
    // are all set by passing in constructor params where possible.

    // ETH on ZkSync implements a subset of the ERC-20 interface, with additional built-in support to bridge to L1.
    address public l2Eth;

    // Bridges used to withdraw ERC20's to L1
    ZkBridgeLike public zkErc20Bridge;
    ZkBridgeLike public zkWETHBridge;

<<<<<<< HEAD
    event SetZkBridge(address indexed erc20Bridge, address indexed wethBridge);
=======
    event SetZkBridge(address indexed erc20Bridge, address indexed oldErc20Bridge);
>>>>>>> 69fa759f
    event ZkSyncTokensBridged(address indexed l2Token, address target, uint256 numberOfTokensBridged);

    /**
     * @notice Construct the ZkSync SpokePool.
     * @param _initialDepositId Starting deposit ID. Set to 0 unless this is a re-deployment in order to mitigate
     * relay hash collisions.
     * @param _zkErc20Bridge Address of L2 ERC20 gateway. Can be reset by admin.
     * @param _zkWETHBridge Address of L2 WETH gateway. Can be reset by admin.
     * @param _crossDomainAdmin Cross domain admin to set. Can be changed by admin.
     * @param _hubPool Hub pool address to set. Can be changed by admin.
     * @param _wethAddress Weth address for this network to set.
     */
    function initialize(
        uint32 _initialDepositId,
        ZkBridgeLike _zkErc20Bridge,
        ZkBridgeLike _zkWETHBridge,
        address _crossDomainAdmin,
        address _hubPool,
        address _wethAddress
    ) public initializer {
        l2Eth = 0x000000000000000000000000000000000000800A;
        __SpokePool_init(_initialDepositId, _crossDomainAdmin, _hubPool, _wethAddress);
        _setZkBridge(_zkErc20Bridge, _zkWETHBridge);
    }

    modifier onlyFromCrossDomainAdmin() {
        require(msg.sender == _applyL1ToL2Alias(crossDomainAdmin), "ONLY_COUNTERPART_GATEWAY");
        _;
    }

    /********************************************************
     *      ZKSYNC-SPECIFIC CROSS-CHAIN ADMIN FUNCTIONS     *
     ********************************************************/

    /**
     * @notice Change L2 token bridge addresses. Callable only by admin.
     * @param _zkErc20Bridge New address of L2 ERC20 gateway.
     * @param _zkWETHBridge New address of L2 WETH gateway.
     */
    function setZkBridge(ZkBridgeLike _zkErc20Bridge, ZkBridgeLike _zkWETHBridge) public onlyAdmin nonReentrant {
        _setZkBridge(_zkErc20Bridge, _zkWETHBridge);
    }

    /**************************************
     *         PUBLIC FUNCTIONS      *
     **************************************/

    /**
     * @notice Wrap any ETH accidentally sent to this contract into WETH
     */
    function depositEthToWeth() external nonReentrant {
        //slither-disable-next-line arbitrary-send-eth
        if (address(this).balance > 0) wrappedNativeToken.deposit{ value: address(this).balance }();
    }

    /**************************************
     *        INTERNAL FUNCTIONS          *
     **************************************/

    function _bridgeTokensToHubPool(RelayerRefundLeaf memory relayerRefundLeaf) internal override {
        if (relayerRefundLeaf.l2TokenAddress == address(wrappedNativeToken)) {
            zkWETHBridge.withdraw(hubPool, relayerRefundLeaf.l2TokenAddress, relayerRefundLeaf.amountToReturn);
        } else {
            zkErc20Bridge.withdraw(hubPool, relayerRefundLeaf.l2TokenAddress, relayerRefundLeaf.amountToReturn);
        }
        emit ZkSyncTokensBridged(relayerRefundLeaf.l2TokenAddress, hubPool, relayerRefundLeaf.amountToReturn);
    }

<<<<<<< HEAD
    function _setZkBridge(ZkBridgeLike _zkErc20Bridge, ZkBridgeLike _zkWETHBridge) internal {
        zkErc20Bridge = _zkErc20Bridge;
        zkWETHBridge = _zkWETHBridge;
        emit SetZkBridge(address(_zkErc20Bridge), address(_zkWETHBridge));
=======
    function _setZkBridge(ZkBridgeLike _zkErc20Bridge) internal {
        address oldErc20Bridge = address(zkErc20Bridge);
        zkErc20Bridge = _zkErc20Bridge;
        emit SetZkBridge(address(_zkErc20Bridge), oldErc20Bridge);
>>>>>>> 69fa759f
    }

    // L1 addresses are transformed during l1->l2 calls.
    // See https://github.com/matter-labs/era-contracts/blob/main/docs/Overview.md#mailboxfacet for more information.
    // Another source: https://github.com/matter-labs/era-contracts/blob/41c25aa16d182f757c3fed1463c78a81896f65e6/ethereum/contracts/vendor/AddressAliasHelper.sol#L28
    function _applyL1ToL2Alias(address l1Address) internal pure returns (address l2Address) {
        unchecked {
            l2Address = address(uint160(l1Address) + uint160(0x1111000000000000000000000000000000001111));
        }
    }

    function _requireAdminSender() internal override onlyFromCrossDomainAdmin {}
}<|MERGE_RESOLUTION|>--- conflicted
+++ resolved
@@ -12,13 +12,6 @@
     ) external;
 }
 
-<<<<<<< HEAD
-=======
-interface IL2ETH {
-    function withdraw(address _l1Receiver) external payable;
-}
-
->>>>>>> 69fa759f
 /**
  * @notice ZkSync specific SpokePool, intended to be compiled with `@matterlabs/hardhat-zksync-solc`.
  * @dev Resources for compiling and deploying contracts with hardhat: https://era.zksync.io/docs/tools/hardhat/hardhat-zksync-solc.html
@@ -36,11 +29,7 @@
     ZkBridgeLike public zkErc20Bridge;
     ZkBridgeLike public zkWETHBridge;
 
-<<<<<<< HEAD
-    event SetZkBridge(address indexed erc20Bridge, address indexed wethBridge);
-=======
-    event SetZkBridge(address indexed erc20Bridge, address indexed oldErc20Bridge);
->>>>>>> 69fa759f
+    event SetZkBridge(address indexed erc20Bridge, address oldErc20Bridge, address indexed wethBridge, address oldWethBridge);
     event ZkSyncTokensBridged(address indexed l2Token, address target, uint256 numberOfTokensBridged);
 
     /**
@@ -109,17 +98,12 @@
         emit ZkSyncTokensBridged(relayerRefundLeaf.l2TokenAddress, hubPool, relayerRefundLeaf.amountToReturn);
     }
 
-<<<<<<< HEAD
     function _setZkBridge(ZkBridgeLike _zkErc20Bridge, ZkBridgeLike _zkWETHBridge) internal {
+        address oldZkErc20Bridge = address(zkErc20Bridge);
+        address oldZkWETHBridge = address(zkWETHBridge);
         zkErc20Bridge = _zkErc20Bridge;
         zkWETHBridge = _zkWETHBridge;
-        emit SetZkBridge(address(_zkErc20Bridge), address(_zkWETHBridge));
-=======
-    function _setZkBridge(ZkBridgeLike _zkErc20Bridge) internal {
-        address oldErc20Bridge = address(zkErc20Bridge);
-        zkErc20Bridge = _zkErc20Bridge;
-        emit SetZkBridge(address(_zkErc20Bridge), oldErc20Bridge);
->>>>>>> 69fa759f
+        emit SetZkBridge(address(_zkErc20Bridge), oldZkErc20Bridge, address(_zkWETHBridge), oldZkWETHBridge);
     }
 
     // L1 addresses are transformed during l1->l2 calls.
