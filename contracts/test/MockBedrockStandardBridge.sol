--- conflicted
+++ resolved
@@ -22,13 +22,8 @@
         address _remoteToken,
         address _to,
         uint256 _amount,
-<<<<<<< HEAD
-        uint32 _minGasLimit,
-        bytes calldata _extraData
-=======
         uint32,
         bytes calldata
->>>>>>> 05302cb5
     ) external {
         // Check that caller has approved this contract to pull funds, mirroring mainnet's behavior
         IERC20(_localToken).transferFrom(msg.sender, address(this), _amount);
