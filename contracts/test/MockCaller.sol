// SPDX-License-Identifier: BUSL-1.1
pragma solidity ^0.8.0;

import "../interfaces/V3SpokePoolInterface.sol";

// Used for calling SpokePool.sol functions from a contract instead of an EOA. Can be used to simulate aggregator
// or pooled relayer behavior. Makes all calls from constructor to make sure SpokePool is not relying on checking the
// caller's code size which is 0 at construction time.

<<<<<<< HEAD
contract MockV3Caller {
    constructor(
        address _spokePool,
        uint32 rootBundleId,
        V3SpokePoolInterface.V3RelayerRefundLeaf memory relayerRefundLeaf,
        bytes32[] memory proof
    ) {
        require(_spokePool != address(this), "spokePool not external");
        V3SpokePoolInterface(_spokePool).executeV3RelayerRefundLeaf(rootBundleId, relayerRefundLeaf, proof);
=======
contract MockCaller {
    constructor(
        address _spokePool,
        uint32 rootBundleId,
        SpokePoolInterface.RelayerRefundLeaf memory relayerRefundLeaf,
        bytes32[] memory proof
    ) {
        require(_spokePool != address(this), "spokePool not external");
        SpokePoolInterface(_spokePool).executeRelayerRefundLeaf(rootBundleId, relayerRefundLeaf, proof);
>>>>>>> 172899ae
    }
}<|MERGE_RESOLUTION|>--- conflicted
+++ resolved
@@ -7,17 +7,6 @@
 // or pooled relayer behavior. Makes all calls from constructor to make sure SpokePool is not relying on checking the
 // caller's code size which is 0 at construction time.
 
-<<<<<<< HEAD
-contract MockV3Caller {
-    constructor(
-        address _spokePool,
-        uint32 rootBundleId,
-        V3SpokePoolInterface.V3RelayerRefundLeaf memory relayerRefundLeaf,
-        bytes32[] memory proof
-    ) {
-        require(_spokePool != address(this), "spokePool not external");
-        V3SpokePoolInterface(_spokePool).executeV3RelayerRefundLeaf(rootBundleId, relayerRefundLeaf, proof);
-=======
 contract MockCaller {
     constructor(
         address _spokePool,
@@ -27,6 +16,5 @@
     ) {
         require(_spokePool != address(this), "spokePool not external");
         SpokePoolInterface(_spokePool).executeRelayerRefundLeaf(rootBundleId, relayerRefundLeaf, proof);
->>>>>>> 172899ae
     }
 }