--- conflicted
+++ resolved
@@ -40,8 +40,7 @@
         _relayRootBundle(relayerRefundRoot, slowRelayFulfillmentRoot);
     }
 
-<<<<<<< HEAD
-    function _bridgeTokensToHubPool(DestinationDistributionLeaf memory distributionLeaf) internal override {}
+    function _bridgeTokensToHubPool(RelayerRefundLeaf memory relayerRefundLeaf) internal override {}
 
     function _chainId() internal view override returns (uint256) {
         return block.chainid;
@@ -54,7 +53,4 @@
     ) internal view override {
         _defaultVerifyDepositorUpdateFeeMessage(depositor, ethSignedMessageHash, depositorSignature);
     }
-=======
-    function _bridgeTokensToHubPool(RelayerRefundLeaf memory relayerRefundLeaf) internal override {}
->>>>>>> ce308570
 }