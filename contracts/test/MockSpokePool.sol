//SPDX-License-Identifier: Unlicense
pragma solidity ^0.8.0;

import "../SpokePool.sol";

/**
 * @title MockSpokePool
 * @notice Implements admin internal methods to test internal logic.
 */
contract MockSpokePool is SpokePool {
    constructor(
        address _wethAddress,
        uint64 _depositQuoteTimeBuffer,
        address timerAddress
    ) SpokePool(_wethAddress, _depositQuoteTimeBuffer, timerAddress) {}

    function setEnableRoute(
        address originToken,
        uint256 destinationChainId,
        bool enable
    ) public {
        _setEnableRoute(originToken, destinationChainId, enable);
    }

    function setDepositQuoteTimeBuffer(uint64 buffer) public {
        _setDepositQuoteTimeBuffer(buffer);
    }

<<<<<<< HEAD
    function initializeRelayerRefund(bytes32 relayerRepaymentDistributionProof) public {
        _initializeRelayerRefund(relayerRepaymentDistributionProof);
=======
    function initializeRelayerRefund(bytes32 relayerRepaymentDistributionProof) public override {
        return;
>>>>>>> 4b998f90
    }
}<|MERGE_RESOLUTION|>--- conflicted
+++ resolved
@@ -2,12 +2,15 @@
 pragma solidity ^0.8.0;
 
 import "../SpokePool.sol";
+import "../SpokePoolInterface.sol";
 
 /**
  * @title MockSpokePool
  * @notice Implements admin internal methods to test internal logic.
  */
-contract MockSpokePool is SpokePool {
+contract MockSpokePool is SpokePoolInterface, SpokePool {
+    address public override crossDomainAdmin;
+
     constructor(
         address _wethAddress,
         uint64 _depositQuoteTimeBuffer,
@@ -18,20 +21,19 @@
         address originToken,
         uint256 destinationChainId,
         bool enable
-    ) public {
+    ) public override {
         _setEnableRoute(originToken, destinationChainId, enable);
     }
 
-    function setDepositQuoteTimeBuffer(uint64 buffer) public {
+    function setDepositQuoteTimeBuffer(uint64 buffer) public override {
         _setDepositQuoteTimeBuffer(buffer);
     }
 
-<<<<<<< HEAD
-    function initializeRelayerRefund(bytes32 relayerRepaymentDistributionProof) public {
+    function initializeRelayerRefund(bytes32 relayerRepaymentDistributionProof) public override {
         _initializeRelayerRefund(relayerRepaymentDistributionProof);
-=======
-    function initializeRelayerRefund(bytes32 relayerRepaymentDistributionProof) public override {
-        return;
->>>>>>> 4b998f90
+    }
+
+    function setCrossDomainAdmin(address newCrossDomainAdmin) public override {
+        crossDomainAdmin = newCrossDomainAdmin;
     }
 }