//SPDX-License-Identifier: Unlicense
pragma solidity ^0.8.0;

import "./interfaces/WETH9.sol";

import "@eth-optimism/contracts/libraries/bridge/CrossDomainEnabled.sol";
import "@eth-optimism/contracts/libraries/constants/Lib_PredeployAddresses.sol";
import "@eth-optimism/contracts/L2/messaging/IL2ERC20Bridge.sol";
import "./SpokePool.sol";
import "./SpokePoolInterface.sol";

/**
 * @notice OVM specific SpokePool.
 * @dev Uses OVM cross-domain-enabled logic for access control.
 */

contract Optimism_SpokePool is CrossDomainEnabled, SpokePoolInterface, SpokePool {
    // "l1Gas" parameter used in call to bridge tokens from this contract back to L1 via `IL2ERC20Bridge`.
    uint32 public l1Gas = 5_000_000;

    address public l2Eth = address(Lib_PredeployAddresses.OVM_ETH);

    event OptimismTokensBridged(address indexed l2Token, address target, uint256 numberOfTokensBridged, uint256 l1Gas);
    event SetL1Gas(uint32 indexed newL1Gas);

    constructor(
        address _crossDomainAdmin,
        address _hubPool,
        address timerAddress
    )
        CrossDomainEnabled(Lib_PredeployAddresses.L2_CROSS_DOMAIN_MESSENGER)
        SpokePool(_crossDomainAdmin, _hubPool, 0x4200000000000000000000000000000000000006, timerAddress)
    {}

    /*******************************************
     *    OPTIMISM-SPECIFIC ADMIN FUNCTIONS    *
     *******************************************/

    function setL1GasLimit(uint32 newl1Gas) public onlyAdmin {
        l1Gas = newl1Gas;
        emit SetL1Gas(newl1Gas);
    }

    /**************************************
     *         DATA WORKER FUNCTIONS      *
     **************************************/
    function executeSlowRelayRoot(
        address depositor,
        address recipient,
        address destinationToken,
        uint256 totalRelayAmount,
        uint256 originChainId,
        uint64 realizedLpFeePct,
        uint64 relayerFeePct,
        uint32 depositId,
        uint32 rootBundleId,
        bytes32[] memory proof
    ) public override nonReentrant {
        if (destinationToken == address(weth)) _depositEthToWeth();

        _executeSlowRelayRoot(
            depositor,
            recipient,
            destinationToken,
            totalRelayAmount,
            originChainId,
            realizedLpFeePct,
            relayerFeePct,
            depositId,
            rootBundleId,
            proof
        );
    }

    function executeRelayerRefundRoot(
        uint32 rootBundleId,
        SpokePoolInterface.RelayerRefundLeaf memory relayerRefundLeaf,
        bytes32[] memory proof
    ) public override nonReentrant {
        if (relayerRefundLeaf.l2TokenAddress == address(weth)) _depositEthToWeth();

        _executeRelayerRefundRoot(rootBundleId, relayerRefundLeaf, proof);
    }

    /**************************************
     *        INTERNAL FUNCTIONS          *
     **************************************/

<<<<<<< HEAD
=======
    function _depositEthToWeth() internal {
        // Wrap any ETH owned by this contract so we can send expected L2 token to recipient. This is neccessary because
        // this SpokePool will receive ETH from the canonical token bridge instead of WETH.
        if (address(this).balance > 0) weth.deposit{ value: address(this).balance }();
    }

    function _setL1GasLimit(uint32 _l1Gas) internal {
        l1Gas = _l1Gas;
        emit SetL1Gas(l1Gas);
    }

>>>>>>> e04572f1
    function _bridgeTokensToHubPool(RelayerRefundLeaf memory relayerRefundLeaf) internal override {
        // If the token being bridged is WETH then we need to first unwrap it to ETH and then send ETH over the
        // canonical bridge. On Optimism, this is address 0xDeadDeAddeAddEAddeadDEaDDEAdDeaDDeAD0000.
        if (relayerRefundLeaf.l2TokenAddress == address(weth)) {
            WETH9(relayerRefundLeaf.l2TokenAddress).withdraw(relayerRefundLeaf.amountToReturn); // Unwrap ETH.
            relayerRefundLeaf.l2TokenAddress = l2Eth; // Set the l2TokenAddress to ETH.
        }
        IL2ERC20Bridge(Lib_PredeployAddresses.L2_STANDARD_BRIDGE).withdrawTo(
            relayerRefundLeaf.l2TokenAddress, // _l2Token. Address of the L2 token to bridge over.
            hubPool, // _to. Withdraw, over the bridge, to the l1 pool contract.
            relayerRefundLeaf.amountToReturn, // _amount.
            l1Gas, // _l1Gas. Unused, but included for potential forward compatibility considerations
            "" // _data. We don't need to send any data for the bridging action.
        );

        emit OptimismTokensBridged(relayerRefundLeaf.l2TokenAddress, hubPool, relayerRefundLeaf.amountToReturn, l1Gas);
    }

    function _requireAdminSender() internal override onlyFromCrossDomainAccount(crossDomainAdmin) {}
}<|MERGE_RESOLUTION|>--- conflicted
+++ resolved
@@ -85,21 +85,12 @@
     /**************************************
      *        INTERNAL FUNCTIONS          *
      **************************************/
-
-<<<<<<< HEAD
-=======
     function _depositEthToWeth() internal {
         // Wrap any ETH owned by this contract so we can send expected L2 token to recipient. This is neccessary because
         // this SpokePool will receive ETH from the canonical token bridge instead of WETH.
         if (address(this).balance > 0) weth.deposit{ value: address(this).balance }();
     }
 
-    function _setL1GasLimit(uint32 _l1Gas) internal {
-        l1Gas = _l1Gas;
-        emit SetL1Gas(l1Gas);
-    }
-
->>>>>>> e04572f1
     function _bridgeTokensToHubPool(RelayerRefundLeaf memory relayerRefundLeaf) internal override {
         // If the token being bridged is WETH then we need to first unwrap it to ETH and then send ETH over the
         // canonical bridge. On Optimism, this is address 0xDeadDeAddeAddEAddeadDEaDDEAdDeaDDeAD0000.
