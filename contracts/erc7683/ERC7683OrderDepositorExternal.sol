--- conflicted
+++ resolved
@@ -6,11 +6,8 @@
 import { ERC7683OrderDepositor } from "./ERC7683OrderDepositor.sol";
 import "../SpokePool.sol";
 import "../external/interfaces/IPermit2.sol";
-<<<<<<< HEAD
+import "@uma/core/contracts/common/implementation/MultiCaller.sol";
 import { Bytes32ToAddress } from "../libraries/AddressConverters.sol";
-=======
-import "@uma/core/contracts/common/implementation/MultiCaller.sol";
->>>>>>> d86f7270
 
 /**
  * @notice ERC7683OrderDepositorExternal processes an external order type and translates it into an AcrossV3Deposit
@@ -19,23 +16,17 @@
  */
 contract ERC7683OrderDepositorExternal is ERC7683OrderDepositor, Ownable, MultiCaller {
     using SafeERC20 for IERC20;
-<<<<<<< HEAD
     using Bytes32ToAddress for bytes32;
-
-    V3SpokePoolInterface public immutable SPOKE_POOL;
-=======
-
     event SetDestinationSettler(
         uint256 indexed chainId,
-        address indexed prevDestinationSettler,
-        address indexed destinationSettler
+        bytes32 indexed prevDestinationSettler,
+        bytes32 indexed destinationSettler
     );
 
     SpokePool public immutable SPOKE_POOL;
 
     // Mapping of chainIds to destination settler addresses.
-    mapping(uint256 => address) public destinationSettlers;
->>>>>>> d86f7270
+    mapping(uint256 => bytes32) public destinationSettlers;
 
     constructor(
         SpokePool _spokePool,
@@ -45,8 +36,8 @@
         SPOKE_POOL = _spokePool;
     }
 
-    function setDestinationSettler(uint256 chainId, address destinationSettler) external {
-        address prevDestinationSettler = destinationSettlers[chainId];
+    function setDestinationSettler(uint256 chainId, bytes32 destinationSettler) external {
+        bytes32 prevDestinationSettler = destinationSettlers[chainId];
         destinationSettlers[chainId] = destinationSettler;
         emit SetDestinationSettler(chainId, prevDestinationSettler, destinationSettler);
     }
@@ -87,7 +78,7 @@
         return SPOKE_POOL.numberOfDeposits();
     }
 
-    function _destinationSettler(uint256 chainId) internal view override returns (address) {
+    function _destinationSettler(uint256 chainId) internal view override returns (bytes32) {
         return destinationSettlers[chainId];
     }
 }