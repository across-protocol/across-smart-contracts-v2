--- conflicted
+++ resolved
@@ -234,26 +234,8 @@
         relayData.message = acrossOrderData.message;
         fillInstructions[0] = FillInstruction({
             destinationChainId: acrossOrderData.destinationChainId,
-<<<<<<< HEAD
             destinationSettler: _destinationSettler(acrossOrderData.destinationChainId),
-            originData: abi.encode(
-                order.user,
-                acrossOrderData.recipient,
-                acrossOriginFillerData.exclusiveRelayer,
-                acrossOrderData.inputToken,
-                acrossOrderData.outputToken,
-                acrossOrderData.inputAmount,
-                acrossOrderData.outputAmount,
-                block.chainid,
-                _currentDepositId(),
-                order.fillDeadline,
-                acrossOrderData.exclusivityPeriod,
-                acrossOrderData.message
-            )
-=======
-            destinationSettler: _toBytes32(_destinationSettler(acrossOrderData.destinationChainId)),
             originData: abi.encode(relayData)
->>>>>>> d7550b84
         });
 
         resolvedOrder = ResolvedCrossChainOrder({
@@ -302,7 +284,7 @@
 
         FillInstruction[] memory fillInstructions = new FillInstruction[](1);
         V3SpokePoolInterface.V3RelayData memory relayData;
-        relayData.depositor = msg.sender;
+        relayData.depositor = msg.sender.toBytes32();
         relayData.recipient = acrossOrderData.recipient;
         relayData.exclusiveRelayer = acrossOrderData.exclusiveRelayer;
         relayData.inputToken = acrossOrderData.inputToken;
@@ -316,26 +298,8 @@
         relayData.message = acrossOrderData.message;
         fillInstructions[0] = FillInstruction({
             destinationChainId: acrossOrderData.destinationChainId,
-<<<<<<< HEAD
             destinationSettler: _destinationSettler(acrossOrderData.destinationChainId),
-            originData: abi.encode(
-                msg.sender,
-                acrossOrderData.recipient,
-                acrossOrderData.exclusiveRelayer,
-                acrossOrderData.inputToken,
-                acrossOrderData.outputToken,
-                acrossOrderData.inputAmount,
-                acrossOrderData.outputAmount,
-                block.chainid,
-                _currentDepositId(),
-                order.fillDeadline,
-                acrossOrderData.exclusivityPeriod,
-                acrossOrderData.message
-            )
-=======
-            destinationSettler: _toBytes32(_destinationSettler(acrossOrderData.destinationChainId)),
             originData: abi.encode(relayData)
->>>>>>> d7550b84
         });
 
         resolvedOrder = ResolvedCrossChainOrder({
