// SPDX-License-Identifier: BUSL-1.1
pragma solidity ^0.8.0;

import "../external/interfaces/IPermit2.sol";
import { V3SpokePoolInterface } from "../interfaces/V3SpokePoolInterface.sol";
import "@openzeppelin/contracts/utils/math/SafeCast.sol";
import "@openzeppelin/contracts/token/ERC20/IERC20.sol";
import "@openzeppelin/contracts/token/ERC20/utils/SafeERC20.sol";

import { Output, GaslessCrossChainOrder, OnchainCrossChainOrder, ResolvedCrossChainOrder, IOriginSettler, FillInstruction } from "./ERC7683.sol";
import { AcrossOrderData, AcrossOriginFillerData, ERC7683Permit2Lib, ACROSS_ORDER_DATA_TYPE_HASH } from "./ERC7683Across.sol";

/**
 * @notice ERC7683OrderDepositor processes an external order type and translates it into an AcrossV3 deposit.
 * @dev This contract is abstract because it is intended to be usable by a contract that can accept the deposit
 * as well as one that sends the deposit to another contract.
 * @custom:security-contact bugs@across.to
 */
abstract contract ERC7683OrderDepositor is IOriginSettler {
    using SafeERC20 for IERC20;

    error WrongSettlementContract();
    error WrongChainId();
    error WrongOrderDataType();
    error WrongExclusiveRelayer();

    // Permit2 contract for this network.
    IPermit2 public immutable PERMIT2;

    // QUOTE_BEFORE_DEADLINE is subtracted from the deadline to get the quote timestamp.
    // This is a somewhat arbitrary conversion, but order creators need some way to precompute the quote timestamp.
    uint256 public immutable QUOTE_BEFORE_DEADLINE;

    /**
     * @notice Construct the Permit2Depositor.
     * @param _permit2 Permit2 contract
     * @param _quoteBeforeDeadline quoteBeforeDeadline is subtracted from the deadline to get the quote timestamp.
     */
    constructor(IPermit2 _permit2, uint256 _quoteBeforeDeadline) {
        PERMIT2 = _permit2;
        QUOTE_BEFORE_DEADLINE = _quoteBeforeDeadline;
    }

    /**
     * @notice Open the order on behalf of the user.
     * @dev This will pull in the user's funds and make the order available to be filled.
     * @param order the ERC7683 compliant order.
     * @param signature signature for the EIP-712 compliant order type.
     * @param fillerData Across-specific fillerData.
     */
    function openFor(
        GaslessCrossChainOrder calldata order,
        bytes calldata signature,
        bytes calldata fillerData
    ) external {
        (
            ResolvedCrossChainOrder memory resolvedOrder,
            AcrossOrderData memory acrossOrderData,
            AcrossOriginFillerData memory acrossOriginFillerData
        ) = _resolveFor(order, fillerData);

        // Verify Permit2 signature and pull user funds into this contract
        _processPermit2Order(order, acrossOrderData, signature);

        _callDeposit(
            order.user,
            _toAddress(acrossOrderData.recipient),
            acrossOrderData.inputToken,
            acrossOrderData.outputToken,
            acrossOrderData.inputAmount,
            acrossOrderData.outputAmount,
            acrossOrderData.destinationChainId,
            acrossOriginFillerData.exclusiveRelayer,
            acrossOrderData.depositNonce,
            // Note: simplifying assumption to avoid quote timestamps that cause orders to expire before the deadline.
            SafeCast.toUint32(order.openDeadline - QUOTE_BEFORE_DEADLINE),
            order.fillDeadline,
            acrossOrderData.exclusivityPeriod,
            acrossOrderData.message
        );

        emit Open(keccak256(resolvedOrder.fillInstructions[0].originData), resolvedOrder);
    }

    /**
     * @notice Opens the order.
     * @dev Unlike openFor, this method is callable by the user.
     * @dev This will pull in the user's funds and make the order available to be filled.
     * @param order the ERC7683 compliant order.
     */
    function open(OnchainCrossChainOrder calldata order) external {
        (ResolvedCrossChainOrder memory resolvedOrder, AcrossOrderData memory acrossOrderData) = _resolve(order);

        IERC20(acrossOrderData.inputToken).safeTransferFrom(msg.sender, address(this), acrossOrderData.inputAmount);

        _callDeposit(
            msg.sender,
            _toAddress(acrossOrderData.recipient),
            acrossOrderData.inputToken,
            acrossOrderData.outputToken,
            acrossOrderData.inputAmount,
            acrossOrderData.outputAmount,
            acrossOrderData.destinationChainId,
            acrossOrderData.exclusiveRelayer,
            acrossOrderData.depositNonce,
            // Note: simplifying assumption to avoid the order type having to bake in the quote timestamp.
            SafeCast.toUint32(block.timestamp),
            order.fillDeadline,
            acrossOrderData.exclusivityPeriod,
            acrossOrderData.message
        );

        emit Open(keccak256(resolvedOrder.fillInstructions[0].originData), resolvedOrder);
    }

    /**
     * @notice Constructs a ResolvedOrder from a GaslessCrossChainOrder and originFillerData.
     * @param order the ERC-7683 compliant order.
     * @param originFillerData Across-specific fillerData.
     */
    function resolveFor(GaslessCrossChainOrder calldata order, bytes calldata originFillerData)
        public
        view
        returns (ResolvedCrossChainOrder memory resolvedOrder)
    {
        (resolvedOrder, , ) = _resolveFor(order, originFillerData);
    }

    /**
     * @notice Constructs a ResolvedOrder from a CrossChainOrder.
     * @param order the ERC7683 compliant order.
     */
    function resolve(OnchainCrossChainOrder calldata order)
        public
        view
        returns (ResolvedCrossChainOrder memory resolvedOrder)
    {
        (resolvedOrder, ) = _resolve(order);
    }

    /**
     * @notice Decodes the Across specific orderData and fillerData into descriptive types.
     * @param orderData the orderData field of the ERC7683 compliant order.
     * @param fillerData Across-specific fillerData.
     * @return acrossOrderData decoded AcrossOrderData.
     * @return acrossOriginFillerData decoded AcrossOriginFillerData.
     */
    function decode(bytes memory orderData, bytes memory fillerData)
        public
        pure
        returns (AcrossOrderData memory, AcrossOriginFillerData memory)
    {
        return (abi.decode(orderData, (AcrossOrderData)), abi.decode(fillerData, (AcrossOriginFillerData)));
    }

    /**
     * @notice Gets the current time.
     * @return uint for the current timestamp.
     */
    function getCurrentTime() public view virtual returns (uint32) {
        return SafeCast.toUint32(block.timestamp); // solhint-disable-line not-rely-on-time
    }

    /**
     * @notice Convenience method to compute the Across depositId for orders sent through 7683.
     * @dev if a 0 depositNonce is used, the depositId will not be deterministic (meaning it can change depending on
     * when the open txn is mined), but you will be safe from collisions. See the unsafeDepositV3 method on SpokePool
     * for more details on how to choose between deterministic and non-deterministic.
     * @param depositNonce the depositNonce field in the order.
     * @param depositor the sender or signer of the order.
     * @return the resulting Across depositId.
     */
    function computeDepositId(uint256 depositNonce, address depositor) public view virtual returns (uint256);

    function _resolveFor(GaslessCrossChainOrder calldata order, bytes calldata fillerData)
        internal
        view
        returns (
            ResolvedCrossChainOrder memory resolvedOrder,
            AcrossOrderData memory acrossOrderData,
            AcrossOriginFillerData memory acrossOriginFillerData
        )
    {
        // Ensure that order was intended to be settled by Across.
        if (order.originSettler != address(this)) {
            revert WrongSettlementContract();
        }

        if (order.originChainId != block.chainid) {
            revert WrongChainId();
        }

        if (order.orderDataType != ACROSS_ORDER_DATA_TYPE_HASH) {
            revert WrongOrderDataType();
        }

        // Extract Across-specific params.
        (acrossOrderData, acrossOriginFillerData) = decode(order.orderData, fillerData);

        if (
            acrossOrderData.exclusiveRelayer != address(0) &&
            acrossOrderData.exclusiveRelayer != acrossOriginFillerData.exclusiveRelayer
        ) {
            revert WrongExclusiveRelayer();
        }

        Output[] memory maxSpent = new Output[](1);
        maxSpent[0] = Output({
            token: _toBytes32(acrossOrderData.outputToken),
            amount: acrossOrderData.outputAmount,
            recipient: acrossOrderData.recipient,
            chainId: acrossOrderData.destinationChainId
        });

        // We assume that filler takes repayment on the origin chain in which case the filler output
        // will always be equal to the input amount. If the filler requests repayment somewhere else then
        // the filler output will be equal to the input amount less a fee based on the chain they request
        // repayment on.
        Output[] memory minReceived = new Output[](1);
        minReceived[0] = Output({
            token: _toBytes32(acrossOrderData.inputToken),
            amount: acrossOrderData.inputAmount,
            recipient: _toBytes32(acrossOriginFillerData.exclusiveRelayer),
            chainId: block.chainid
        });

        FillInstruction[] memory fillInstructions = new FillInstruction[](1);
        V3SpokePoolInterface.V3RelayData memory relayData;
        relayData.depositor = order.user;
        relayData.recipient = _toAddress(acrossOrderData.recipient);
        relayData.exclusiveRelayer = acrossOriginFillerData.exclusiveRelayer;
        relayData.inputToken = acrossOrderData.inputToken;
        relayData.outputToken = acrossOrderData.outputToken;
        relayData.inputAmount = acrossOrderData.inputAmount;
        relayData.outputAmount = acrossOrderData.outputAmount;
        relayData.originChainId = block.chainid;
        relayData.depositId = _currentDepositId();
        relayData.fillDeadline = order.fillDeadline;
        relayData.exclusivityDeadline = acrossOrderData.exclusivityPeriod;
        relayData.message = acrossOrderData.message;
        fillInstructions[0] = FillInstruction({
            destinationChainId: SafeCast.toUint64(acrossOrderData.destinationChainId),
            destinationSettler: _toBytes32(_destinationSettler(acrossOrderData.destinationChainId)),
<<<<<<< HEAD
            originData: abi.encode(
                order.user,
                acrossOrderData.recipient,
                acrossOriginFillerData.exclusiveRelayer,
                acrossOrderData.inputToken,
                acrossOrderData.outputToken,
                acrossOrderData.inputAmount,
                acrossOrderData.outputAmount,
                block.chainid,
                computeDepositId(acrossOrderData.depositNonce, order.user),
                order.fillDeadline,
                acrossOrderData.exclusivityPeriod,
                acrossOrderData.message
            )
=======
            originData: abi.encode(relayData)
>>>>>>> cce94362
        });

        resolvedOrder = ResolvedCrossChainOrder({
            user: order.user,
            originChainId: order.originChainId,
            openDeadline: order.openDeadline,
            fillDeadline: order.fillDeadline,
            minReceived: minReceived,
            maxSpent: maxSpent,
            fillInstructions: fillInstructions,
            orderId: keccak256(abi.encode(relayData, acrossOrderData.destinationChainId))
        });
    }

    function _resolve(OnchainCrossChainOrder calldata order)
        internal
        view
        returns (ResolvedCrossChainOrder memory resolvedOrder, AcrossOrderData memory acrossOrderData)
    {
        if (order.orderDataType != ACROSS_ORDER_DATA_TYPE_HASH) {
            revert WrongOrderDataType();
        }

        // Extract Across-specific params.
        acrossOrderData = abi.decode(order.orderData, (AcrossOrderData));

        Output[] memory maxSpent = new Output[](1);
        maxSpent[0] = Output({
            token: _toBytes32(acrossOrderData.outputToken),
            amount: acrossOrderData.outputAmount,
            recipient: acrossOrderData.recipient,
            chainId: acrossOrderData.destinationChainId
        });

        // We assume that filler takes repayment on the origin chain in which case the filler output
        // will always be equal to the input amount. If the filler requests repayment somewhere else then
        // the filler output will be equal to the input amount less a fee based on the chain they request
        // repayment on.
        Output[] memory minReceived = new Output[](1);
        minReceived[0] = Output({
            token: _toBytes32(acrossOrderData.inputToken),
            amount: acrossOrderData.inputAmount,
            recipient: _toBytes32(acrossOrderData.exclusiveRelayer),
            chainId: block.chainid
        });

        FillInstruction[] memory fillInstructions = new FillInstruction[](1);
        V3SpokePoolInterface.V3RelayData memory relayData;
        relayData.depositor = msg.sender;
        relayData.recipient = _toAddress(acrossOrderData.recipient);
        relayData.exclusiveRelayer = acrossOrderData.exclusiveRelayer;
        relayData.inputToken = acrossOrderData.inputToken;
        relayData.outputToken = acrossOrderData.outputToken;
        relayData.inputAmount = acrossOrderData.inputAmount;
        relayData.outputAmount = acrossOrderData.outputAmount;
        relayData.originChainId = block.chainid;
        relayData.depositId = _currentDepositId();
        relayData.fillDeadline = order.fillDeadline;
        relayData.exclusivityDeadline = acrossOrderData.exclusivityPeriod;
        relayData.message = acrossOrderData.message;
        fillInstructions[0] = FillInstruction({
            destinationChainId: SafeCast.toUint64(acrossOrderData.destinationChainId),
            destinationSettler: _toBytes32(_destinationSettler(acrossOrderData.destinationChainId)),
<<<<<<< HEAD
            originData: abi.encode(
                msg.sender,
                acrossOrderData.recipient,
                acrossOrderData.exclusiveRelayer,
                acrossOrderData.inputToken,
                acrossOrderData.outputToken,
                acrossOrderData.inputAmount,
                acrossOrderData.outputAmount,
                block.chainid,
                computeDepositId(acrossOrderData.depositNonce, msg.sender),
                order.fillDeadline,
                acrossOrderData.exclusivityPeriod,
                acrossOrderData.message
            )
=======
            originData: abi.encode(relayData)
>>>>>>> cce94362
        });

        resolvedOrder = ResolvedCrossChainOrder({
            user: msg.sender,
            originChainId: block.chainid,
            openDeadline: type(uint32).max, // no deadline since the user is sending it
            fillDeadline: order.fillDeadline,
            minReceived: minReceived,
            maxSpent: maxSpent,
            fillInstructions: fillInstructions,
            orderId: keccak256(abi.encode(relayData, acrossOrderData.destinationChainId))
        });
    }

    function _processPermit2Order(
        GaslessCrossChainOrder memory order,
        AcrossOrderData memory acrossOrderData,
        bytes memory signature
    ) internal {
        IPermit2.PermitTransferFrom memory permit = IPermit2.PermitTransferFrom({
            permitted: IPermit2.TokenPermissions({
                token: acrossOrderData.inputToken,
                amount: acrossOrderData.inputAmount
            }),
            nonce: order.nonce,
            deadline: order.openDeadline
        });

        IPermit2.SignatureTransferDetails memory signatureTransferDetails = IPermit2.SignatureTransferDetails({
            to: address(this),
            requestedAmount: acrossOrderData.inputAmount
        });

        // Pull user funds.
        PERMIT2.permitWitnessTransferFrom(
            permit,
            signatureTransferDetails,
            order.user,
            ERC7683Permit2Lib.hashOrder(order, ERC7683Permit2Lib.hashOrderData(acrossOrderData)), // witness data hash
            ERC7683Permit2Lib.PERMIT2_ORDER_TYPE, // witness data type string
            signature
        );
    }

    function _toBytes32(address input) internal pure returns (bytes32) {
        return bytes32(uint256(uint160(input)));
    }

    function _toAddress(bytes32 _bytes32) internal pure returns (address) {
        require(uint256(_bytes32) >> 160 == 0, "Invalid bytes32: highest 12 bytes must be 0");
        return address(uint160(uint256(_bytes32)));
    }

    function _callDeposit(
        address depositor,
        address recipient,
        address inputToken,
        address outputToken,
        uint256 inputAmount,
        uint256 outputAmount,
        uint256 destinationChainId,
        address exclusiveRelayer,
        uint256 depositNonce,
        uint32 quoteTimestamp,
        uint32 fillDeadline,
        uint32 exclusivityDeadline,
        bytes memory message
    ) internal virtual;

    function _destinationSettler(uint256 chainId) internal view virtual returns (address);
}<|MERGE_RESOLUTION|>--- conflicted
+++ resolved
@@ -234,31 +234,14 @@
         relayData.inputAmount = acrossOrderData.inputAmount;
         relayData.outputAmount = acrossOrderData.outputAmount;
         relayData.originChainId = block.chainid;
-        relayData.depositId = _currentDepositId();
+        relayData.depositId = computeDepositId(acrossOrderData.depositNonce, order.user);
         relayData.fillDeadline = order.fillDeadline;
         relayData.exclusivityDeadline = acrossOrderData.exclusivityPeriod;
         relayData.message = acrossOrderData.message;
         fillInstructions[0] = FillInstruction({
             destinationChainId: SafeCast.toUint64(acrossOrderData.destinationChainId),
             destinationSettler: _toBytes32(_destinationSettler(acrossOrderData.destinationChainId)),
-<<<<<<< HEAD
-            originData: abi.encode(
-                order.user,
-                acrossOrderData.recipient,
-                acrossOriginFillerData.exclusiveRelayer,
-                acrossOrderData.inputToken,
-                acrossOrderData.outputToken,
-                acrossOrderData.inputAmount,
-                acrossOrderData.outputAmount,
-                block.chainid,
-                computeDepositId(acrossOrderData.depositNonce, order.user),
-                order.fillDeadline,
-                acrossOrderData.exclusivityPeriod,
-                acrossOrderData.message
-            )
-=======
             originData: abi.encode(relayData)
->>>>>>> cce94362
         });
 
         resolvedOrder = ResolvedCrossChainOrder({
@@ -315,31 +298,14 @@
         relayData.inputAmount = acrossOrderData.inputAmount;
         relayData.outputAmount = acrossOrderData.outputAmount;
         relayData.originChainId = block.chainid;
-        relayData.depositId = _currentDepositId();
+        relayData.depositId = computeDepositId(acrossOrderData.depositNonce, msg.sender);
         relayData.fillDeadline = order.fillDeadline;
         relayData.exclusivityDeadline = acrossOrderData.exclusivityPeriod;
         relayData.message = acrossOrderData.message;
         fillInstructions[0] = FillInstruction({
             destinationChainId: SafeCast.toUint64(acrossOrderData.destinationChainId),
             destinationSettler: _toBytes32(_destinationSettler(acrossOrderData.destinationChainId)),
-<<<<<<< HEAD
-            originData: abi.encode(
-                msg.sender,
-                acrossOrderData.recipient,
-                acrossOrderData.exclusiveRelayer,
-                acrossOrderData.inputToken,
-                acrossOrderData.outputToken,
-                acrossOrderData.inputAmount,
-                acrossOrderData.outputAmount,
-                block.chainid,
-                computeDepositId(acrossOrderData.depositNonce, msg.sender),
-                order.fillDeadline,
-                acrossOrderData.exclusivityPeriod,
-                acrossOrderData.message
-            )
-=======
             originData: abi.encode(relayData)
->>>>>>> cce94362
         });
 
         resolvedOrder = ResolvedCrossChainOrder({
