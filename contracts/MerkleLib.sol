--- conflicted
+++ resolved
@@ -15,15 +15,9 @@
         uint256 leafId;
         // This is used to know which chain to send cross-chain transactions to (and which SpokePool to sent to).
         uint256 chainId;
-<<<<<<< HEAD
-        // The following arrays are required to be the same length. They are parallel arrays for the given chainId and should be ordered by the `l1Token` field.
-        // All whitelisted tokens with nonzero relays on this chain in this bundle in the order of whitelisting.
-        address[] l1Token;
-=======
         // The following arrays are required to be the same length. They are parallel arrays for the given chainId and should be ordered by the `l1Tokens` field.
         // All whitelisted tokens with nonzero relays on this chain in this bundle in the order of whitelisting.
         address[] l1Tokens;
->>>>>>> 4b998f90
         uint256[] bundleLpFees; // Total LP fee amount per token in this bundle, encompassing all associated bundled relays.
         // This array is grouped with the two above, and it represents the amount to send or request back from the
         // SpokePool. If positive, the pool will pay the SpokePool. If negative the SpokePool will pay the HubPool.
@@ -35,13 +29,9 @@
         int256[] netSendAmounts;
         // This is only here to be emitted in an event to track a running unpaid balance between the L2 pool and the L1 pool.
         // A positive number indicates that the HubPool owes the SpokePool funds. A negative number indicates that the
-<<<<<<< HEAD
-        // SpokePool owes the HubPool funds. See the comment above for the dynamics of this and netSendAmount.
-        int256[] runningBalance;
-=======
+
         // SpokePool owes the HubPool funds. See the comment above for the dynamics of this and netSendAmounts
         int256[] runningBalances;
->>>>>>> 4b998f90
     }
 
     // This leaf is meant to be decoded in the SpokePool in order to pay out individual relayers for this bundle.
