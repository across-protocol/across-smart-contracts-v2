// SPDX-License-Identifier: GPL-3.0-only
pragma solidity ^0.8.0;

import "./SpokePool.sol";
import "@openzeppelin/contracts/token/ERC20/IERC20.sol";
import "@openzeppelin/contracts/token/ERC20/utils/SafeERC20.sol";
import "@openzeppelin/contracts-upgradeable/access/OwnableUpgradeable.sol";

/**
 * @notice Ethereum L1 specific SpokePool. Used on Ethereum L1 to facilitate L2->L1 transfers.
 */
contract Ethereum_SpokePool is SpokePool, OwnableUpgradeable {
    using SafeERC20 for IERC20;

    /**
     * @notice Construct the Ethereum SpokePool.
     * @dev crossDomainAdmin is unused on this contract.
     * @param _initialDepositId Starting deposit ID. Set to 0 unless this is a re-deployment in order to mitigate
     * relay hash collisions.
     * @param _hubPool Hub pool address to set. Can be changed by admin.
     * @param _wethAddress Weth address for this network to set.
     * @param _timerAddress Timer address to set.
     */
<<<<<<< HEAD
    function initialize(
        address _hubPool,
        address _wethAddress,
        address _timerAddress
    ) public initializer {
        __Ownable_init();
        __SpokePool_init(_hubPool, _hubPool, _wethAddress, _timerAddress);
    }
=======
    constructor(
        uint32 _initialDepositId,
        address _hubPool,
        address _wethAddress,
        address timerAddress
    ) SpokePool(_initialDepositId, _hubPool, _hubPool, _wethAddress, timerAddress) {}
>>>>>>> c78b87d6

    /**************************************
     *          INTERNAL FUNCTIONS           *
     **************************************/

    function _bridgeTokensToHubPool(RelayerRefundLeaf memory relayerRefundLeaf) internal override {
        IERC20(relayerRefundLeaf.l2TokenAddress).safeTransfer(hubPool, relayerRefundLeaf.amountToReturn);
    }

    // The SpokePool deployed to the same network as the HubPool must be owned by the HubPool.
    // A core assumption of this contract system is that the HubPool is deployed on Ethereum.
    function _requireAdminSender() internal override onlyOwner {}
}<|MERGE_RESOLUTION|>--- conflicted
+++ resolved
@@ -21,23 +21,15 @@
      * @param _wethAddress Weth address for this network to set.
      * @param _timerAddress Timer address to set.
      */
-<<<<<<< HEAD
     function initialize(
+        uint32 _initialDepositId,
         address _hubPool,
         address _wethAddress,
         address _timerAddress
     ) public initializer {
         __Ownable_init();
-        __SpokePool_init(_hubPool, _hubPool, _wethAddress, _timerAddress);
+        __SpokePool_init(_initialDepositId, _hubPool, _hubPool, _wethAddress, _timerAddress);
     }
-=======
-    constructor(
-        uint32 _initialDepositId,
-        address _hubPool,
-        address _wethAddress,
-        address timerAddress
-    ) SpokePool(_initialDepositId, _hubPool, _hubPool, _wethAddress, timerAddress) {}
->>>>>>> c78b87d6
 
     /**************************************
      *          INTERNAL FUNCTIONS           *
