--- conflicted
+++ resolved
@@ -673,17 +673,11 @@
         rootBundleProposal.unclaimedPoolRebalanceLeafCount--;
 
         // Relay each L1 token to destination chain.
-<<<<<<< HEAD
-        // Note: We don't check that the adapter is initialized since if its the zero address or invalid otherwise,
-        // then the delegate call should revert.
-        address adapter = crossChainContracts[chainId].adapter;
         // Note: if any of the keccak256(l1Tokens, chainId) are not mapped to a destination token address, then this
         // internal method will revert. In this case the admin will have to associate a destination token with each l1
         // token. If the destination token mapping was missing at the time of the proposal, we assume that the root
         // bundle would have been disputed because the off-chain data worker would have been unable to determine
         // if the relayers used the correct destination token for a given origin token.
-=======
->>>>>>> 0f342034
         _sendTokensToChainAndUpdatePooledTokenTrackers(
             adapter,
             spokePool,
@@ -1044,10 +1038,10 @@
         emit SpokePoolAdminFunctionTriggered(chainId, functionData);
     }
 
-<<<<<<< HEAD
     function _poolRebalanceRouteKey(address l1Token, uint256 destinationChainId) internal pure returns (bytes32) {
         return keccak256(abi.encode(l1Token, destinationChainId));
-=======
+    }
+
     function _getInitializedCrossChainContracts(uint256 chainId)
         internal
         view
@@ -1059,15 +1053,6 @@
         require(adapter.isContract(), "Adapter not initialized");
     }
 
-    function _whitelistedRouteKey(
-        uint256 originChainId,
-        address originToken,
-        uint256 destinationChainId
-    ) internal pure returns (bytes32) {
-        return keccak256(abi.encode(originChainId, originToken, destinationChainId));
->>>>>>> 0f342034
-    }
-
     function _activeRequest() internal view returns (bool) {
         return rootBundleProposal.unclaimedPoolRebalanceLeafCount != 0;
     }
