// SPDX-License-Identifier: GPL-3.0-only
pragma solidity ^0.8.0;

import "./MerkleLib.sol";
import "./HubPoolInterface.sol";
import "./Lockable.sol";

import "./interfaces/AdapterInterface.sol";
import "./interfaces/LpTokenFactoryInterface.sol";
import "./interfaces/WETH9.sol";

import "@uma/core/contracts/common/implementation/Testable.sol";
import "@uma/core/contracts/common/implementation/MultiCaller.sol";
import "@uma/core/contracts/oracle/implementation/Constants.sol";
import "@uma/core/contracts/common/implementation/AncillaryData.sol";
import "@uma/core/contracts/common/interfaces/AddressWhitelistInterface.sol";
import "@uma/core/contracts/oracle/interfaces/IdentifierWhitelistInterface.sol";

import "@uma/core/contracts/oracle/interfaces/FinderInterface.sol";
import "@uma/core/contracts/oracle/interfaces/StoreInterface.sol";
import "@uma/core/contracts/oracle/interfaces/SkinnyOptimisticOracleInterface.sol";
import "@uma/core/contracts/common/interfaces/ExpandedIERC20.sol";

import "@openzeppelin/contracts/access/Ownable.sol";
import "@openzeppelin/contracts/token/ERC20/IERC20.sol";
import "@openzeppelin/contracts/token/ERC20/utils/SafeERC20.sol";
import "@openzeppelin/contracts/utils/Address.sol";

/**
 * @notice Contract deployed on Ethereum that houses L1 token liquidity for all SpokePools. A dataworker can interact
 * with merkle roots stored in this contract via inclusion proofs to instruct this contract to send tokens to L2
 * SpokePools via "pool rebalances" that can be used to pay out relayers on those networks. This contract is also
 * responsible for publishing relayer refund and slow relay merkle roots to SpokePools.
 * @notice This contract is meant to act as the cross chain administrator and owner of all L2 spoke pools, so all
 * governance actions and pool rebalances originate from here and bridge instructions to L2s.
 */
contract HubPool is HubPoolInterface, Testable, Lockable, MultiCaller, Ownable {
    using SafeERC20 for IERC20;
    using Address for address;

    // A data worker can optimistically store several merkle roots on this contract by staking a bond and calling
    // proposeRootBundle. By staking a bond, the data worker is alleging that the merkle roots all
    // contain valid leaves that can be executed later to:
    // - Send funds from this contract to a SpokePool or vice versa
    // - Send funds from a SpokePool to Relayer as a refund for a relayed deposit
    // - Send funds from a SpokePool to a deposit recipient to fulfill a "slow" relay
    // Anyone can dispute this struct if the merkle roots contain invalid leaves before the
    // requestExpirationTimestamp. Once the expiration timestamp is passed, executeRootBundle to execute a leaf
    // from the poolRebalanceRoot on this contract and it will simultaneously publish the relayerRefundRoot and
    // slowRelayRoot to a SpokePool. The latter two roots, once published to the SpokePool, contain
    // leaves that can be executed on the SpokePool to pay relayers or recipients.
    struct RootBundle {
        // Contains leaves instructing this contract to send funds to SpokePools.
        bytes32 poolRebalanceRoot;
        // Relayer refund merkle root to be published to a SpokePool.
        bytes32 relayerRefundRoot;
        // Slow relay merkle root to be published to a SpokePool.
        bytes32 slowRelayRoot;
        // This is a 1D bitmap, with max size of 256 elements, limiting us to 256 chainsIds.
        uint256 claimedBitMap;
        // Proposer of this root bundle.
        address proposer;
        // Whether bond has been repaid to successful root bundle proposer.
        bool proposerBondRepaid;
        // Number of pool rebalance leaves to execute in the poolRebalanceRoot. After this number
        // of leaves are executed, a new root bundle can be proposed
        uint8 unclaimedPoolRebalanceLeafCount;
        // When root bundle challenge period passes and this root bundle becomes executable.
        uint32 requestExpirationTimestamp;
    }

    // Only one root bundle can be stored at a time. Once all pool rebalance leaves are executed, a new proposal
    // can be submitted.
    RootBundle public rootBundleProposal;

    // Whitelist of origin token + ID to destination token routings to be used by off-chain agents. The notion of a
    // route does not need to include L1; it can be L2->L2 route. i.e USDC on Arbitrum -> USDC on Optimism as a "route".
    mapping(bytes32 => address) private whitelistedRoutes;

    struct PooledToken {
        // LP token given to LPs of a specific L1 token.
        address lpToken;
        // True if accepting new LP's.
        bool isEnabled;
        // Timestamp of last LP fee update.
        uint32 lastLpFeeUpdate;
        // Number of LP funds sent via pool rebalances to SpokePools and are expected to be sent
        // back later.
        int256 utilizedReserves;
        // Number of LP funds held in contract less utilized reserves.
        uint256 liquidReserves;
        // Number of LP funds reserved to pay out to LPs as fees.
        uint256 undistributedLpFees;
    }

    // Mapping of L1 token addresses to the associated pool information.
    mapping(address => PooledToken) public pooledTokens;

    // Heler contracts to facilitate cross chain actions between HubPool and SpokePool for a specific network.
    struct CrossChainContract {
        AdapterInterface adapter;
        address spokePool;
    }
    // Mapping of chainId to the associated adapter and spokePool contracts.
    mapping(uint256 => CrossChainContract) public crossChainContracts;

    // WETH contract for Ethereum.
    WETH9 public weth;

    // Helper factory to deploy new LP tokens for enabled L1 tokens
    LpTokenFactoryInterface public lpTokenFactory;

    // Finder contract for this network.
    FinderInterface public finder;

    // When root bundles are disputed a price request is enqueued with the DVM to resolve the resolution.
    bytes32 public identifier = "IS_ACROSS_V2_BUNDLE_VALID";

    // Interest rate payment that scales the amount of pending fees per second paid to LPs. 0.0000015e18 will pay out
    // the full amount of fees entitled to LPs in ~ 7.72 days, just over the standard L2 7 day liveness.
    uint256 public lpFeeRatePerSecond = 1500000000000;

    mapping(address => uint256) public unclaimedAccumulatedProtocolFees;

    // Address that captures protocol fees. Accumulated protocol fees can be claimed by this address.
    address public protocolFeeCaptureAddress;

    // Percentage of lpFees that are captured by the protocol and claimable by the protocolFeeCaptureAddress.
    uint256 public protocolFeeCapturePct;

    // Token used to bond the data worker for proposing relayer refund bundles.
    IERC20 public bondToken;

    // The computed bond amount as the UMA Store's final fee multiplied by the bondTokenFinalFeeMultiplier.
    uint256 public bondAmount;

    // Each root bundle proposal must stay in liveness for this period of time before it can be considered finalized.
    // It can be disputed only during this period of time. Defaults to 2 hours, like the rest of the UMA ecosystem.
    uint32 public liveness = 7200;

    event ProtocolFeeCaptureSet(address indexed newProtocolFeeCaptureAddress, uint256 indexed newProtocolFeeCapturePct);

    event ProtocolFeesCapturedClaimed(address indexed l1Token, uint256 indexed accumulatedFees);

    event BondSet(address indexed newBondToken, uint256 newBondAmount);

    event LivenessSet(uint256 newLiveness);

    event IdentifierSet(bytes32 newIdentifier);

    event CrossChainContractsSet(uint256 l2ChainId, address adapter, address spokePool);

    event L1TokenEnabledForLiquidityProvision(address l1Token, address lpToken);

    event L2TokenDisabledForLiquidityProvision(address l1Token, address lpToken);

    event LiquidityAdded(
        address indexed l1Token,
        uint256 amount,
        uint256 lpTokensMinted,
        address indexed liquidityProvider
    );
    event LiquidityRemoved(
        address indexed l1Token,
        uint256 amount,
        uint256 lpTokensBurnt,
        address indexed liquidityProvider
    );
    event WhitelistRoute(
        uint256 indexed originChainId,
        uint256 indexed destinationChainId,
        address indexed originToken,
        address destinationToken,
        bool enableRoute
    );

    event ProposeRootBundle(
        uint32 requestExpirationTimestamp,
        uint64 unclaimedPoolRebalanceLeafCount,
        uint256[] bundleEvaluationBlockNumbers,
        bytes32 indexed poolRebalanceRoot,
        bytes32 indexed relayerRefundRoot,
        bytes32 slowRelayRoot,
        address indexed proposer
    );
    event RootBundleExecuted(
        uint256 indexed leafId,
        uint256 indexed chainId,
        address[] l1Token,
        uint256[] bundleLpFees,
        int256[] netSendAmount,
        int256[] runningBalance,
        address indexed caller
    );
    event SpokePoolAdminFunctionTriggered(uint256 indexed chainId, bytes message);

    event RootBundleDisputed(address indexed disputer, uint256 requestTime, bytes disputedAncillaryData);

    event RootBundleCanceled(address indexed disputer, uint256 requestTime, bytes disputedAncillaryData);

    modifier noActiveRequests() {
        require(!_activeRequest(), "proposal has unclaimed leafs");
        _;
    }

    modifier zeroOptimisticOracleApproval() {
        _;
        bondToken.safeApprove(address(_getOptimisticOracle()), 0);
    }

    /**
     * @notice Construct HubPool.
     * @param _lpTokenFactory LP Token factory address used to deploy LP tokens for new collateral types.
     * @param _finder Finder address.
     * @param _weth WETH address.
     * @param _timer Timer address.
     */
    constructor(
        LpTokenFactoryInterface _lpTokenFactory,
        FinderInterface _finder,
        WETH9 _weth,
        address _timer
    ) Testable(_timer) {
        lpTokenFactory = _lpTokenFactory;
        finder = _finder;
        weth = _weth;
        protocolFeeCaptureAddress = owner();
    }

    /*************************************************
     *                ADMIN FUNCTIONS                *
     *************************************************/

    /**
     * @notice Sends message to SpokePool from this contract. Callable only by owner.
     * @dev This function has permission to call onlyAdmin functions on the SpokePool, so its imperative
     * that this contract only allows the owner to call this method directly or indirectly.
     * @param chainId Chain with SpokePool to send message to.
     * @param functionData ABI encoded function call to send to SpokePool, but can be any arbitrary data technically.
     */
    function relaySpokePoolAdminFunction(uint256 chainId, bytes memory functionData)
        public
        override
        onlyOwner
        nonReentrant
    {
        _relaySpokePoolAdminFunction(chainId, functionData);
    }

    /**
     * @notice Sets protocolFeeCaptureAddress and protocolFeeCapturePct. Callable only by owner.
     * @param newProtocolFeeCaptureAddress New protocol fee capture address.
     * @param newProtocolFeeCapturePct New protocol fee capture %.
     */
    function setProtocolFeeCapture(address newProtocolFeeCaptureAddress, uint256 newProtocolFeeCapturePct)
        public
        override
        onlyOwner
    {
        require(newProtocolFeeCapturePct <= 1e18, "Bad protocolFeeCapturePct");
        protocolFeeCaptureAddress = newProtocolFeeCaptureAddress;
        protocolFeeCapturePct = newProtocolFeeCapturePct;
        emit ProtocolFeeCaptureSet(newProtocolFeeCaptureAddress, newProtocolFeeCapturePct);
    }

    /**
     * @notice Sets bond token and amount. Callable only by owner.
     * @param newBondToken New bond currency.
     * @param newBondAmount New bond amount.
     */
    function setBond(IERC20 newBondToken, uint256 newBondAmount)
        public
        override
        onlyOwner
        noActiveRequests
        nonReentrant
    {
        // Check that this token is on the whitelist.
        AddressWhitelistInterface addressWhitelist = AddressWhitelistInterface(
            finder.getImplementationAddress(OracleInterfaces.CollateralWhitelist)
        );
        require(addressWhitelist.isOnWhitelist(address(newBondToken)), "Not on whitelist");

        // The bond should be the passed in bondAmount + the final fee.
        bondToken = newBondToken;
        bondAmount = newBondAmount + _getBondTokenFinalFee();
        emit BondSet(address(newBondToken), bondAmount);
    }

    /**
     * @notice Sets root bundle proposal liveness period. Callable only by owner.
     * @param newLiveness New liveness period.
     */
    function setLiveness(uint32 newLiveness) public override onlyOwner {
        require(newLiveness > 10 minutes, "Liveness too short");
        liveness = newLiveness;
        emit LivenessSet(newLiveness);
    }

    /**
     * @notice Sets identifier for root bundle disputes.. Callable only by owner.
     * @param newIdentifier New identifier.
     */
    function setIdentifier(bytes32 newIdentifier) public override onlyOwner noActiveRequests nonReentrant {
        IdentifierWhitelistInterface identifierWhitelist = IdentifierWhitelistInterface(
            finder.getImplementationAddress(OracleInterfaces.IdentifierWhitelist)
        );
        require(identifierWhitelist.isIdentifierSupported(newIdentifier), "Identifier not supported");
        identifier = newIdentifier;
        emit IdentifierSet(newIdentifier);
    }

    /**
     * @notice Sets cross chain relay helper contracts for L2 chain ID. Callable only by owner.
     * @param l2ChainId Chain to set contracts for.
     * @param adapter Adapter used to relay messages and tokens to spoke pool.
     * @param spokePool Recipient of relayed messages and tokens on SpokePool.
     */

    function setCrossChainContracts(
        uint256 l2ChainId,
        address adapter,
        address spokePool
    ) public override onlyOwner {
        crossChainContracts[l2ChainId] = CrossChainContract(AdapterInterface(adapter), spokePool);
        emit CrossChainContractsSet(l2ChainId, adapter, spokePool);
    }

    /**
     * @notice Whitelist an origin chain ID + token <-> destination token route. Callable only by owner.
     * @param originChainId Chain where deposit occurs.
     * @param destinationChainId Chain where depositor wants to receive funds.
     * @param originToken Deposited token.
     * @param destinationToken Token that depositor wants to receive on destination chain. Unused if `enableRoute` is
     * False.
     * @param enableRoute Set to true to enable route on L2 and whitelist new destination token, or False to disable
     * route on L2 and delete destination token mapping on this contract.
     */
    function whitelistRoute(
        uint256 originChainId,
        uint256 destinationChainId,
        address originToken,
        address destinationToken,
        bool enableRoute
    ) public override onlyOwner nonReentrant {
        if (enableRoute)
            whitelistedRoutes[_whitelistedRouteKey(originChainId, originToken, destinationChainId)] = destinationToken;
        else delete whitelistedRoutes[_whitelistedRouteKey(originChainId, originToken, destinationChainId)];

        // Whitelist the same route on the origin network.
        _relaySpokePoolAdminFunction(
            originChainId,
            abi.encodeWithSignature(
                "setEnableRoute(address,uint256,bool)",
                originToken,
                destinationChainId,
                enableRoute
            )
        );

        // @dev Client should ignore `destinationToken` value if `enableRoute == False`.
        emit WhitelistRoute(originChainId, destinationChainId, originToken, destinationToken, enableRoute);
    }

    /**
     * @notice Enables LPs to provide liquidity for L1 token. Deploys new LP token for L1 token if appropriate.
     * Callable only by owner.
     * @param l1Token Token to provide liquidity for.
     */
    function enableL1TokenForLiquidityProvision(address l1Token) public override onlyOwner nonReentrant {
        if (pooledTokens[l1Token].lpToken == address(0))
            pooledTokens[l1Token].lpToken = lpTokenFactory.createLpToken(l1Token);

        pooledTokens[l1Token].isEnabled = true;
        pooledTokens[l1Token].lastLpFeeUpdate = uint32(getCurrentTime());

        emit L1TokenEnabledForLiquidityProvision(l1Token, pooledTokens[l1Token].lpToken);
    }

    /**
     * @notice Disables LPs from providing liquidity for L1 token. Callable only by owner.
     * @param l1Token Token to disable liquidity provision for.
     */
    function disableL1TokenForLiquidityProvision(address l1Token) public override onlyOwner {
        pooledTokens[l1Token].isEnabled = false;
        emit L2TokenDisabledForLiquidityProvision(l1Token, pooledTokens[l1Token].lpToken);
    }

    /*************************************************
     *          LIQUIDITY PROVIDER FUNCTIONS         *
     *************************************************/

    /**
     * @notice Deposit liquidity into this contract to earn LP fees in exchange for funding relays on SpokePools.
     * Caller is essentially loaning their funds to be sent from this contract to the SpokePool, where it will be used
     * to repay a relayer, and ultimately receives their loan back after the tokens are bridged back to this contract
     * via the canonical token bridge. Then, the caller's loans are used for again. This loan cycle repeats continuously
     * and the caller, or "liquidity provider" earns a continuous fee for their credit that they are extending relayers.
     * @notice Caller will receive an LP token representing their share of this pool. The LP token's redemption value
     * increments from the time that they enter the pool to reflect their accrued fees.
     * @param l1Token Token to deposit into this contract.
     * @param l1TokenAmount Amount of liquidity to provide.
     */
    function addLiquidity(address l1Token, uint256 l1TokenAmount) public payable override nonReentrant {
        require(pooledTokens[l1Token].isEnabled, "Token not enabled");
        // If this is the weth pool and the caller sends msg.value then the msg.value must match the l1TokenAmount.
        // Else, msg.value must be set to 0.
        require(((address(weth) == l1Token) && msg.value == l1TokenAmount) || msg.value == 0, "Bad msg.value");

        // Since _exchangeRateCurrent() reads this contract's balance and updates contract state using it, it must be
        // first before transferring any tokens to this contract to ensure synchronization.
        uint256 lpTokensToMint = (l1TokenAmount * 1e18) / _exchangeRateCurrent(l1Token);
        ExpandedIERC20(pooledTokens[l1Token].lpToken).mint(msg.sender, lpTokensToMint);
        pooledTokens[l1Token].liquidReserves += l1TokenAmount;

        if (address(weth) == l1Token && msg.value > 0) WETH9(address(l1Token)).deposit{ value: msg.value }();
        else IERC20(l1Token).safeTransferFrom(msg.sender, address(this), l1TokenAmount);

        emit LiquidityAdded(l1Token, l1TokenAmount, lpTokensToMint, msg.sender);
    }

    /**
     * @notice Burns LP share to redeem for underlying l1Token original deposit amount plus fees.
     * @param l1Token Token to redeem LP share for.
     * @param lpTokenAmount Amount of LP tokens to burn. Exchange rate between L1 token and LP token can be queried
     * via public exchangeRateCurrent method.
     * @param sendEth Set to True if L1 token is WETH and user wants to receive ETH.
     */
    function removeLiquidity(
        address l1Token,
        uint256 lpTokenAmount,
        bool sendEth
    ) public override nonReentrant {
        require(address(weth) == l1Token || !sendEth, "Cant send eth");
        uint256 l1TokensToReturn = (lpTokenAmount * _exchangeRateCurrent(l1Token)) / 1e18;

        ExpandedIERC20(pooledTokens[l1Token].lpToken).burnFrom(msg.sender, lpTokenAmount);
        // Note this method does not make any liquidity utilization checks before letting the LP redeem their LP tokens.
        // If they try access more funds that available (i.e l1TokensToReturn > liquidReserves) this will underflow.
        pooledTokens[l1Token].liquidReserves -= l1TokensToReturn;

        if (sendEth) _unwrapWETHTo(payable(msg.sender), l1TokensToReturn);
        else IERC20(l1Token).safeTransfer(msg.sender, l1TokensToReturn);

        emit LiquidityRemoved(l1Token, l1TokensToReturn, lpTokenAmount, msg.sender);
    }

    /**
     * @notice Returns exchange rate of L1 token to LP token.
     * @param l1Token L1 token redeemable by burning LP token.
     * @return Amount of L1 tokens redeemable for 1 unit LP token.
     */
    function exchangeRateCurrent(address l1Token) public override nonReentrant returns (uint256) {
        return _exchangeRateCurrent(l1Token);
    }

    /**
     * @notice Returns % of liquid reserves currently being "used" and sitting in SpokePools.
     * @param l1Token L1 token to query utilization for.
     * @return % of liquid reserves currently being "used" and sitting in SpokePools.
     */
    function liquidityUtilizationCurrent(address l1Token) public override nonReentrant returns (uint256) {
        return _liquidityUtilizationPostRelay(l1Token, 0);
    }

    /**
     * @notice Returns % of liquid reserves currently being "used" and sitting in SpokePools and accounting for
     * relayedAmount of tokens to be withdrawn from the pool.
     * @param l1Token L1 token to query utilization for.
     * @param relayedAmount The higher this amount, the higher the utilization.
     * @return % of liquid reserves currently being "used" and sitting in SpokePools plus the relayedAmount.
     */
    function liquidityUtilizationPostRelay(address l1Token, uint256 relayedAmount)
        public
        nonReentrant
        returns (uint256)
    {
        return _liquidityUtilizationPostRelay(l1Token, relayedAmount);
    }

    /**
     * @notice Synchronize any balance changes in this contract with the utilized & liquid reserves. This should be done
     * at the conclusion of a L2->L1 token transfer via the canonical token bridge, when this contract's reserves do not
     * reflect its true balance due to new tokens being dropped onto the contract at the conclusion of a bridging action.
     */
    function sync(address l1Token) public override nonReentrant {
        _sync(l1Token);
    }

    /*************************************************
     *             DATA WORKER FUNCTIONS             *
     *************************************************/

    /**
     * @notice Publish a new root bundle to along with all of the block numbers that the merkle roots are relevant for.
     * This is used to aid off-chain validators in evaluating the correctness of this bundle. Caller stakes a bond that
     * can be slashed if the root bundle proposal is invalid, and they will receive it back if accepted.
     * @notice After proposeRootBundle is called, if the any props are wrong then this proposal can be challenged.
     * Once the challenge period passes, then the roots are no longer disputable, and only executeRootBundle can be
     * called; moreover, this method can't be called again until all leafs are executed.
     * @param bundleEvaluationBlockNumbers should contain the latest block number for all chains, even if there are no
     * relays contained on some of them. The usage of this variable should be defined in an off chain UMIP.
     * @param poolRebalanceLeafCount Number of leaves contained in pool rebalance root. Max is the number of whitelisted chains.
     * @param poolRebalanceRoot Pool rebalance root containing leaves that will send tokens from this contract to a SpokePool.
     * @param relayerRefundRoot Relayer refund root to publish to SpokePool where a data worker can execute leaves to
     * refund relayers on their chosen refund chainId.
     * @param slowRelayRoot Slow relay root to publish to Spoke Pool where a data worker can execute leaves to
     * fulfill slow relays.
     */
    function proposeRootBundle(
        uint256[] memory bundleEvaluationBlockNumbers,
        uint8 poolRebalanceLeafCount,
        bytes32 poolRebalanceRoot,
        bytes32 relayerRefundRoot,
        bytes32 slowRelayRoot
    ) public override nonReentrant noActiveRequests {
        // Note: this is to prevent "empty block" style attacks where someone can make empty proposals that are
        // technically valid but not useful. This could also potentially be enforced at the UMIP-level.
        require(poolRebalanceLeafCount > 0, "Bundle must have at least 1 leaf");

        uint32 requestExpirationTimestamp = uint32(getCurrentTime()) + liveness;

        delete rootBundleProposal; // Only one bundle of roots can be executed at a time.

        rootBundleProposal.requestExpirationTimestamp = requestExpirationTimestamp;
        rootBundleProposal.unclaimedPoolRebalanceLeafCount = poolRebalanceLeafCount;
        rootBundleProposal.poolRebalanceRoot = poolRebalanceRoot;
        rootBundleProposal.relayerRefundRoot = relayerRefundRoot;
        rootBundleProposal.slowRelayRoot = slowRelayRoot;
        rootBundleProposal.proposer = msg.sender;

        // Pull bondAmount of bondToken from the caller.
        bondToken.safeTransferFrom(msg.sender, address(this), bondAmount);

        emit ProposeRootBundle(
            requestExpirationTimestamp,
            poolRebalanceLeafCount,
            bundleEvaluationBlockNumbers,
            poolRebalanceRoot,
            relayerRefundRoot,
            slowRelayRoot,
            msg.sender
        );
    }

    /**
     * @notice Executes a pool rebalance leaf as part of the currently published root bundle. Will bridge any tokens
     * from this contract to the SpokePool designated in the leaf, and will also publish relayer refund and slow
     * relay roots to the SpokePool on the network specified in the leaf.
     * @dev In some cases, will instruct spokePool to send funds back to L1.
     * @notice Deletes the published root bundle if this is the last leaf to be executed in the root bundle.
     * @param poolRebalanceLeaf Contains all data neccessary to reconstruct leaf contained in root bundle and to
     * bridge tokens to HubPool. This data structure is explained in detail in the HubPoolInterface.
     * @param proof Inclusion proof for this leaf in pool rebalance root in root bundle.
     */
    function executeRootBundle(PoolRebalanceLeaf memory poolRebalanceLeaf, bytes32[] memory proof) public nonReentrant {
        require(getCurrentTime() > rootBundleProposal.requestExpirationTimestamp, "Not passed liveness");

        // Verify the leafId in the poolRebalanceLeaf has not yet been claimed.
        require(!MerkleLib.isClaimed1D(rootBundleProposal.claimedBitMap, poolRebalanceLeaf.leafId), "Already claimed");

        // Verify the props provided generate a leaf that, along with the proof, are included in the merkle root.
        require(
            MerkleLib.verifyPoolRebalance(rootBundleProposal.poolRebalanceRoot, poolRebalanceLeaf, proof),
            "Bad Proof"
        );

        // Before interacting with a particular chain's adapter, ensure that the adapter is set.
        require(address(crossChainContracts[poolRebalanceLeaf.chainId].adapter) != address(0), "No adapter for chain");

<<<<<<< HEAD
        // Make sure SpokePool address is initialized since `_sendTokensToChainAndUpdatePooledTokenTrackers` will not
=======
        // Make sure SpokePool address is initialized since _sendTokensToChainAndUpdatePooledTokenTrackers() will not
>>>>>>> 3ecf1dd5
        // revert if its accidentally set to address(0). We don't make the same check on the adapter for this
        // chainId because the internal method's delegatecall() to the adapter will revert if its address is set
        // incorrectly.
        address spokePool = crossChainContracts[poolRebalanceLeaf.chainId].spokePool;
        require(spokePool != address(0), "Uninitialized spoke pool");

        // Set the leafId in the claimed bitmap.
        rootBundleProposal.claimedBitMap = MerkleLib.setClaimed1D(
            rootBundleProposal.claimedBitMap,
            poolRebalanceLeaf.leafId
        );

        // Decrement the unclaimedPoolRebalanceLeafCount.
        rootBundleProposal.unclaimedPoolRebalanceLeafCount--;

        _sendTokensToChainAndUpdatePooledTokenTrackers(
            spokePool,
            poolRebalanceLeaf.chainId,
            poolRebalanceLeaf.l1Tokens,
            poolRebalanceLeaf.netSendAmounts,
            poolRebalanceLeaf.bundleLpFees
        );
        _relayRootBundleToSpokePool(spokePool, poolRebalanceLeaf.chainId);

        // Transfer the bondAmount to back to the proposer, if this the last executed leaf. Only sending this once all
        // leafs have been executed acts to force the data worker to execute all bundles or they wont receive their bond.
        if (rootBundleProposal.unclaimedPoolRebalanceLeafCount == 0)
            bondToken.safeTransfer(rootBundleProposal.proposer, bondAmount);

        emit RootBundleExecuted(
            poolRebalanceLeaf.leafId,
            poolRebalanceLeaf.chainId,
            poolRebalanceLeaf.l1Tokens,
            poolRebalanceLeaf.bundleLpFees,
            poolRebalanceLeaf.netSendAmounts,
            poolRebalanceLeaf.runningBalances,
            msg.sender
        );
    }

    /**
     * @notice Caller stakes a bond to dispute the current root bundle proposal assuming it has not passed liveness
     * yet. The proposal is deleted, allowing a follow-up proposal to be submitted, and the dispute is sent to the
     * optimistic oracle to be adjudicated. Can only be called within the liveness period of the current proposal.
     */
    function disputeRootBundle() public nonReentrant zeroOptimisticOracleApproval {
        uint32 currentTime = uint32(getCurrentTime());
        require(currentTime <= rootBundleProposal.requestExpirationTimestamp, "Request passed liveness");

        // Request price from OO and dispute it.
        bytes memory requestAncillaryData = getRootBundleProposalAncillaryData();
        uint256 finalFee = _getBondTokenFinalFee();

        // If the finalFee is larger than the bond amount, the bond amount needs to be reset before a request can go
        // through. Cancel to avoid a revert.
        if (finalFee > bondAmount) {
            _cancelBundle(requestAncillaryData);
            return;
        }

        SkinnyOptimisticOracleInterface optimisticOracle = _getOptimisticOracle();

        // Only approve exact tokens to avoid more tokens than expected being pulled into the OptimisticOracle.
        bondToken.safeIncreaseAllowance(address(optimisticOracle), bondAmount);
        try
            optimisticOracle.requestAndProposePriceFor(
                identifier,
                currentTime,
                requestAncillaryData,
                bondToken,
                // Set reward to 0, since we'll settle proposer reward payouts directly from this contract after a root
                // proposal has passed the challenge period.
                0,
                // Set the Optimistic oracle proposer bond for the price request.
                bondAmount - finalFee,
                // Set the Optimistic oracle liveness for the price request.
                liveness,
                rootBundleProposal.proposer,
                // Canonical value representing "True"; i.e. the proposed relay is valid.
                int256(1e18)
            )
        returns (uint256) {
            // Ensure that approval == 0 after the call so the increaseAllowance call below doesn't allow more tokens
            // to transfer than intended.
            bondToken.safeApprove(address(optimisticOracle), 0);
        } catch {
            // Cancel the bundle since the proposal failed.
            _cancelBundle(requestAncillaryData);
            return;
        }

        // Dispute the request that we just sent.
        SkinnyOptimisticOracleInterface.Request memory ooPriceRequest = SkinnyOptimisticOracleInterface.Request({
            proposer: rootBundleProposal.proposer,
            disputer: address(0),
            currency: bondToken,
            settled: false,
            proposedPrice: int256(1e18),
            resolvedPrice: 0,
            expirationTime: currentTime + liveness,
            reward: 0,
            finalFee: finalFee,
            bond: bondAmount - finalFee,
            customLiveness: liveness
        });

        bondToken.safeTransferFrom(msg.sender, address(this), bondAmount);
        bondToken.safeIncreaseAllowance(address(optimisticOracle), bondAmount);
        optimisticOracle.disputePriceFor(
            identifier,
            currentTime,
            requestAncillaryData,
            ooPriceRequest,
            msg.sender,
            address(this)
        );

        emit RootBundleDisputed(msg.sender, currentTime, requestAncillaryData);

        // Finally, delete the state pertaining to the active proposal so that another proposer can submit a new bundle.
        delete rootBundleProposal;
    }

    /**
     * @notice Send unclaimed accumulated protocol fees to fee capture address.
     * @param l1Token Token whose protocol fees the caller wants to disburse.
     */
    function claimProtocolFeesCaptured(address l1Token) public override nonReentrant {
        IERC20(l1Token).safeTransfer(protocolFeeCaptureAddress, unclaimedAccumulatedProtocolFees[l1Token]);
        emit ProtocolFeesCapturedClaimed(l1Token, unclaimedAccumulatedProtocolFees[l1Token]);
        unclaimedAccumulatedProtocolFees[l1Token] = 0;
    }

    /**
     * @notice Returns ancillary data containing all relevant root bundle data that voters can format into UTF8 and
     * use to determine if the root bundle proposal is valid.
     * @return ancillaryData Ancillary data that can be decoded into UTF8.
     */
    function getRootBundleProposalAncillaryData() public view override returns (bytes memory ancillaryData) {
        ancillaryData = AncillaryData.appendKeyValueUint(
            "",
            "requestExpirationTimestamp",
            rootBundleProposal.requestExpirationTimestamp
        );

        ancillaryData = AncillaryData.appendKeyValueUint(
            ancillaryData,
            "unclaimedPoolRebalanceLeafCount",
            rootBundleProposal.unclaimedPoolRebalanceLeafCount
        );
        ancillaryData = AncillaryData.appendKeyValueBytes32(
            ancillaryData,
            "poolRebalanceRoot",
            rootBundleProposal.poolRebalanceRoot
        );
        ancillaryData = AncillaryData.appendKeyValueBytes32(
            ancillaryData,
            "relayerRefundRoot",
            rootBundleProposal.relayerRefundRoot
        );
        ancillaryData = AncillaryData.appendKeyValueBytes32(
            ancillaryData,
            "slowRelayRoot",
            rootBundleProposal.slowRelayRoot
        );
        ancillaryData = AncillaryData.appendKeyValueUint(
            ancillaryData,
            "claimedBitMap",
            rootBundleProposal.claimedBitMap
        );
        ancillaryData = AncillaryData.appendKeyValueAddress(ancillaryData, "proposer", rootBundleProposal.proposer);
    }

    /**
     * @notice Conveniently queries whether an origin chain + token => destination chain ID is whitelisted and returns
     * the whitelisted destination token.
     * @param originChainId Deposit chain.
     * @param originToken Deposited token.
     * @param destinationChainId Where depositor can receive funds.
     * @return address Depositor can receive this token on destination chain ID.
     */
    function whitelistedRoute(
        uint256 originChainId,
        address originToken,
        uint256 destinationChainId
    ) public view override returns (address) {
        return whitelistedRoutes[_whitelistedRouteKey(originChainId, originToken, destinationChainId)];
    }

    /**
     * @notice This function allows a caller to load the contract with raw ETH to perform L2 calls. This is needed for arbitrum
     * calls, but may also be needed for others.
     */
    function loadEthForL2Calls() public payable override {}

    /*************************************************
     *              INTERNAL FUNCTIONS               *
     *************************************************/

    // Called when a dispute fails due to parameter changes. This effectively resets the state and cancels the request
    // with no loss of funds, thereby enabling a new bundle to be added.
    function _cancelBundle(bytes memory ancillaryData) internal {
        bondToken.transfer(rootBundleProposal.proposer, bondAmount);
        delete rootBundleProposal;
        emit RootBundleCanceled(msg.sender, getCurrentTime(), ancillaryData);
    }

    // Unwraps ETH and does a transfer to a recipient address. If the recipient is a smart contract then sends WETH.
    function _unwrapWETHTo(address payable to, uint256 amount) internal {
        if (address(to).isContract()) {
            IERC20(address(weth)).safeTransfer(to, amount);
        } else {
            weth.withdraw(amount);
            to.transfer(amount);
        }
    }

    function _getOptimisticOracle() internal view returns (SkinnyOptimisticOracleInterface) {
        return
            SkinnyOptimisticOracleInterface(finder.getImplementationAddress(OracleInterfaces.SkinnyOptimisticOracle));
    }

    function _getBondTokenFinalFee() internal view returns (uint256) {
        return
            StoreInterface(finder.getImplementationAddress(OracleInterfaces.Store))
                .computeFinalFee(address(bondToken))
                .rawValue;
    }

    // Note this method does a lot and wraps together the sending of tokens and updating the pooled token trackers. This
    // is done as a gas saving so we don't need to iterate over the l1Tokens multiple times.
    function _sendTokensToChainAndUpdatePooledTokenTrackers(
        address spokePool,
        uint256 chainId,
        address[] memory l1Tokens,
        int256[] memory netSendAmounts,
        uint256[] memory bundleLpFees
    ) internal {
        AdapterInterface adapter = crossChainContracts[chainId].adapter;

        for (uint32 i = 0; i < l1Tokens.length; ) {
            address l1Token = l1Tokens[i];
            // Validate the L1 -> L2 token route is whitelisted. If it is not then the output of the bridging action
            // could send tokens to the 0x0 address on the L2.
            address l2Token = whitelistedRoutes[_whitelistedRouteKey(block.chainid, l1Token, chainId)];
            require(l2Token != address(0), "Route not whitelisted");

            // If the net send amount for this token is positive then: 1) send tokens from L1->L2 to facilitate the L2
            // relayer refund, 2) Update the liquidity trackers for the associated pooled tokens.
            if (netSendAmounts[i] > 0) {
                // Perform delegatecall to use the adapter's code with this contract's context. Opt for delegatecall's
                // complexity in exchange for lower gas costs.
                (bool success, ) = address(adapter).delegatecall(
                    abi.encodeWithSignature(
                        "relayTokens(address,address,uint256,address)",
                        l1Token, // l1Token.
                        l2Token, // l2Token.
                        uint256(netSendAmounts[i]), // amount.
                        spokePool // to. This should be the spokePool.
                    )
                );
                require(success, "delegatecall failed");

                // Liquid reserves is decreased by the amount sent. utilizedReserves is increased by the amount sent.
                pooledTokens[l1Token].utilizedReserves += netSendAmounts[i];
                pooledTokens[l1Token].liquidReserves -= uint256(netSendAmounts[i]);
            }

            // Allocate LP fees and protocol fees from the bundle to the associated pooled token trackers.
            _allocateLpAndProtocolFees(l1Token, bundleLpFees[i]);

            // L1 tokens length won't be > types(uint32).length
            unchecked {
                ++i;
            }
        }
    }

    function _relayRootBundleToSpokePool(address spokePool, uint256 chainId) internal {
        AdapterInterface adapter = crossChainContracts[chainId].adapter;

        // Perform delegatecall to use the adapter's code with this contract's context.
        (bool success, ) = address(adapter).delegatecall(
            abi.encodeWithSignature(
                "relayMessage(address,bytes)",
                spokePool, // target. This should be the spokePool on the L2.
                abi.encodeWithSignature(
                    "relayRootBundle(bytes32,bytes32)",
                    rootBundleProposal.relayerRefundRoot,
                    rootBundleProposal.slowRelayRoot
                ) // message
            )
        );
        require(success, "delegatecall failed");
    }

    function _exchangeRateCurrent(address l1Token) internal returns (uint256) {
        PooledToken storage pooledToken = pooledTokens[l1Token]; // Note this is storage so the state can be modified.
        uint256 lpTokenTotalSupply = IERC20(pooledToken.lpToken).totalSupply();
        if (lpTokenTotalSupply == 0) return 1e18; // initial rate is 1:1 between LP tokens and collateral.

        // First, update fee counters and local accounting of finalized transfers from L2 -> L1.
        _updateAccumulatedLpFees(pooledToken); // Accumulate all allocated fees from the last time this method was called.
        _sync(l1Token); // Fetch any balance changes due to token bridging finalization and factor them in.

        // ExchangeRate := (liquidReserves + utilizedReserves - undistributedLpFees) / lpTokenSupply
        // Both utilizedReserves and undistributedLpFees contain assigned LP fees. UndistributedLpFees is gradually
        // decreased over the smear duration using _updateAccumulatedLpFees. This means that the exchange rate will
        // gradually increase over time as undistributedLpFees goes to zero.
        // utilizedReserves can be negative. If this is the case, then liquidReserves is offset by an equal
        // and opposite size. LiquidReserves + utilizedReserves will always be larger than undistributedLpFees so this
        // int will always be positive so there is no risk in underflow in type casting in the return line.
        int256 numerator = int256(pooledToken.liquidReserves) +
            pooledToken.utilizedReserves -
            int256(pooledToken.undistributedLpFees);
        return (uint256(numerator) * 1e18) / lpTokenTotalSupply;
    }

    // Update internal fee counters by adding in any accumulated fees from the last time this logic was called.
    function _updateAccumulatedLpFees(PooledToken storage pooledToken) internal {
        uint256 accumulatedFees = _getAccumulatedFees(pooledToken.undistributedLpFees, pooledToken.lastLpFeeUpdate);
        pooledToken.undistributedLpFees -= accumulatedFees;
        pooledToken.lastLpFeeUpdate = uint32(getCurrentTime());
    }

    // Calculate the unallocated accumulatedFees from the last time the contract was called.
    function _getAccumulatedFees(uint256 undistributedLpFees, uint256 lastLpFeeUpdate) internal view returns (uint256) {
        // accumulatedFees := min(undistributedLpFees * lpFeeRatePerSecond * timeFromLastInteraction, undistributedLpFees)
        // The min acts to pay out all fees in the case the equation returns more than the remaining a fees.
        uint256 timeFromLastInteraction = getCurrentTime() - lastLpFeeUpdate;
        uint256 maxUndistributedLpFees = (undistributedLpFees * lpFeeRatePerSecond * timeFromLastInteraction) / (1e18);
        return maxUndistributedLpFees < undistributedLpFees ? maxUndistributedLpFees : undistributedLpFees;
    }

    function _sync(address l1Token) internal {
        // Check if the l1Token balance of the contract is greater than the liquidReserves. If it is then the bridging
        // action from L2 -> L1 has concluded and the local accounting can be updated.
        // Note: this calculation must take into account the bond when it's acting on the bond token and there's an
        // active request.
        uint256 balance = IERC20(l1Token).balanceOf(address(this));
        uint256 balanceSansBond = l1Token == address(bondToken) && _activeRequest() ? balance - bondAmount : balance;
        if (balanceSansBond > pooledTokens[l1Token].liquidReserves) {
            // Note the numerical operation below can send utilizedReserves to negative. This can occur when tokens are
            // dropped onto the contract, exceeding the liquidReserves.
            pooledTokens[l1Token].utilizedReserves -= int256(balanceSansBond - pooledTokens[l1Token].liquidReserves);
            pooledTokens[l1Token].liquidReserves = balanceSansBond;
        }
    }

    function _liquidityUtilizationPostRelay(address l1Token, uint256 relayedAmount) internal returns (uint256) {
        _sync(l1Token); // Fetch any balance changes due to token bridging finalization and factor them in.

        // liquidityUtilizationRatio := (relayedAmount + max(utilizedReserves,0)) / (liquidReserves + max(utilizedReserves,0))
        // UtilizedReserves has a dual meaning: if it's greater than zero then it represents funds pending in the bridge
        // that will flow from L2 to L1. In this case, we can use it normally in the equation. However, if it is
        // negative, then it is already counted in liquidReserves. This occurs if tokens are transferred directly to the
        // contract. In this case, ignore it as it is captured in liquid reserves and has no meaning in the numerator.
        PooledToken memory pooledToken = pooledTokens[l1Token]; // Note this is storage so the state can be modified.
        uint256 flooredUtilizedReserves = pooledToken.utilizedReserves > 0 ? uint256(pooledToken.utilizedReserves) : 0;
        uint256 numerator = relayedAmount + flooredUtilizedReserves;
        uint256 denominator = pooledToken.liquidReserves + flooredUtilizedReserves;

        // If the denominator equals zero, return 1e18 (max utilization).
        if (denominator == 0) return 1e18;

        // In all other cases, return the utilization ratio.
        return (numerator * 1e18) / denominator;
    }

    function _allocateLpAndProtocolFees(address l1Token, uint256 bundleLpFees) internal {
        // Calculate the fraction of bundledLpFees that are allocated to the protocol and to the LPs.
        uint256 protocolFeesCaptured = (bundleLpFees * protocolFeeCapturePct) / 1e18;
        uint256 lpFeesCaptured = bundleLpFees - protocolFeesCaptured;

        // Assign any LP fees included into the bundle to the pooled token. These LP fees are tracked in the
        // undistributedLpFees and within the utilizedReserves. undistributedLpFees is gradually decrease
        // over the smear duration to give the LPs their rewards over a period of time. Adding to utilizedReserves
        // acts to track these rewards after the smear duration. See _exchangeRateCurrent for more details.
        if (lpFeesCaptured > 0) {
            pooledTokens[l1Token].undistributedLpFees += lpFeesCaptured;
            pooledTokens[l1Token].utilizedReserves += int256(lpFeesCaptured);
        }

        // If there are any protocol fees, allocate them to the unclaimed protocol tracker amount.
        if (protocolFeesCaptured > 0) unclaimedAccumulatedProtocolFees[l1Token] += protocolFeesCaptured;
    }

    function _relaySpokePoolAdminFunction(uint256 chainId, bytes memory functionData) internal {
        AdapterInterface adapter = crossChainContracts[chainId].adapter;
        require(address(adapter) != address(0), "Adapter not initialized");

        // Perform delegatecall to use the adapter's code with this contract's context.
        (bool success, ) = address(adapter).delegatecall(
            abi.encodeWithSignature(
                "relayMessage(address,bytes)",
                crossChainContracts[chainId].spokePool, // target. This should be the spokePool on the L2.
                functionData
            )
        );
        require(success, "delegatecall failed");
        emit SpokePoolAdminFunctionTriggered(chainId, functionData);
    }

    function _whitelistedRouteKey(
        uint256 originChainId,
        address originToken,
        uint256 destinationChainId
    ) internal pure returns (bytes32) {
        return keccak256(abi.encode(originChainId, originToken, destinationChainId));
    }

    function _activeRequest() internal view returns (bool) {
        return rootBundleProposal.unclaimedPoolRebalanceLeafCount != 0;
    }

    // If functionCallStackOriginatesFromOutsideThisContract is true then this was called by the callback function
    // by dropping ETH onto the contract. In this case, deposit the ETH into WETH. This would happen if ETH was sent
    // over the optimism bridge, for example. If false then this was set as a result of unwinding LP tokens, with the
    // intention of sending ETH to the LP. In this case, do nothing as we intend on sending the ETH to the LP.
    function _depositEthToWeth() internal {
        if (functionCallStackOriginatesFromOutsideThisContract()) weth.deposit{ value: msg.value }();
    }

    // Added to enable the HubPool to receive ETH. This will occur both when the HubPool unwraps WETH to send to LPs and
    // when ETH is send over the canonical Optimism bridge, which sends ETH.
    fallback() external payable {
        _depositEthToWeth();
    }

    receive() external payable {
        _depositEthToWeth();
    }
}<|MERGE_RESOLUTION|>--- conflicted
+++ resolved
@@ -568,11 +568,7 @@
         // Before interacting with a particular chain's adapter, ensure that the adapter is set.
         require(address(crossChainContracts[poolRebalanceLeaf.chainId].adapter) != address(0), "No adapter for chain");
 
-<<<<<<< HEAD
-        // Make sure SpokePool address is initialized since `_sendTokensToChainAndUpdatePooledTokenTrackers` will not
-=======
         // Make sure SpokePool address is initialized since _sendTokensToChainAndUpdatePooledTokenTrackers() will not
->>>>>>> 3ecf1dd5
         // revert if its accidentally set to address(0). We don't make the same check on the adapter for this
         // chainId because the internal method's delegatecall() to the adapter will revert if its address is set
         // incorrectly.
