// SPDX-License-Identifier: GPL-3.0-only
pragma solidity ^0.8.0;

import "./MerkleLib.sol";
import "./HubPoolInterface.sol";
import "./Lockable.sol";

import "./interfaces/AdapterInterface.sol";
import "./interfaces/LpTokenFactoryInterface.sol";
import "./interfaces/WETH9.sol";

import "@uma/core/contracts/common/implementation/Testable.sol";
import "@uma/core/contracts/common/implementation/MultiCaller.sol";
import "@uma/core/contracts/oracle/implementation/Constants.sol";
import "@uma/core/contracts/common/implementation/AncillaryData.sol";
import "@uma/core/contracts/common/interfaces/AddressWhitelistInterface.sol";
import "@uma/core/contracts/oracle/interfaces/IdentifierWhitelistInterface.sol";

import "@uma/core/contracts/oracle/interfaces/FinderInterface.sol";
import "@uma/core/contracts/oracle/interfaces/StoreInterface.sol";
import "@uma/core/contracts/oracle/interfaces/SkinnyOptimisticOracleInterface.sol";
import "@uma/core/contracts/common/interfaces/ExpandedIERC20.sol";

import "@openzeppelin/contracts/access/Ownable.sol";
import "@openzeppelin/contracts/token/ERC20/IERC20.sol";
import "@openzeppelin/contracts/token/ERC20/utils/SafeERC20.sol";
import "@openzeppelin/contracts/utils/Address.sol";

contract HubPool is HubPoolInterface, Testable, Lockable, MultiCaller, Ownable {
    using SafeERC20 for IERC20;
    using Address for address;

    // A data worker can optimistically store several merkle roots on this contract by staking a bond and calling
    // proposeRootBundle. By staking a bond, the data worker is alleging that the merkle roots all
    // contain valid leaves that can be executed later to:
    // - Send funds from this contract to a SpokePool or vice versa
    // - Send funds from a SpokePool to Relayer as a refund for a relayed deposit
    // - Send funds from a SpokePool to a deposit recipient to fulfill a "slow" relay
    // Anyone can dispute this struct if the merkle roots contain invalid leaves before the
    // `requestExpirationTimestamp`. Once the expiration timestamp is passed, `executeRootBundle` to execute a leaf
    // from the `poolRebalanceRoot` on this contract and it will simultaneously publish the `relayerRefundRoot` and
    // `slowRelayRoot` to a SpokePool. The latter two roots, once published to the SpokePool, contain
    // leaves that can be executed on the SpokePool to pay relayers or recipients.
    struct RootBundle {
        uint64 requestExpirationTimestamp;
        uint64 unclaimedPoolRebalanceLeafCount;
        bytes32 poolRebalanceRoot;
        bytes32 relayerRefundRoot;
        bytes32 slowRelayRoot;
        uint256 claimedBitMap; // This is a 1D bitmap, with max size of 256 elements, limiting us to 256 chainsIds.
        address proposer;
        bool proposerBondRepaid;
    }

    RootBundle public rootBundleProposal;

    // Whitelist of origin token to destination token routings to be used by off-chain agents. The notion of a route
    // does not need to include L1; it can store L2->L2 routes i.e USDC on Arbitrum -> USDC on Optimism as a "route".
    mapping(bytes32 => address) private whitelistedRoutes;

    // Mapping of L1TokenAddress to the associated Pool information.
    struct PooledToken {
        address lpToken;
        bool isEnabled;
        uint32 lastLpFeeUpdate;
        int256 utilizedReserves;
        uint256 liquidReserves;
        uint256 undistributedLpFees;
    }

    mapping(address => PooledToken) public pooledTokens;

    struct CrossChainContract {
        AdapterInterface adapter;
        address spokePool;
    }

    mapping(uint256 => CrossChainContract) public crossChainContracts; // Mapping of chainId to the associated adapter and spokePool contracts.

    WETH9 public weth;

    LpTokenFactoryInterface public lpTokenFactory;

    FinderInterface public finder;

    // When bundles are disputed a price request is enqueued with the DVM to resolve the resolution.
    bytes32 public identifier = "IS_ACROSS_V2_BUNDLE_VALID";

    // Interest rate payment that scales the amount of pending fees per second paid to LPs. 0.0000015e18 will pay out
    // the full amount of fees entitled to LPs in ~ 7.72 days, just over the standard L2 7 day liveness.
    uint256 public lpFeeRatePerSecond = 1500000000000;

    mapping(address => uint256) public unclaimedAccumulatedProtocolFees;

    // Address that captures protocol fees. Accumulated protocol fees can be claimed by this address.
    address public protocolFeeCaptureAddress;

    // Percentage of lpFees that are captured by the protocol and claimable by the protocolFeeCaptureAddress.
    uint256 public protocolFeeCapturePct;

    // Token used to bond the data worker for proposing relayer refund bundles.
    IERC20 public bondToken;

    // The computed bond amount as the UMA Store's final fee multiplied by the bondTokenFinalFeeMultiplier.
    uint256 public bondAmount;

    // Each root bundle proposal must stay in liveness for this period of time before it can be considered finalized.
    // It can be disputed only during this period of time. Defaults to 2 hours, like the rest of the UMA ecosystem.
    uint64 public liveness = 7200;

    event ProtocolFeeCaptureSet(address indexed newProtocolFeeCaptureAddress, uint256 indexed newProtocolFeeCapturePct);

    event ProtocolFeesCapturedClaimed(address indexed l1Token, uint256 indexed accumulatedFees);

    event BondSet(address indexed newBondToken, uint256 newBondAmount);

    event LivenessSet(uint256 newLiveness);

    event IdentifierSet(bytes32 newIdentifier);

    event CrossChainContractsSet(uint256 l2ChainId, address adapter, address spokePool);

    event L1TokenEnabledForLiquidityProvision(address l1Token, address lpToken);

    event L2TokenDisabledForLiquidityProvision(address l1Token, address lpToken);

    event LiquidityAdded(
        address indexed l1Token,
        uint256 amount,
        uint256 lpTokensMinted,
        address indexed liquidityProvider
    );
    event LiquidityRemoved(
        address indexed l1Token,
        uint256 amount,
        uint256 lpTokensBurnt,
        address indexed liquidityProvider
    );
    event WhitelistRoute(
        uint256 originChainId,
        uint256 destinationChainId,
        address originToken,
        address destinationToken
    );

    event ProposeRootBundle(
        uint64 requestExpirationTimestamp,
        uint64 unclaimedPoolRebalanceLeafCount,
        uint256[] bundleEvaluationBlockNumbers,
        bytes32 indexed poolRebalanceRoot,
        bytes32 indexed relayerRefundRoot,
        bytes32 slowRelayRoot,
        address indexed proposer
    );
    event RootBundleExecuted(
        uint256 indexed leafId,
        uint256 indexed chainId,
        address[] l1Token,
        uint256[] bundleLpFees,
        int256[] netSendAmount,
        int256[] runningBalance,
        address indexed caller
    );
    event SpokePoolAdminFunctionTriggered(uint256 indexed chainId, bytes message);

    event RootBundleDisputed(address indexed disputer, uint256 requestTime, bytes disputedAncillaryData);

    event RootBundleCanceled(address indexed disputer, uint256 requestTime, bytes disputedAncillaryData);

    modifier noActiveRequests() {
        require(!_activeRequest(), "proposal has unclaimed leafs");
        _;
    }

    modifier zeroOptimisticOracleApproval() {
        _;
        bondToken.safeApprove(address(_getOptimisticOracle()), 0);
    }

    constructor(
        LpTokenFactoryInterface _lpTokenFactory,
        FinderInterface _finder,
        WETH9 _weth,
        address _timer
    ) Testable(_timer) {
        lpTokenFactory = _lpTokenFactory;
        finder = _finder;
        weth = _weth;
        protocolFeeCaptureAddress = owner();
    }

    /*************************************************
     *                ADMIN FUNCTIONS                *
     *************************************************/

    // This function has permission to call onlyFromCrossChainAdmin functions on the SpokePool, so its imperative
    // that this contract only allows the owner to call this method directly or indirectly.
    function relaySpokePoolAdminFunction(uint256 chainId, bytes memory functionData) public onlyOwner nonReentrant {
        _relaySpokePoolAdminFunction(chainId, functionData);
    }

    function setProtocolFeeCapture(address newProtocolFeeCaptureAddress, uint256 newProtocolFeeCapturePct)
        public
        onlyOwner
    {
        require(newProtocolFeeCapturePct <= 1e18, "Bad protocolFeeCapturePct");
        protocolFeeCaptureAddress = newProtocolFeeCaptureAddress;
        protocolFeeCapturePct = newProtocolFeeCapturePct;
        emit ProtocolFeeCaptureSet(newProtocolFeeCaptureAddress, newProtocolFeeCapturePct);
    }

    function setBond(IERC20 newBondToken, uint256 newBondAmount) public onlyOwner noActiveRequests {
        // Check that this token is on the whitelist.
        AddressWhitelistInterface addressWhitelist = AddressWhitelistInterface(
            finder.getImplementationAddress(OracleInterfaces.CollateralWhitelist)
        );
        require(addressWhitelist.isOnWhitelist(address(newBondToken)), "Not on whitelist");

        // The bond should be the passed in bondAmount + the final fee.
        bondToken = newBondToken;
        bondAmount = newBondAmount + _getBondTokenFinalFee();
        emit BondSet(address(newBondToken), bondAmount);
    }

    function setLiveness(uint64 newLiveness) public onlyOwner {
        require(newLiveness > 10 minutes, "Liveness too short");
        liveness = newLiveness;
        emit LivenessSet(newLiveness);
    }

    function setIdentifier(bytes32 newIdentifier) public onlyOwner noActiveRequests {
        IdentifierWhitelistInterface identifierWhitelist = IdentifierWhitelistInterface(
            finder.getImplementationAddress(OracleInterfaces.IdentifierWhitelist)
        );
        require(identifierWhitelist.isIdentifierSupported(newIdentifier), "Identifier not supported");
        identifier = newIdentifier;
        emit IdentifierSet(newIdentifier);
    }

    function setCrossChainContracts(
        uint256 l2ChainId,
        address adapter,
        address spokePool
    ) public onlyOwner noActiveRequests {
        crossChainContracts[l2ChainId] = CrossChainContract(AdapterInterface(adapter), spokePool);
        emit CrossChainContractsSet(l2ChainId, adapter, spokePool);
    }

    /**
     * @notice Whitelist an origin token <-> destination token route.
     */
    function whitelistRoute(
        uint256 originChainId,
        uint256 destinationChainId,
        address originToken,
        address destinationToken
    ) public onlyOwner {
        whitelistedRoutes[_whitelistedRouteKey(originChainId, originToken, destinationChainId)] = destinationToken;

        // Whitelist the same route on the origin network.
        _relaySpokePoolAdminFunction(
            originChainId,
            abi.encodeWithSignature("setEnableRoute(address,uint256,bool)", originToken, destinationChainId, true)
        );
        emit WhitelistRoute(originChainId, destinationChainId, originToken, destinationToken);
    }

    function enableL1TokenForLiquidityProvision(address l1Token) public onlyOwner {
        // NOTE: if we run out of bytecode this logic could be refactored into a custom token factory that does the
        // appends and permission setting.
        if (pooledTokens[l1Token].lpToken == address(0))
            pooledTokens[l1Token].lpToken = lpTokenFactory.createLpToken(l1Token);

        pooledTokens[l1Token].isEnabled = true;
        pooledTokens[l1Token].lastLpFeeUpdate = uint32(getCurrentTime());

        emit L1TokenEnabledForLiquidityProvision(l1Token, pooledTokens[l1Token].lpToken);
    }

    function disableL1TokenForLiquidityProvision(address l1Token) public onlyOwner {
        pooledTokens[l1Token].isEnabled = false;
        emit L2TokenDisabledForLiquidityProvision(l1Token, pooledTokens[l1Token].lpToken);
    }

    /*************************************************
     *          LIQUIDITY PROVIDER FUNCTIONS         *
     *************************************************/

    function addLiquidity(address l1Token, uint256 l1TokenAmount) public payable {
        require(pooledTokens[l1Token].isEnabled, "Token not enabled");
        // If this is the weth pool and the caller sends msg.value then the msg.value must match the l1TokenAmount.
        // Else, msg.value must be set to 0.
        require(((address(weth) == l1Token) && msg.value == l1TokenAmount) || msg.value == 0, "Bad msg.value");

        // Since _exchangeRateCurrent() reads this contract's balance and updates contract state using it, it must be
        // first before transferring any tokens to this contract to ensure synchronization.
        uint256 lpTokensToMint = (l1TokenAmount * 1e18) / _exchangeRateCurrent(l1Token);
        ExpandedIERC20(pooledTokens[l1Token].lpToken).mint(msg.sender, lpTokensToMint);
        pooledTokens[l1Token].liquidReserves += l1TokenAmount;

        if (address(weth) == l1Token && msg.value > 0) WETH9(address(l1Token)).deposit{ value: msg.value }();
        else IERC20(l1Token).safeTransferFrom(msg.sender, address(this), l1TokenAmount);

        emit LiquidityAdded(l1Token, l1TokenAmount, lpTokensToMint, msg.sender);
    }

    function removeLiquidity(
        address l1Token,
        uint256 lpTokenAmount,
        bool sendEth
    ) public nonReentrant {
        require(address(weth) == l1Token || !sendEth, "Cant send eth");
        uint256 l1TokensToReturn = (lpTokenAmount * _exchangeRateCurrent(l1Token)) / 1e18;

        ExpandedIERC20(pooledTokens[l1Token].lpToken).burnFrom(msg.sender, lpTokenAmount);
        // Note this method does not make any liquidity utilization checks before letting the LP redeem their LP tokens.
        // If they try access more funds that available (i.e l1TokensToReturn > liquidReserves) this will underflow.
        pooledTokens[l1Token].liquidReserves -= l1TokensToReturn;

        if (sendEth) _unwrapWETHTo(payable(msg.sender), l1TokensToReturn);
        else IERC20(l1Token).safeTransfer(msg.sender, l1TokensToReturn);

        emit LiquidityRemoved(l1Token, l1TokensToReturn, lpTokenAmount, msg.sender);
    }

    function exchangeRateCurrent(address l1Token) public nonReentrant returns (uint256) {
        return _exchangeRateCurrent(l1Token);
    }

    function liquidityUtilizationCurrent(address l1Token) public nonReentrant returns (uint256) {
        return _liquidityUtilizationPostRelay(l1Token, 0);
    }

    function liquidityUtilizationPostRelay(address l1Token, uint256 relayedAmount)
        public
        nonReentrant
        returns (uint256)
    {
        return _liquidityUtilizationPostRelay(l1Token, relayedAmount);
    }

    function sync(address l1Token) public nonReentrant {
        _sync(l1Token);
    }

    /*************************************************
     *             DATA WORKER FUNCTIONS             *
     *************************************************/

    // After proposeRootBundle is called, if the any props are wrong then this proposal can be challenged. Once the
    // challenge period passes, then the roots are no longer disputable, and only executeRootBundle can be called and
    // this can't be called again until all leafs are executed.
    // Note: bundleEvaluationBlockNumbers must contain the latest block number for _all_ chains, even if there are no
    // relays contained on some of them.
    function proposeRootBundle(
        uint256[] memory bundleEvaluationBlockNumbers,
        uint8 poolRebalanceLeafCount,
        bytes32 poolRebalanceRoot,
        bytes32 relayerRefundRoot,
        bytes32 slowRelayRoot
    ) public override nonReentrant noActiveRequests {
        // Note: this is to prevent "empty block" style attacks where someone can make empty proposals that are
        // technically valid but not useful. This could also potentially be enforced at the UMIP-level.
        require(poolRebalanceLeafCount > 0, "Bundle must have at least 1 leaf");

        uint64 requestExpirationTimestamp = uint64(getCurrentTime() + liveness);

        delete rootBundleProposal; // Only one bundle of roots can be executed at a time.

        rootBundleProposal.requestExpirationTimestamp = requestExpirationTimestamp;
        rootBundleProposal.unclaimedPoolRebalanceLeafCount = poolRebalanceLeafCount;
        rootBundleProposal.poolRebalanceRoot = poolRebalanceRoot;
        rootBundleProposal.relayerRefundRoot = relayerRefundRoot;
        rootBundleProposal.slowRelayRoot = slowRelayRoot;
        rootBundleProposal.proposer = msg.sender;

        // Pull bondAmount of bondToken from the caller.
        bondToken.safeTransferFrom(msg.sender, address(this), bondAmount);

        emit ProposeRootBundle(
            requestExpirationTimestamp,
            poolRebalanceLeafCount,
            bundleEvaluationBlockNumbers,
            poolRebalanceRoot,
            relayerRefundRoot,
            slowRelayRoot,
            msg.sender
        );
    }

    function executeRootBundle(PoolRebalanceLeaf memory poolRebalanceLeaf, bytes32[] memory proof) public nonReentrant {
        require(getCurrentTime() > rootBundleProposal.requestExpirationTimestamp, "Not passed liveness");

        // Verify the leafId in the poolRebalanceLeaf has not yet been claimed.
        require(!MerkleLib.isClaimed1D(rootBundleProposal.claimedBitMap, poolRebalanceLeaf.leafId), "Already claimed");

        // Verify the props provided generate a leaf that, along with the proof, are included in the merkle root.
        require(
            MerkleLib.verifyPoolRebalance(rootBundleProposal.poolRebalanceRoot, poolRebalanceLeaf, proof),
            "Bad Proof"
        );

        // Before interacting with a particular chain's adapter, ensure that the adapter is set.
        require(address(crossChainContracts[poolRebalanceLeaf.chainId].adapter) != address(0), "No adapter for chain");

        // Set the leafId in the claimed bitmap.
        rootBundleProposal.claimedBitMap = MerkleLib.setClaimed1D(
            rootBundleProposal.claimedBitMap,
            poolRebalanceLeaf.leafId
        );

        // Decrement the unclaimedPoolRebalanceLeafCount.
        rootBundleProposal.unclaimedPoolRebalanceLeafCount--;

        _sendTokensToChainAndUpdatePooledTokenTrackers(
            poolRebalanceLeaf.chainId,
            poolRebalanceLeaf.l1Tokens,
            poolRebalanceLeaf.netSendAmounts,
            poolRebalanceLeaf.bundleLpFees
        );
        _relayRootBundleToSpokePool(poolRebalanceLeaf.chainId);

        // Transfer the bondAmount to back to the proposer, if this the last executed leaf. Only sending this once all
        // leafs have been executed acts to force the data worker to execute all bundles or they wont receive their bond.
        if (rootBundleProposal.unclaimedPoolRebalanceLeafCount == 0)
            bondToken.safeTransfer(rootBundleProposal.proposer, bondAmount);

        emit RootBundleExecuted(
            poolRebalanceLeaf.leafId,
            poolRebalanceLeaf.chainId,
            poolRebalanceLeaf.l1Tokens,
            poolRebalanceLeaf.bundleLpFees,
            poolRebalanceLeaf.netSendAmounts,
            poolRebalanceLeaf.runningBalances,
            msg.sender
        );
    }

    function disputeRootBundle() public nonReentrant zeroOptimisticOracleApproval {
        uint32 currentTime = uint32(getCurrentTime());
        require(currentTime <= rootBundleProposal.requestExpirationTimestamp, "Request passed liveness");

        // Request price from OO and dispute it.
        bytes memory requestAncillaryData = getRootBundleProposalAncillaryData();
        uint256 finalFee = _getBondTokenFinalFee();

        // If the finalFee is larger than the bond amount, the bond amount needs to be reset before a request can go
        // through. Cancel to avoid a revert.
        if (finalFee > bondAmount) {
            _cancelBundle(requestAncillaryData);
            return;
        }

        SkinnyOptimisticOracleInterface optimisticOracle = _getOptimisticOracle();

        // Only approve enough tokens for the approval to avoid more tokens than expected being pulled into the OptimisticOracle.
        bondToken.safeIncreaseAllowance(address(optimisticOracle), bondAmount);
        try
            optimisticOracle.requestAndProposePriceFor(
                identifier,
                currentTime,
                requestAncillaryData,
                bondToken,
                // Set reward to 0, since we'll settle proposer reward payouts directly from this contract after a root
                // proposal has passed the challenge period.
                0,
                // Set the Optimistic oracle proposer bond for the price request.
                bondAmount - finalFee,
                // Set the Optimistic oracle liveness for the price request.
                liveness,
                rootBundleProposal.proposer,
                // Canonical value representing "True"; i.e. the proposed relay is valid.
                int256(1e18)
            )
        returns (uint256) {
            // Ensure that approval == 0 after the call so the increaseAllowance call below doesn't allow more tokens
            // to transfer than intended.
            bondToken.safeApprove(address(optimisticOracle), 0);
        } catch {
            // Cancel the bundle since the proposal failed.
            _cancelBundle(requestAncillaryData);
            return;
        }

        // Dispute the request that we just sent.
        SkinnyOptimisticOracleInterface.Request memory ooPriceRequest = SkinnyOptimisticOracleInterface.Request({
            proposer: rootBundleProposal.proposer,
            disputer: address(0),
            currency: bondToken,
            settled: false,
            proposedPrice: int256(1e18),
            resolvedPrice: 0,
            expirationTime: currentTime + liveness,
            reward: 0,
            finalFee: finalFee,
            bond: bondAmount - finalFee,
            customLiveness: liveness
        });

        bondToken.safeTransferFrom(msg.sender, address(this), bondAmount);
        bondToken.safeIncreaseAllowance(address(optimisticOracle), bondAmount);
        optimisticOracle.disputePriceFor(
            identifier,
            currentTime,
            requestAncillaryData,
            ooPriceRequest,
            msg.sender,
            address(this)
        );

        emit RootBundleDisputed(msg.sender, currentTime, requestAncillaryData);

        // Finally, delete the state pertaining to the active proposal so that another proposer can submit a new
        // bundle of roots.
        delete rootBundleProposal;
    }

    function claimProtocolFeesCaptured(address l1Token) public nonReentrant {
        IERC20(l1Token).safeTransfer(protocolFeeCaptureAddress, unclaimedAccumulatedProtocolFees[l1Token]);
        emit ProtocolFeesCapturedClaimed(l1Token, unclaimedAccumulatedProtocolFees[l1Token]);
        unclaimedAccumulatedProtocolFees[l1Token] = 0;
    }

    function getRootBundleProposalAncillaryData() public view returns (bytes memory ancillaryData) {
        ancillaryData = AncillaryData.appendKeyValueUint(
            "",
            "requestExpirationTimestamp",
            rootBundleProposal.requestExpirationTimestamp
        );

        ancillaryData = AncillaryData.appendKeyValueUint(
            ancillaryData,
            "unclaimedPoolRebalanceLeafCount",
            rootBundleProposal.unclaimedPoolRebalanceLeafCount
        );
        ancillaryData = AncillaryData.appendKeyValueBytes32(
            ancillaryData,
            "poolRebalanceRoot",
            rootBundleProposal.poolRebalanceRoot
        );
        ancillaryData = AncillaryData.appendKeyValueBytes32(
            ancillaryData,
            "relayerRefundRoot",
            rootBundleProposal.relayerRefundRoot
        );
        ancillaryData = AncillaryData.appendKeyValueBytes32(
            ancillaryData,
            "slowRelayRoot",
            rootBundleProposal.slowRelayRoot
        );
        ancillaryData = AncillaryData.appendKeyValueUint(
            ancillaryData,
            "claimedBitMap",
            rootBundleProposal.claimedBitMap
        );
        ancillaryData = AncillaryData.appendKeyValueAddress(ancillaryData, "proposer", rootBundleProposal.proposer);
    }

<<<<<<< HEAD
    function whitelistedRoute(
        uint256 originChainId,
        address originToken,
        uint256 destinationChainId
    ) public view returns (address) {
        return whitelistedRoutes[_whitelistedRouteKey(originChainId, originToken, destinationChainId)];
    }
=======
    // This function allows a caller to load the contract with raw ETH to perform L2 calls. This is needed for arbitrum
    // calls, but may also be needed for others.
    function loadEthForL2Calls() public payable {}
>>>>>>> 41b883ab

    /*************************************************
     *              INTERNAL FUNCTIONS               *
     *************************************************/

    // Called when a dispute fails due to parameter changes. This effectively resets the state and cancels the request
    // with no loss of funds.
    function _cancelBundle(bytes memory ancillaryData) internal {
        bondToken.transfer(rootBundleProposal.proposer, bondAmount);
        delete rootBundleProposal;
        emit RootBundleCanceled(msg.sender, getCurrentTime(), ancillaryData);
    }

    // Unwraps ETH and does a transfer to a recipient address. If the recipient is a smart contract then sends WETH.
    function _unwrapWETHTo(address payable to, uint256 amount) internal {
        if (address(to).isContract()) {
            IERC20(address(weth)).safeTransfer(to, amount);
        } else {
            weth.withdraw(amount);
            to.transfer(amount);
        }
    }

    function _getOptimisticOracle() internal view returns (SkinnyOptimisticOracleInterface) {
        return
            SkinnyOptimisticOracleInterface(finder.getImplementationAddress(OracleInterfaces.SkinnyOptimisticOracle));
    }

    function _getBondTokenFinalFee() internal view returns (uint256) {
        return
            StoreInterface(finder.getImplementationAddress(OracleInterfaces.Store))
                .computeFinalFee(address(bondToken))
                .rawValue;
    }

    // Note this method does a lot and wraps together the sending of tokens and updating the pooled token trackers. This
    // is done as a gas saving so we don't need to iterate over the l1Tokens multiple times (can do both in one loop).
    function _sendTokensToChainAndUpdatePooledTokenTrackers(
        uint256 chainId,
        address[] memory l1Tokens,
        int256[] memory netSendAmounts,
        uint256[] memory bundleLpFees
    ) internal {
        AdapterInterface adapter = crossChainContracts[chainId].adapter;

        for (uint32 i = 0; i < l1Tokens.length; i++) {
            address l1Token = l1Tokens[i];
            // Validate the L1 -> L2 token route is whitelisted. If it is not then the output of the bridging action
            // could send tokens to the 0x0 address on the L2.
            address l2Token = whitelistedRoutes[_whitelistedRouteKey(block.chainid, l1Token, chainId)];
            require(l2Token != address(0), "Route not whitelisted");

            // If the net send amount for this token is positive then: 1) send tokens from L1->L2 to facilitate the L2
            // relayer refund, 2) Update the liquidity trackers for the associated pooled tokens.
            if (netSendAmounts[i] > 0) {
<<<<<<< HEAD
                IERC20(l1Token).safeTransfer(address(adapter), uint256(netSendAmounts[i]));
                adapter.relayTokens(
                    l1Token, // l1Token.
                    l2Token, // l2Token.
                    uint256(netSendAmounts[i]), // amount.
                    crossChainContracts[chainId].spokePool // to. This should be the spokePool.
=======
                // Perform delegatecall to use the adapter's code with this contract's context. We opt for delegatecall's
                // complexity in exchange for lower gas costs.
                (bool success, ) = address(adapter).delegatecall(
                    abi.encodeWithSignature(
                        "relayTokens(address,address,uint256,address)",
                        l1Tokens[i], // l1Token.
                        whitelistedRoutes[l1Tokens[i]][chainId], // l2Token.
                        uint256(netSendAmounts[i]), // amount.
                        crossChainContracts[chainId].spokePool // to. This should be the spokePool.
                    )
>>>>>>> 41b883ab
                );
                require(success, "delegatecall failed");

                // Liquid reserves is decreased by the amount sent. utilizedReserves is increased by the amount sent.
                pooledTokens[l1Token].utilizedReserves += netSendAmounts[i];
                pooledTokens[l1Token].liquidReserves -= uint256(netSendAmounts[i]);
            }

            // Allocate LP fees and protocol fees from the bundle to the associated pooled token trackers.
            _allocateLpAndProtocolFees(l1Token, bundleLpFees[i]);
        }
    }

    function _relayRootBundleToSpokePool(uint256 chainId) internal {
        AdapterInterface adapter = crossChainContracts[chainId].adapter;

        // Perform delegatecall to use the adapter's code with this contract's context.
        (bool success, ) = address(adapter).delegatecall(
            abi.encodeWithSignature(
                "relayMessage(address,bytes)",
                crossChainContracts[chainId].spokePool, // target. This should be the spokePool on the L2.
                abi.encodeWithSignature(
                    "relayRootBundle(bytes32,bytes32)",
                    rootBundleProposal.relayerRefundRoot,
                    rootBundleProposal.slowRelayRoot
                ) // message
            )
        );
        require(success, "delegatecall failed");
    }

    function _exchangeRateCurrent(address l1Token) internal returns (uint256) {
        PooledToken storage pooledToken = pooledTokens[l1Token]; // Note this is storage so the state can be modified.
        uint256 lpTokenTotalSupply = IERC20(pooledToken.lpToken).totalSupply();
        if (lpTokenTotalSupply == 0) return 1e18; // initial rate is 1:1 between LP tokens and collateral.

        // First, update fee counters and local accounting of finalized transfers from L2 -> L1.
        _updateAccumulatedLpFees(pooledToken); // Accumulate all allocated fees from the last time this method was called.
        _sync(l1Token); // Fetch any balance changes due to token bridging finalization and factor them in.

        // ExchangeRate := (liquidReserves + utilizedReserves - undistributedLpFees) / lpTokenSupply
        // Both utilizedReserves and undistributedLpFees contain assigned LP fees. UndistributedLpFees is gradually
        // decreased over the smear duration using _updateAccumulatedLpFees. This means that the exchange rate will
        // gradually increase over time as undistributedLpFees goes to zero.
        // utilizedReserves can be negative. If this is the case, then liquidReserves is offset by an equal
        // and opposite size. LiquidReserves + utilizedReserves will always be larger than undistributedLpFees so this
        // int will always be positive so there is no risk in underflow in type casting in the return line.
        int256 numerator = int256(pooledToken.liquidReserves) +
            pooledToken.utilizedReserves -
            int256(pooledToken.undistributedLpFees);
        return (uint256(numerator) * 1e18) / lpTokenTotalSupply;
    }

    // Update internal fee counters by adding in any accumulated fees from the last time this logic was called.
    function _updateAccumulatedLpFees(PooledToken storage pooledToken) internal {
        uint256 accumulatedFees = _getAccumulatedFees(pooledToken.undistributedLpFees, pooledToken.lastLpFeeUpdate);
        pooledToken.undistributedLpFees -= accumulatedFees;
        pooledToken.lastLpFeeUpdate = uint32(getCurrentTime());
    }

    // Calculate the unallocated accumulatedFees from the last time the contract was called.
    function _getAccumulatedFees(uint256 undistributedLpFees, uint256 lastLpFeeUpdate) internal view returns (uint256) {
        // accumulatedFees := min(undistributedLpFees * lpFeeRatePerSecond * timeFromLastInteraction ,undistributedLpFees)
        // The min acts to pay out all fees in the case the equation returns more than the remaining a fees.
        uint256 timeFromLastInteraction = getCurrentTime() - lastLpFeeUpdate;
        uint256 maxUndistributedLpFees = (undistributedLpFees * lpFeeRatePerSecond * timeFromLastInteraction) / (1e18);
        return maxUndistributedLpFees < undistributedLpFees ? maxUndistributedLpFees : undistributedLpFees;
    }

    function _sync(address l1Token) internal {
        // Check if the l1Token balance of the contract is greater than the liquidReserves. If it is then the bridging
        // action from L2 -> L1 has concluded and the local accounting can be updated.
        // Note: this calculation must take into account the bond when it's acting on the bond token and there's an
        // active request.
        uint256 balance = IERC20(l1Token).balanceOf(address(this));
        uint256 balanceSansBond = l1Token == address(bondToken) && _activeRequest() ? balance - bondAmount : balance;
        if (balanceSansBond > pooledTokens[l1Token].liquidReserves) {
            // Note the numerical operation below can send utilizedReserves to negative. This can occur when tokens are
            // dropped onto the contract, exceeding the liquidReserves.
            pooledTokens[l1Token].utilizedReserves -= int256(balanceSansBond - pooledTokens[l1Token].liquidReserves);
            pooledTokens[l1Token].liquidReserves = balanceSansBond;
        }
    }

    function _liquidityUtilizationPostRelay(address l1Token, uint256 relayedAmount) internal returns (uint256) {
        _sync(l1Token); // Fetch any balance changes due to token bridging finalization and factor them in.

        // liquidityUtilizationRatio := (relayedAmount + max(utilizedReserves,0)) / (liquidReserves + max(utilizedReserves,0))
        // UtilizedReserves has a dual meaning: if it's greater than zero then it represents funds pending in the bridge
        // that will flow from L2 to L1. In this case, we can use it normally in the equation. However, if it is
        // negative, then it is already counted in liquidReserves. This occurs if tokens are transferred directly to the
        // contract. In this case, ignore it as it is captured in liquid reserves and has no meaning in the numerator.
        PooledToken memory pooledToken = pooledTokens[l1Token]; // Note this is storage so the state can be modified.
        uint256 flooredUtilizedReserves = pooledToken.utilizedReserves > 0 ? uint256(pooledToken.utilizedReserves) : 0;
        uint256 numerator = relayedAmount + flooredUtilizedReserves;
        uint256 denominator = pooledToken.liquidReserves + flooredUtilizedReserves;

        // If the denominator equals zero, return 1e18 (max utilization).
        if (denominator == 0) return 1e18;

        // In all other cases, return the utilization ratio.
        return (numerator * 1e18) / denominator;
    }

    function _allocateLpAndProtocolFees(address l1Token, uint256 bundleLpFees) internal {
        // Calculate the fraction of bundledLpFees that are allocated to the protocol and to the LPs.
        uint256 protocolFeesCaptured = (bundleLpFees * protocolFeeCapturePct) / 1e18;
        uint256 lpFeesCaptured = bundleLpFees - protocolFeesCaptured;

        // Assign any LP fees included into the bundle to the pooled token. These LP fees are tracked in the
        // undistributedLpFees and within the utilizedReserves. undistributedLpFees is gradually decrease
        // over the smear duration to give the LPs their rewards over a period of time. Adding to utilizedReserves
        // acts to track these rewards after the smear duration. See _exchangeRateCurrent for more details.
        if (lpFeesCaptured > 0) {
            pooledTokens[l1Token].undistributedLpFees += lpFeesCaptured;
            pooledTokens[l1Token].utilizedReserves += int256(lpFeesCaptured);
        }

        // If there are any protocol fees, allocate them to the unclaimed protocol tracker amount.
        if (protocolFeesCaptured > 0) unclaimedAccumulatedProtocolFees[l1Token] += protocolFeesCaptured;
    }

    function _relaySpokePoolAdminFunction(uint256 chainId, bytes memory functionData) internal {
        AdapterInterface adapter = crossChainContracts[chainId].adapter;
        require(address(adapter) != address(0), "Adapter not initialized");

        // Perform delegatecall to use the adapter's code with this contract's context.
        (bool success, ) = address(adapter).delegatecall(
            abi.encodeWithSignature(
                "relayMessage(address,bytes)",
                crossChainContracts[chainId].spokePool, // target. This should be the spokePool on the L2.
                functionData
            )
        );
        require(success, "delegatecall failed");
        emit SpokePoolAdminFunctionTriggered(chainId, functionData);
    }

    function _whitelistedRouteKey(
        uint256 originChainId,
        address originToken,
        uint256 destinationChainId
    ) internal pure returns (bytes32) {
        return keccak256(abi.encode(originChainId, originToken, destinationChainId));
    }

    function _activeRequest() internal view returns (bool) {
        return rootBundleProposal.unclaimedPoolRebalanceLeafCount != 0;
    }

    // If functionCallStackOriginatesFromOutsideThisContract is true then this was called by the callback function
    // by dropping ETH onto the contract. In this case, deposit the ETH into WETH. This would happen if ETH was sent
    // over the optimism bridge, for example. If false then this was set as a result of unwinding LP tokens, with the
    // intention of sending ETH to the LP. In this case, do nothing as we intend on sending the ETH to the LP.
    function _depositEthToWeth() internal {
        if (functionCallStackOriginatesFromOutsideThisContract()) weth.deposit{ value: msg.value }();
    }

    // Added to enable the HubPool to receive ETH. This will occur both when the HubPool unwraps WETH to send to LPs and
    // when ETH is send over the canonical Optimism bridge, which sends ETH.
    fallback() external payable {
        _depositEthToWeth();
    }

    receive() external payable {
        _depositEthToWeth();
    }
}<|MERGE_RESOLUTION|>--- conflicted
+++ resolved
@@ -556,7 +556,6 @@
         ancillaryData = AncillaryData.appendKeyValueAddress(ancillaryData, "proposer", rootBundleProposal.proposer);
     }
 
-<<<<<<< HEAD
     function whitelistedRoute(
         uint256 originChainId,
         address originToken,
@@ -564,11 +563,10 @@
     ) public view returns (address) {
         return whitelistedRoutes[_whitelistedRouteKey(originChainId, originToken, destinationChainId)];
     }
-=======
+    
     // This function allows a caller to load the contract with raw ETH to perform L2 calls. This is needed for arbitrum
     // calls, but may also be needed for others.
     function loadEthForL2Calls() public payable {}
->>>>>>> 41b883ab
 
     /*************************************************
      *              INTERNAL FUNCTIONS               *
@@ -624,25 +622,16 @@
             // If the net send amount for this token is positive then: 1) send tokens from L1->L2 to facilitate the L2
             // relayer refund, 2) Update the liquidity trackers for the associated pooled tokens.
             if (netSendAmounts[i] > 0) {
-<<<<<<< HEAD
-                IERC20(l1Token).safeTransfer(address(adapter), uint256(netSendAmounts[i]));
-                adapter.relayTokens(
-                    l1Token, // l1Token.
-                    l2Token, // l2Token.
-                    uint256(netSendAmounts[i]), // amount.
-                    crossChainContracts[chainId].spokePool // to. This should be the spokePool.
-=======
                 // Perform delegatecall to use the adapter's code with this contract's context. We opt for delegatecall's
                 // complexity in exchange for lower gas costs.
                 (bool success, ) = address(adapter).delegatecall(
                     abi.encodeWithSignature(
                         "relayTokens(address,address,uint256,address)",
-                        l1Tokens[i], // l1Token.
-                        whitelistedRoutes[l1Tokens[i]][chainId], // l2Token.
+                        l1Token, // l1Token.
+                        whitelistedRoutes[l2Token], // l2Token.
                         uint256(netSendAmounts[i]), // amount.
                         crossChainContracts[chainId].spokePool // to. This should be the spokePool.
                     )
->>>>>>> 41b883ab
                 );
                 require(success, "delegatecall failed");
 
