// SPDX-License-Identifier: GPL-3.0-only
pragma solidity ^0.8.0;

import "./MerkleLib.sol";
import "./HubPoolInterface.sol";
import "./Lockable.sol";

import "./interfaces/LpTokenFactoryInterface.sol";
import "./interfaces/WETH9.sol";

import "@uma/core/contracts/common/implementation/Testable.sol";
import "@uma/core/contracts/common/implementation/MultiCaller.sol";
import "@uma/core/contracts/oracle/implementation/Constants.sol";
import "@uma/core/contracts/common/implementation/AncillaryData.sol";
import "@uma/core/contracts/common/interfaces/AddressWhitelistInterface.sol";
import "@uma/core/contracts/oracle/interfaces/IdentifierWhitelistInterface.sol";

import "@uma/core/contracts/oracle/interfaces/FinderInterface.sol";
import "@uma/core/contracts/oracle/interfaces/StoreInterface.sol";
import "@uma/core/contracts/oracle/interfaces/SkinnyOptimisticOracleInterface.sol";
import "@uma/core/contracts/common/interfaces/ExpandedIERC20.sol";

import "@openzeppelin/contracts/access/Ownable.sol";
import "@openzeppelin/contracts/token/ERC20/IERC20.sol";
import "@openzeppelin/contracts/token/ERC20/utils/SafeERC20.sol";
import "@openzeppelin/contracts/utils/Address.sol";

/**
 * @notice Contract deployed on Ethereum that houses L1 token liquidity for all SpokePools. A dataworker can interact
 * with merkle roots stored in this contract via inclusion proofs to instruct this contract to send tokens to L2
 * SpokePools via "pool rebalances" that can be used to pay out relayers on those networks. This contract is also
 * responsible for publishing relayer refund and slow relay merkle roots to SpokePools.
 * @notice This contract is meant to act as the cross chain administrator and owner of all L2 spoke pools, so all
 * governance actions and pool rebalances originate from here and bridge instructions to L2s.
 * @dev This contract should be deprecated by the year 2106, at which point uint32 timestamps will roll over. This is
 * an issue for this contract because fee calculations will become bizarre when multiplying by negative time deltas.
 * Before this date, this contract should be paused from accepting new root bundles and all LP tokens should be
 * disabled by the admin.
 */
contract HubPool is HubPoolInterface, Testable, Lockable, MultiCaller, Ownable {
    using SafeERC20 for IERC20;
    using Address for address;

    // Only one root bundle can be stored at a time. Once all pool rebalance leaves are executed, a new proposal
    // can be submitted.
    RootBundle public rootBundleProposal;

    // Whether the bundle proposal process is paused.
    bool public paused;

    // Stores paths from L1 token + destination ID to destination token. Since different tokens on L1 might map to
    // to the same address on different destinations, we hash (L1 token address, destination ID) to
    // use as a key that maps to a destination token. This mapping is used to direct pool rebalances from
    // HubPool to SpokePool, and also is designed to be used as a lookup for off-chain data workers to determine
    // which L1 tokens to relay to SpokePools to refund relayers. The admin can set the "destination token"
    // to 0x0 to disable a pool rebalance route and block executeRootBundle() from executing.
    mapping(bytes32 => address) private poolRebalanceRoutes;

    // Mapping of L1 token addresses to the associated pool information.
    mapping(address => PooledToken) public pooledTokens;

    // Mapping of chainId to the associated adapter and spokePool contracts.
    mapping(uint256 => CrossChainContract) public crossChainContracts;

    // WETH contract for Ethereum.
    WETH9 public immutable weth;

    // Helper factory to deploy new LP tokens for enabled L1 tokens
    LpTokenFactoryInterface public immutable lpTokenFactory;

    // Finder contract for this network.
    FinderInterface public immutable finder;

    // When root bundles are disputed a price request is enqueued with the DVM to resolve the resolution.
    bytes32 public identifier = "IS_ACROSS_V2_BUNDLE_VALID";

    // Interest rate payment that scales the amount of pending fees per second paid to LPs. 0.0000015e18 will pay out
    // the full amount of fees entitled to LPs in ~ 7.72 days assuming no contract interactions. If someone interacts
    // with the contract then the LP rewards are smeared sublinearly over the window (i.e spread over the remaining
    // period for each interaction which approximates a decreasing exponential function).
    uint256 public lpFeeRatePerSecond = 1500000000000;

    // Mapping of l1TokenAddress to cumulative unclaimed protocol tokens that can be sent to the protocolFeeCaptureAddress
    // at any time. This enables the protocol to reallocate some percentage of LP fees elsewhere.
    mapping(address => uint256) public unclaimedAccumulatedProtocolFees;

    // Address that captures protocol fees. Accumulated protocol fees can be claimed by this address.
    address public protocolFeeCaptureAddress;

    // Percentage of lpFees that are captured by the protocol and claimable by the protocolFeeCaptureAddress.
    uint256 public protocolFeeCapturePct;

    // Token used to bond the data worker for proposing relayer refund bundles.
    IERC20 public bondToken;

    // The computed bond amount as the UMA Store's final fee multiplied by the bondTokenFinalFeeMultiplier.
    uint256 public bondAmount;

    // Each root bundle proposal must stay in liveness for this period of time before it can be considered finalized.
    // It can be disputed only during this period of time. Defaults to 2 hours, like the rest of the UMA ecosystem.
    uint32 public liveness = 7200;

    event Paused(bool indexed isPaused);

    event EmergencyRootBundleDeleted(
        bytes32 indexed poolRebalanceRoot,
        bytes32 indexed relayerRefundRoot,
        bytes32 slowRelayRoot,
        address indexed proposer
    );

    event ProtocolFeeCaptureSet(address indexed newProtocolFeeCaptureAddress, uint256 indexed newProtocolFeeCapturePct);

    event ProtocolFeesCapturedClaimed(address indexed l1Token, uint256 indexed accumulatedFees);

    event BondSet(address indexed newBondToken, uint256 newBondAmount);

    event LivenessSet(uint256 newLiveness);

    event IdentifierSet(bytes32 newIdentifier);

    event CrossChainContractsSet(uint256 l2ChainId, address adapter, address spokePool);

    event L1TokenEnabledForLiquidityProvision(address l1Token, address lpToken);

    event L2TokenDisabledForLiquidityProvision(address l1Token, address lpToken);

    event LiquidityAdded(
        address indexed l1Token,
        uint256 amount,
        uint256 lpTokensMinted,
        address indexed liquidityProvider
    );
    event LiquidityRemoved(
        address indexed l1Token,
        uint256 amount,
        uint256 lpTokensBurnt,
        address indexed liquidityProvider
    );
    event SetPoolRebalanceRoute(
        uint256 indexed destinationChainId,
        address indexed l1Token,
        address indexed destinationToken
    );
    event SetEnableDepositRoute(
        uint256 indexed originChainId,
        uint256 indexed destinationChainId,
        address indexed originToken,
        bool depositsEnabled
    );
    event ProposeRootBundle(
        uint32 requestExpirationTimestamp,
        uint64 unclaimedPoolRebalanceLeafCount,
        uint256[] bundleEvaluationBlockNumbers,
        bytes32 indexed poolRebalanceRoot,
        bytes32 indexed relayerRefundRoot,
        bytes32 slowRelayRoot,
        address indexed proposer
    );
    event RootBundleExecuted(
        uint256 groupIndex,
        uint256 indexed leafId,
        uint256 indexed chainId,
        address[] l1Token,
        uint256[] bundleLpFees,
        int256[] netSendAmount,
        int256[] runningBalance,
        address indexed caller
    );
    event SpokePoolAdminFunctionTriggered(uint256 indexed chainId, bytes message);

    event RootBundleDisputed(address indexed disputer, uint256 requestTime);

    event RootBundleCanceled(address indexed disputer, uint256 requestTime);

    modifier noActiveRequests() {
        require(!_activeRequest(), "Proposal has unclaimed leaves");
        _;
    }

    modifier unpaused() {
        require(!paused, "Proposal process has been paused");
        _;
    }

    modifier zeroOptimisticOracleApproval() {
        _;
        bondToken.safeApprove(address(_getOptimisticOracle()), 0);
    }

    /**
     * @notice Construct HubPool.
     * @param _lpTokenFactory LP Token factory address used to deploy LP tokens for new collateral types.
     * @param _finder Finder address.
     * @param _weth WETH address.
     * @param _timer Timer address.
     */
    constructor(
        LpTokenFactoryInterface _lpTokenFactory,
        FinderInterface _finder,
        WETH9 _weth,
        address _timer
    ) Testable(_timer) {
        lpTokenFactory = _lpTokenFactory;
        finder = _finder;
        weth = _weth;
        protocolFeeCaptureAddress = owner();
    }

    /*************************************************
     *                ADMIN FUNCTIONS                *
     *************************************************/

    /**
     * @notice Pauses the bundle proposal and execution process. This is intended to be used during upgrades or when
     * something goes awry.
     * @param pause true if the call is meant to pause the system, false if the call is meant to unpause it.
     */
    function setPaused(bool pause) public onlyOwner nonReentrant {
        paused = pause;
        emit Paused(pause);
    }

    /**
     * @notice This allows for the deletion of the active proposal in case of emergency.
     * @dev This is primarily intended to rectify situations where an unexecutable bundle gets through liveness in the
     * case of a non-malicious bug in the proposal/dispute code. Without this function, the contract would be
     * indefinitely blocked, migration would be required, and in-progress transfers would never be repaid.
     */
    function emergencyDeleteProposal() public onlyOwner nonReentrant {
        if (rootBundleProposal.unclaimedPoolRebalanceLeafCount > 0)
            bondToken.safeTransfer(rootBundleProposal.proposer, bondAmount);
        emit EmergencyRootBundleDeleted(
            rootBundleProposal.poolRebalanceRoot,
            rootBundleProposal.relayerRefundRoot,
            rootBundleProposal.slowRelayRoot,
            rootBundleProposal.proposer
        );
        delete rootBundleProposal;
    }

    /**
     * @notice Sends message to SpokePool from this contract. Callable only by owner.
     * @dev This function has permission to call onlyAdmin functions on the SpokePool, so it's imperative that this
     * contract only allows the owner to call this method directly or indirectly.
     * @param chainId Chain with SpokePool to send message to.
     * @param functionData ABI encoded function call to send to SpokePool, but can be any arbitrary data technically.
     */
    function relaySpokePoolAdminFunction(uint256 chainId, bytes memory functionData)
        public
        override
        onlyOwner
        nonReentrant
    {
        _relaySpokePoolAdminFunction(chainId, functionData);
    }

    /**
     * @notice Sets protocolFeeCaptureAddress and protocolFeeCapturePct. Callable only by owner.
     * @param newProtocolFeeCaptureAddress New protocol fee capture address.
     * @param newProtocolFeeCapturePct New protocol fee capture %.
     */
    function setProtocolFeeCapture(address newProtocolFeeCaptureAddress, uint256 newProtocolFeeCapturePct)
        public
        override
        onlyOwner
        nonReentrant
    {
        require(newProtocolFeeCapturePct <= 1e18, "Bad protocolFeeCapturePct");
        require(newProtocolFeeCaptureAddress != address(0), "Bad protocolFeeCaptureAddress");
        protocolFeeCaptureAddress = newProtocolFeeCaptureAddress;
        protocolFeeCapturePct = newProtocolFeeCapturePct;
        emit ProtocolFeeCaptureSet(newProtocolFeeCaptureAddress, newProtocolFeeCapturePct);
    }

    /**
     * @notice Sets bond token and amount. Callable only by owner.
     * @param newBondToken New bond currency.
     * @param newBondAmount New bond amount.
     */
    function setBond(IERC20 newBondToken, uint256 newBondAmount)
        public
        override
        onlyOwner
        noActiveRequests
        nonReentrant
    {
        // Bond should not be great than final fee otherwise every proposal will get cancelled in a dispute.
        // In practice we expect that bond amounts are set >> final fees so this shouldn't be an inconvenience.
        // The only way for the bond amount to be equal to the final fee is if the newBondAmount == 0.
        require(newBondAmount != 0, "bond equal to final fee");

        // Check that this token is on the whitelist.
        AddressWhitelistInterface addressWhitelist = AddressWhitelistInterface(
            finder.getImplementationAddress(OracleInterfaces.CollateralWhitelist)
        );
        require(addressWhitelist.isOnWhitelist(address(newBondToken)), "Not on whitelist");

        // The bond should be the passed in bondAmount + the final fee.
        bondToken = newBondToken;
        bondAmount = newBondAmount + _getBondTokenFinalFee();
        emit BondSet(address(newBondToken), bondAmount);
    }

    /**
     * @notice Sets root bundle proposal liveness period. Callable only by owner.
     * @param newLiveness New liveness period.
     */
    function setLiveness(uint32 newLiveness) public override onlyOwner nonReentrant {
        require(newLiveness > 10 minutes, "Liveness too short");
        liveness = newLiveness;
        emit LivenessSet(newLiveness);
    }

    /**
     * @notice Sets identifier for root bundle disputes. Callable only by owner.
     * @param newIdentifier New identifier.
     */
    function setIdentifier(bytes32 newIdentifier) public override onlyOwner noActiveRequests nonReentrant {
        IdentifierWhitelistInterface identifierWhitelist = IdentifierWhitelistInterface(
            finder.getImplementationAddress(OracleInterfaces.IdentifierWhitelist)
        );
        require(identifierWhitelist.isIdentifierSupported(newIdentifier), "Identifier not supported");
        identifier = newIdentifier;
        emit IdentifierSet(newIdentifier);
    }

    /**
     * @notice Sets cross chain relay helper contracts for L2 chain ID. Callable only by owner.
     * @dev We do not block setting the adapter or SpokePool to invalid/zero addresses because we want to allow the
     * admin to block relaying roots to the spoke pool for emergency recovery purposes.
     * @param l2ChainId Chain to set contracts for.
     * @param adapter Adapter used to relay messages and tokens to spoke pool. Deployed on current chain.
     * @param spokePool Recipient of relayed messages and tokens on spoke pool. Deployed on l2ChainId.
     */

    function setCrossChainContracts(
        uint256 l2ChainId,
        address adapter,
        address spokePool
    ) public override onlyOwner nonReentrant {
        crossChainContracts[l2ChainId] = CrossChainContract(adapter, spokePool);
        emit CrossChainContractsSet(l2ChainId, adapter, spokePool);
    }

    /**
     * @notice Store canonical destination token counterpart for l1 token. Callable only by owner.
     * @dev Admin can set destinationToken to 0x0 to effectively disable executing any root bundles with leaves
     * containing this l1 token + destination chain ID combination.
     * @param destinationChainId Destination chain where destination token resides.
     * @param l1Token Token enabled for liquidity in this pool, and the L1 counterpart to the destination token on the
     * destination chain ID.
     * @param destinationToken Destination chain counterpart of L1 token.
     */
    function setPoolRebalanceRoute(
        uint256 destinationChainId,
        address l1Token,
        address destinationToken
    ) public override onlyOwner nonReentrant {
        poolRebalanceRoutes[_poolRebalanceRouteKey(l1Token, destinationChainId)] = destinationToken;
        emit SetPoolRebalanceRoute(destinationChainId, l1Token, destinationToken);
    }

    /**
     * @notice Sends cross-chain message to SpokePool on originChainId to enable or disable deposit route from that
     * SpokePool to another one. Callable only by owner.
     * @dev Admin is responsible for ensuring that `originToken` is linked to some L1 token on this contract, via
     * poolRebalanceRoutes(), and that this L1 token also has a counterpart on the destination chain. If either
     * condition fails, then the deposit will be unrelayable by off-chain relayers because they will not know which
     * token to relay to recipients on the destination chain, and data workers wouldn't know which L1 token to send
     * to the destination chain to refund the relayer.
     * @param originChainId Chain where token deposit occurs.
     * @param destinationChainId Chain where token depositor wants to receive funds.
     * @param originToken Token sent in deposit.
     * @param depositsEnabled Set to true to whitelist this route for deposits, set to false if caller just wants to
     * map the origin token + destination ID to the destination token address on the origin chain's SpokePool.
     */
    function setDepositRoute(
        uint256 originChainId,
        uint256 destinationChainId,
        address originToken,
        bool depositsEnabled
    ) public override nonReentrant onlyOwner {
        _relaySpokePoolAdminFunction(
            originChainId,
            abi.encodeWithSignature(
                "setEnableRoute(address,uint256,bool)",
                originToken,
                destinationChainId,
                depositsEnabled
            )
        );
        emit SetEnableDepositRoute(originChainId, destinationChainId, originToken, depositsEnabled);
    }

    /**
     * @notice Enables LPs to provide liquidity for L1 token. Deploys new LP token for L1 token if appropriate.
     * Callable only by owner.
     * @param l1Token Token to provide liquidity for.
     */
    function enableL1TokenForLiquidityProvision(address l1Token) public override onlyOwner nonReentrant {
        // If token is being enabled for the first time, create a new LP token and set the timestamp once. We don't
        // want to ever reset this timestamp otherwise fees that have accrued will be lost since the last update. This
        // could happen for example if an L1 token is enabled, disabled, and then enabled again.
        if (pooledTokens[l1Token].lpToken == address(0)) {
            pooledTokens[l1Token].lpToken = lpTokenFactory.createLpToken(l1Token);
            pooledTokens[l1Token].lastLpFeeUpdate = uint32(getCurrentTime());
        }

        pooledTokens[l1Token].isEnabled = true;

        emit L1TokenEnabledForLiquidityProvision(l1Token, pooledTokens[l1Token].lpToken);
    }

    /**
     * @notice Disables LPs from providing liquidity for L1 token. Callable only by owner.
     * @param l1Token Token to disable liquidity provision for.
     */
    function disableL1TokenForLiquidityProvision(address l1Token) public override onlyOwner nonReentrant {
        pooledTokens[l1Token].isEnabled = false;
        emit L2TokenDisabledForLiquidityProvision(l1Token, pooledTokens[l1Token].lpToken);
    }

    /*************************************************
     *          LIQUIDITY PROVIDER FUNCTIONS         *
     *************************************************/

    /**
     * @notice Deposit liquidity into this contract to earn LP fees in exchange for funding relays on SpokePools.
     * Caller is essentially loaning their funds to be sent from this contract to the SpokePool, where it will be used
     * to repay a relayer, and ultimately receives their loan back after the tokens are bridged back to this contract
     * via the canonical token bridge. Then, the caller's loans are used again. This loan cycle repeats continuously
     * and the caller, or "liquidity provider" earns a continuous fee for their credit that they are extending relayers.
     * @notice Caller will receive an LP token representing their share of this pool. The LP token's redemption value
     * increments from the time that they enter the pool to reflect their accrued fees.
     * @notice The caller of this function must approve this contract to spend l1TokenAmount of l1Token.
     * @param l1Token Token to deposit into this contract.
     * @param l1TokenAmount Amount of liquidity to provide.
     */
    function addLiquidity(address l1Token, uint256 l1TokenAmount) public payable override nonReentrant {
        require(pooledTokens[l1Token].isEnabled, "Token not enabled");
        // If this is the weth pool and the caller sends msg.value then the msg.value must match the l1TokenAmount.
        // Else, msg.value must be set to 0.
        require(((address(weth) == l1Token) && msg.value == l1TokenAmount) || msg.value == 0, "Bad msg.value");

        // Since _exchangeRateCurrent() reads this contract's balance and updates contract state using it, it must be
        // first before transferring any tokens to this contract to ensure synchronization.
        uint256 lpTokensToMint = (l1TokenAmount * 1e18) / _exchangeRateCurrent(l1Token);
        pooledTokens[l1Token].liquidReserves += l1TokenAmount;
        ExpandedIERC20(pooledTokens[l1Token].lpToken).mint(msg.sender, lpTokensToMint);

        if (address(weth) == l1Token && msg.value > 0) WETH9(address(l1Token)).deposit{ value: msg.value }();
        else IERC20(l1Token).safeTransferFrom(msg.sender, address(this), l1TokenAmount);

        emit LiquidityAdded(l1Token, l1TokenAmount, lpTokensToMint, msg.sender);
    }

    /**
     * @notice Burns LP share to redeem for underlying l1Token original deposit amount plus fees.
     * @param l1Token Token to redeem LP share for.
     * @param lpTokenAmount Amount of LP tokens to burn. Exchange rate between L1 token and LP token can be queried
     * via public exchangeRateCurrent method.
     * @param sendEth Set to True if L1 token is WETH and user wants to receive ETH. Note that if caller
     * is a contract, then the contract should have a way to receive ETH if this value is set to True. Similarly,
     * if this value is set to False, then the calling contract should have a way to handle WETH.
     */
    function removeLiquidity(
        address l1Token,
        uint256 lpTokenAmount,
        bool sendEth
    ) public override nonReentrant {
        require(address(weth) == l1Token || !sendEth, "Cant send eth");
        uint256 l1TokensToReturn = (lpTokenAmount * _exchangeRateCurrent(l1Token)) / 1e18;

        ExpandedIERC20(pooledTokens[l1Token].lpToken).burnFrom(msg.sender, lpTokenAmount);
        // Note this method does not make any liquidity utilization checks before letting the LP redeem their LP tokens.
        // If they try access more funds than available (i.e l1TokensToReturn > liquidReserves) this will underflow.
        pooledTokens[l1Token].liquidReserves -= l1TokensToReturn;

        if (sendEth) {
            weth.withdraw(l1TokensToReturn);
            payable(msg.sender).transfer(l1TokensToReturn); // This will revert if the caller is a contract that does not implement a fallback function.
        } else {
            IERC20(address(l1Token)).safeTransfer(msg.sender, l1TokensToReturn);
        }
        emit LiquidityRemoved(l1Token, l1TokensToReturn, lpTokenAmount, msg.sender);
    }

    /**
     * @notice Returns exchange rate of L1 token to LP token.
     * @param l1Token L1 token redeemable by burning LP token.
     * @return Amount of L1 tokens redeemable for 1 unit LP token.
     */
    function exchangeRateCurrent(address l1Token) public override nonReentrant returns (uint256) {
        return _exchangeRateCurrent(l1Token);
    }

    /**
     * @notice Returns % of liquid reserves currently being "used" and sitting in SpokePools.
     * @param l1Token L1 token to query utilization for.
     * @return % of liquid reserves currently being "used" and sitting in SpokePools.
     */
    function liquidityUtilizationCurrent(address l1Token) public override nonReentrant returns (uint256) {
        return _liquidityUtilizationPostRelay(l1Token, 0);
    }

    /**
     * @notice Returns % of liquid reserves currently being "used" and sitting in SpokePools and accounting for
     * relayedAmount of tokens to be withdrawn from the pool.
     * @param l1Token L1 token to query utilization for.
     * @param relayedAmount The higher this amount, the higher the utilization.
     * @return % of liquid reserves currently being "used" and sitting in SpokePools plus the relayedAmount.
     */
    function liquidityUtilizationPostRelay(address l1Token, uint256 relayedAmount)
        public
        nonReentrant
        returns (uint256)
    {
        return _liquidityUtilizationPostRelay(l1Token, relayedAmount);
    }

    /**
     * @notice Synchronize any balance changes in this contract with the utilized & liquid reserves. This should be done
     * at the conclusion of a L2->L1 token transfer via the canonical token bridge, when this contract's reserves do not
     * reflect its true balance due to new tokens being dropped onto the contract at the conclusion of a bridging action.
     */
    function sync(address l1Token) public override nonReentrant {
        _sync(l1Token);
    }

    /*************************************************
     *             DATA WORKER FUNCTIONS             *
     *************************************************/

    /**
     * @notice Publish a new root bundle along with all of the block numbers that the merkle roots are relevant for.
     * This is used to aid off-chain validators in evaluating the correctness of this bundle. Caller stakes a bond that
     * can be slashed if the root bundle proposal is invalid, and they will receive it back if accepted.
     * @notice After proposeRootBundle is called, if the any props are wrong then this proposal can be challenged.
     * Once the challenge period passes, then the roots are no longer disputable, and only executeRootBundle can be
     * called; moreover, this method can't be called again until all leaves are executed.
     * @param bundleEvaluationBlockNumbers should contain the latest block number for all chains, even if there are no
     * relays contained on some of them. The usage of this variable should be defined in an off chain UMIP.
     * @notice The caller of this function must approve this contract to spend bondAmount of bondToken.
     * @param poolRebalanceLeafCount Number of leaves contained in pool rebalance root. Max is # of whitelisted chains.
     * @param poolRebalanceRoot Pool rebalance root containing leaves that sends tokens from this contract to SpokePool.
     * @param relayerRefundRoot Relayer refund root to publish to SpokePool where a data worker can execute leaves to
     * refund relayers on their chosen refund chainId.
     * @param slowRelayRoot Slow relay root to publish to Spoke Pool where a data worker can execute leaves to
     * fulfill slow relays.
     */
    function proposeRootBundle(
        uint256[] memory bundleEvaluationBlockNumbers,
        uint8 poolRebalanceLeafCount,
        bytes32 poolRebalanceRoot,
        bytes32 relayerRefundRoot,
        bytes32 slowRelayRoot
    ) public override nonReentrant noActiveRequests unpaused {
        // Note: this is to prevent "empty block" style attacks where someone can make empty proposals that are
        // technically valid but not useful. This could also potentially be enforced at the UMIP-level.
        require(poolRebalanceLeafCount > 0, "Bundle must have at least 1 leaf");

        uint32 requestExpirationTimestamp = uint32(getCurrentTime()) + liveness;

        delete rootBundleProposal; // Only one bundle of roots can be executed at a time. Delete the previous bundle.

        rootBundleProposal.requestExpirationTimestamp = requestExpirationTimestamp;
        rootBundleProposal.unclaimedPoolRebalanceLeafCount = poolRebalanceLeafCount;
        rootBundleProposal.poolRebalanceRoot = poolRebalanceRoot;
        rootBundleProposal.relayerRefundRoot = relayerRefundRoot;
        rootBundleProposal.slowRelayRoot = slowRelayRoot;
        rootBundleProposal.proposer = msg.sender;

        // Pull bondAmount of bondToken from the caller.
        bondToken.safeTransferFrom(msg.sender, address(this), bondAmount);

        emit ProposeRootBundle(
            requestExpirationTimestamp,
            poolRebalanceLeafCount,
            bundleEvaluationBlockNumbers,
            poolRebalanceRoot,
            relayerRefundRoot,
            slowRelayRoot,
            msg.sender
        );
    }

    /**
     * @notice Executes a pool rebalance leaf as part of the currently published root bundle. Will bridge any tokens
     * from this contract to the SpokePool designated in the leaf, and will also publish relayer refund and slow
     * relay roots to the SpokePool on the network specified in the leaf.
     * @dev In some cases, will instruct spokePool to send funds back to L1.
     * @param chainId ChainId number of the target spoke pool on which the bundle is executed.
     * @param groupIndex If set to 0, then relay roots to SpokePool via cross chain bridge. Used by off-chain validator
     * to organize leaves with the same chain ID and also set which leaves should result in relayed messages.
     * @param bundleLpFees Array representing the total LP fee amount per token in this bundle for all bundled relays.
     * @param netSendAmounts Array representing the amount of tokens to send to the SpokePool on the target chainId.
     * @param runningBalances Array used to track any unsent tokens that are not included in the netSendAmounts.
     * @param leafId Index of this executed leaf within the poolRebalance tree.
     * @param l1Tokens Array of all the tokens associated with the bundleLpFees, nedSendAmounts and runningBalances.
     * @param proof Inclusion proof for this leaf in pool rebalance root in root bundle.
     */

    function executeRootBundle(
        uint256 chainId,
        uint256 groupIndex,
        uint256[] memory bundleLpFees,
        int256[] memory netSendAmounts,
        int256[] memory runningBalances,
        uint8 leafId,
        address[] memory l1Tokens,
        bytes32[] memory proof
    ) public nonReentrant unpaused {
        require(getCurrentTime() > rootBundleProposal.requestExpirationTimestamp, "Not passed liveness");

        // Verify the leafId in the poolRebalanceLeaf has not yet been claimed.
        require(!MerkleLib.isClaimed1D(rootBundleProposal.claimedBitMap, leafId), "Already claimed");

        // Verify the props provided generate a leaf that, along with the proof, are included in the merkle root.
        require(
            MerkleLib.verifyPoolRebalance(
                rootBundleProposal.poolRebalanceRoot,
                PoolRebalanceLeaf({
                    chainId: chainId,
                    groupIndex: groupIndex,
                    bundleLpFees: bundleLpFees,
                    netSendAmounts: netSendAmounts,
                    runningBalances: runningBalances,
                    leafId: leafId,
                    l1Tokens: l1Tokens
                }),
                proof
            ),
            "Bad Proof"
        );

        // Get cross chain helpers for leaf's destination chain ID. This internal method will revert if either helper
        // is set improperly.
        (address adapter, address spokePool) = _getInitializedCrossChainContracts(chainId);

        // Set the leafId in the claimed bitmap.
        rootBundleProposal.claimedBitMap = MerkleLib.setClaimed1D(rootBundleProposal.claimedBitMap, leafId);

        // Decrement the unclaimedPoolRebalanceLeafCount.
        rootBundleProposal.unclaimedPoolRebalanceLeafCount--;

        // Relay each L1 token to destination chain.

        // Note: if any of the keccak256(l1Tokens, chainId) combinations are not mapped to a destination token address,
        // then this internal method will revert. In this case the admin will have to associate a destination token
        // with each l1 token. If the destination token mapping was missing at the time of the proposal, we assume
        // that the root bundle would have been disputed because the off-chain data worker would have been unable to
        // determine if the relayers used the correct destination token for a given origin token.
        _sendTokensToChainAndUpdatePooledTokenTrackers(
            adapter,
            spokePool,
            chainId,
            l1Tokens,
            netSendAmounts,
            bundleLpFees
        );

        // Check bool used by data worker to prevent relaying redundant roots to SpokePool.
        if (groupIndex == 0) {
            // Relay root bundles to spoke pool on destination chain by
            // performing delegatecall to use the adapter's code with this contract's context.
            (bool success, ) = adapter.delegatecall(
                abi.encodeWithSignature(
                    "relayMessage(address,bytes)",
                    spokePool, // target. This should be the spokePool on the L2.
                    abi.encodeWithSignature(
                        "relayRootBundle(bytes32,bytes32)",
                        rootBundleProposal.relayerRefundRoot,
                        rootBundleProposal.slowRelayRoot
                    ) // message
                )
            );
            require(success, "delegatecall failed");
        }

        // Transfer the bondAmount back to the proposer, if this the last executed leaf. Only sending this once all
        // leaves have been executed acts to force the data worker to execute all bundles or they won't receive their bond.
        if (rootBundleProposal.unclaimedPoolRebalanceLeafCount == 0)
            bondToken.safeTransfer(rootBundleProposal.proposer, bondAmount);

        emit RootBundleExecuted(
            groupIndex,
            leafId,
            chainId,
            l1Tokens,
            bundleLpFees,
            netSendAmounts,
            runningBalances,
            msg.sender
        );
    }

    /**
     * @notice Caller stakes a bond to dispute the current root bundle proposal assuming it has not passed liveness
     * yet. The proposal is deleted, allowing a follow-up proposal to be submitted, and the dispute is sent to the
     * optimistic oracle to be adjudicated. Can only be called within the liveness period of the current proposal.
     * @notice The caller of this function must approve this contract to spend bondAmount of l1Token.
     */
    function disputeRootBundle() public nonReentrant zeroOptimisticOracleApproval {
        uint32 currentTime = uint32(getCurrentTime());
        require(currentTime <= rootBundleProposal.requestExpirationTimestamp, "Request passed liveness");

        // Request price from OO and dispute it.
        uint256 finalFee = _getBondTokenFinalFee();

        // This method will request a price from the OO and dispute it. Note that we set the ancillary data to
        // the empty string (""). The root bundle that is being disputed was the most recently proposed one with a
        // block number less than or equal to the dispute block time. All of this root bundle data can be found in
        // the ProposeRootBundle event params. Moreover, the optimistic oracle will stamp the requester's address
        // (i.e. this contract address) meaning that ancillary data for a dispute originating from another HubPool
        // will always be distinct from a dispute originating from this HubPool. Moreover, since
        // bundleEvaluationNumbers for a root bundle proposal are not stored in this contract, DVM voters will always
        // have to look up the ProposeRootBundle event to evaluate a dispute, therefore there is no point emitting extra
        // data in this ancillary data that is already included in the ProposeRootBundle event.

        // If the finalFee is larger than the bond amount, the bond amount needs to be reset before a request can go
        // through. Cancel to avoid a revert. Similarly, if the final fee == bond amount, then the proposer bond
        // set in the optimistic oracle would be 0. The optimistic oracle would then default the bond to be equal
        // to the final fee, which would mean that the allowance set to the bondAmount would be insufficient and the
        // requestAndProposePriceFor() call would revert. Source: https://github.com/UMAprotocol/protocol/blob/5b37ea818a28479c01e458389a83c3e736306b17/packages/core/contracts/oracle/implementation/SkinnyOptimisticOracle.sol#L321
        if (finalFee >= bondAmount) {
            _cancelBundle();
            return;
        }

        SkinnyOptimisticOracleInterface optimisticOracle = _getOptimisticOracle();

        // Only approve exact tokens to avoid more tokens than expected being pulled into the OptimisticOracle.
        bondToken.safeIncreaseAllowance(address(optimisticOracle), bondAmount);
        try
            optimisticOracle.requestAndProposePriceFor(
                identifier,
                currentTime,
                "",
                bondToken,
                // Set reward to 0, since we'll settle proposer reward payouts directly from this contract after a root
                // proposal has passed the challenge period.
                0,
                // Set the Optimistic oracle proposer bond for the request. We can assume that bondAmount > finalFee.
                bondAmount - finalFee,
                // Set the Optimistic oracle liveness for the price request.
                liveness,
                rootBundleProposal.proposer,
                // Canonical value representing "True"; i.e. the proposed relay is valid.
                int256(1e18)
            )
        returns (uint256) {
            // Ensure that approval == 0 after the call so the increaseAllowance call below doesn't allow more tokens
            // to transfer than intended.
            bondToken.safeApprove(address(optimisticOracle), 0);
        } catch {
            // Cancel the bundle since the proposal failed.
            _cancelBundle();
            return;
        }

        // Dispute the request that we just sent.
        SkinnyOptimisticOracleInterface.Request memory ooPriceRequest = SkinnyOptimisticOracleInterface.Request({
            proposer: rootBundleProposal.proposer,
            disputer: address(0),
            currency: bondToken,
            settled: false,
            proposedPrice: int256(1e18),
            resolvedPrice: 0,
            expirationTime: currentTime + liveness,
            reward: 0,
            finalFee: finalFee,
            bond: bondAmount - finalFee,
            customLiveness: liveness
        });

        // Finally, delete the state pertaining to the active proposal so that another proposer can submit a new bundle.
        delete rootBundleProposal;

        bondToken.safeTransferFrom(msg.sender, address(this), bondAmount);
        bondToken.safeIncreaseAllowance(address(optimisticOracle), bondAmount);
        optimisticOracle.disputePriceFor(identifier, currentTime, "", ooPriceRequest, msg.sender, address(this));

        emit RootBundleDisputed(msg.sender, currentTime);
    }

    /**
     * @notice Send unclaimed accumulated protocol fees to fee capture address.
     * @param l1Token Token whose protocol fees the caller wants to disburse.
     */
    function claimProtocolFeesCaptured(address l1Token) public override nonReentrant {
        uint256 _unclaimedAccumulatedProtocolFees = unclaimedAccumulatedProtocolFees[l1Token];
        unclaimedAccumulatedProtocolFees[l1Token] = 0;
        IERC20(l1Token).safeTransfer(protocolFeeCaptureAddress, _unclaimedAccumulatedProtocolFees);
        emit ProtocolFeesCapturedClaimed(l1Token, _unclaimedAccumulatedProtocolFees);
    }

    /**
<<<<<<< HEAD
     * @notice Returns ancillary data containing the minimum data necessary that voters can use to identify
     * a root bundle proposal to validate its correctness.
     * @dev The root bundle that is being disputed was the most recently proposed one with a block number less than
     * or equal to the dispute block time. All of this root bundle data can be found in the ProposeRootBundle event
     * params. Moreover, the optimistic oracle will stamp the requester's address (i.e. this contract address) meaning
     * that ancillary data for a dispute originating from another HubPool will always be distinct from a dispute
     * originating from this HubPool.
     * @dev Since bundleEvaluationNumbers for a root bundle proposal are not stored on-chain, DVM voters will always
     * have to look up the ProposeRootBundle event to evaluate a dispute, therefore there is no point emitting extra
     * data in this ancillary data that is already included in the ProposeRootBundle event.
     * @return ancillaryData Ancillary data that can be decoded into UTF8.
     */
    function getRootBundleProposalAncillaryData() public pure override returns (bytes memory ancillaryData) {
        return "";
    }

    /**

=======
>>>>>>> 0a263d3f
     * @notice Conveniently queries which destination token is mapped to the hash of an l1 token + destination chain ID.
     * @param destinationChainId Where destination token is deployed.
     * @param l1Token Ethereum version token.
     * @return destinationToken address The destination token that is sent to spoke pools after this contract bridges
     * the l1Token to the destination chain.
     */
    function poolRebalanceRoute(uint256 destinationChainId, address l1Token)
        external
        view
        override
        returns (address destinationToken)
    {
        return poolRebalanceRoutes[_poolRebalanceRouteKey(l1Token, destinationChainId)];
    }

    /**
     * @notice This function allows a caller to load the contract with raw ETH to perform L2 calls. This is needed for
     * Arbitrum calls, but may also be needed for others.
     * @dev This function cannot be included in a multicall transaction call because it is payable. A realistic
     * situation where this might be an issue is if the caller is executing a PoolRebalanceLeaf that needs to relay
     * messages to Arbitrum. Relaying messages to Arbitrum requires that this contract has an ETH balance, so in this
     * case the caller would need to pre-load this contract with ETH before multicall-executing the leaf.
     */
    function loadEthForL2Calls() public payable override {}

    /*************************************************
     *              INTERNAL FUNCTIONS               *
     *************************************************/

    // Called when a dispute fails due to parameter changes. This effectively resets the state and cancels the request
    // with no loss of funds, thereby enabling a new bundle to be added.
    function _cancelBundle() internal {
        bondToken.transfer(rootBundleProposal.proposer, bondAmount);
        delete rootBundleProposal;
        emit RootBundleCanceled(msg.sender, getCurrentTime());
    }

    function _getOptimisticOracle() internal view returns (SkinnyOptimisticOracleInterface) {
        return
            SkinnyOptimisticOracleInterface(finder.getImplementationAddress(OracleInterfaces.SkinnyOptimisticOracle));
    }

    function _getBondTokenFinalFee() internal view returns (uint256) {
        return
            StoreInterface(finder.getImplementationAddress(OracleInterfaces.Store))
                .computeFinalFee(address(bondToken))
                .rawValue;
    }

    // Note this method does a lot and wraps together the sending of tokens and updating the pooled token trackers. This
    // is done as a gas saving so we don't need to iterate over the l1Tokens multiple times.
    function _sendTokensToChainAndUpdatePooledTokenTrackers(
        address adapter,
        address spokePool,
        uint256 chainId,
        address[] memory l1Tokens,
        int256[] memory netSendAmounts,
        uint256[] memory bundleLpFees
    ) internal {
        for (uint32 i = 0; i < l1Tokens.length; i++) {
            address l1Token = l1Tokens[i];
            // Validate the L1 -> L2 token route is stored. If it is not then the output of the bridging action
            // could send tokens to the 0x0 address on the L2.
            address l2Token = poolRebalanceRoutes[_poolRebalanceRouteKey(l1Token, chainId)];
            require(l2Token != address(0), "Route not whitelisted");

            // If the net send amount for this token is positive then: 1) send tokens from L1->L2 to facilitate the L2
            // relayer refund, 2) Update the liquidity trackers for the associated pooled tokens.
            if (netSendAmounts[i] > 0) {
                // Perform delegatecall to use the adapter's code with this contract's context. Opt for delegatecall's
                // complexity in exchange for lower gas costs.
                (bool success, ) = adapter.delegatecall(
                    abi.encodeWithSignature(
                        "relayTokens(address,address,uint256,address)",
                        l1Token, // l1Token.
                        l2Token, // l2Token.
                        uint256(netSendAmounts[i]), // amount.
                        spokePool // to. This should be the spokePool.
                    )
                );
                require(success, "delegatecall failed");

                // Liquid reserves is decreased by the amount sent. utilizedReserves is increased by the amount sent.
                pooledTokens[l1Token].utilizedReserves += netSendAmounts[i];
                pooledTokens[l1Token].liquidReserves -= uint256(netSendAmounts[i]);
            }

            // Allocate LP fees and protocol fees from the bundle to the associated pooled token trackers.
            _allocateLpAndProtocolFees(l1Token, bundleLpFees[i]);
        }
    }

    function _exchangeRateCurrent(address l1Token) internal returns (uint256) {
        PooledToken storage pooledToken = pooledTokens[l1Token]; // Note this is storage so the state can be modified.
        uint256 lpTokenTotalSupply = IERC20(pooledToken.lpToken).totalSupply();
        if (lpTokenTotalSupply == 0) return 1e18; // initial rate is 1:1 between LP tokens and collateral.

        // First, update fee counters and local accounting of finalized transfers from L2 -> L1.
        _updateAccumulatedLpFees(pooledToken); // Accumulate all allocated fees from the last time this method was called.
        _sync(l1Token); // Fetch any balance changes due to token bridging finalization and factor them in.

        // ExchangeRate := (liquidReserves + utilizedReserves - undistributedLpFees) / lpTokenSupply
        // Both utilizedReserves and undistributedLpFees contain assigned LP fees. UndistributedLpFees is gradually
        // decreased over the smear duration using _updateAccumulatedLpFees. This means that the exchange rate will
        // gradually increase over time as undistributedLpFees goes to zero.
        // utilizedReserves can be negative. If this is the case, then liquidReserves is offset by an equal
        // and opposite size. LiquidReserves + utilizedReserves will always be larger than undistributedLpFees so this
        // int will always be positive so there is no risk in underflow in type casting in the return line.
        int256 numerator = int256(pooledToken.liquidReserves) +
            pooledToken.utilizedReserves -
            int256(pooledToken.undistributedLpFees);
        return (uint256(numerator) * 1e18) / lpTokenTotalSupply;
    }

    // Update internal fee counters by adding in any accumulated fees from the last time this logic was called.
    function _updateAccumulatedLpFees(PooledToken storage pooledToken) internal {
        uint256 accumulatedFees = _getAccumulatedFees(pooledToken.undistributedLpFees, pooledToken.lastLpFeeUpdate);
        pooledToken.undistributedLpFees -= accumulatedFees;
        pooledToken.lastLpFeeUpdate = uint32(getCurrentTime());
    }

    // Calculate the unallocated accumulatedFees from the last time the contract was called.
    function _getAccumulatedFees(uint256 undistributedLpFees, uint256 lastLpFeeUpdate) internal view returns (uint256) {
        // accumulatedFees := min(undistributedLpFees * lpFeeRatePerSecond * timeFromLastInteraction, undistributedLpFees)
        // The min acts to pay out all fees in the case the equation returns more than the remaining fees.
        uint256 timeFromLastInteraction = getCurrentTime() - lastLpFeeUpdate;
        uint256 maxUndistributedLpFees = (undistributedLpFees * lpFeeRatePerSecond * timeFromLastInteraction) / (1e18);
        return maxUndistributedLpFees < undistributedLpFees ? maxUndistributedLpFees : undistributedLpFees;
    }

    function _sync(address l1Token) internal {
        // Check if the l1Token balance of the contract is greater than the liquidReserves. If it is then the bridging
        // action from L2 -> L1 has concluded and the local accounting can be updated.
        // Note: this calculation must take into account the bond when it's acting on the bond token and there's an
        // active request.
        uint256 balance = IERC20(l1Token).balanceOf(address(this));
        uint256 balanceSansBond = l1Token == address(bondToken) && _activeRequest() ? balance - bondAmount : balance;
        if (balanceSansBond > pooledTokens[l1Token].liquidReserves) {
            // Note the numerical operation below can send utilizedReserves to negative. This can occur when tokens are
            // dropped onto the contract, exceeding the liquidReserves.
            pooledTokens[l1Token].utilizedReserves -= int256(balanceSansBond - pooledTokens[l1Token].liquidReserves);
            pooledTokens[l1Token].liquidReserves = balanceSansBond;
        }
    }

    function _liquidityUtilizationPostRelay(address l1Token, uint256 relayedAmount) internal returns (uint256) {
        _sync(l1Token); // Fetch any balance changes due to token bridging finalization and factor them in.

        // liquidityUtilizationRatio := (relayedAmount + max(utilizedReserves,0)) / (liquidReserves + max(utilizedReserves,0))
        // UtilizedReserves has a dual meaning: if it's greater than zero then it represents funds pending in the bridge
        // that will flow from L2 to L1. In this case, we can use it normally in the equation. However, if it is
        // negative, then it is already counted in liquidReserves. This occurs if tokens are transferred directly to the
        // contract. In this case, ignore it as it is captured in liquid reserves and has no meaning in the numerator.
        PooledToken memory pooledToken = pooledTokens[l1Token]; // Note this is storage so the state can be modified.
        uint256 flooredUtilizedReserves = pooledToken.utilizedReserves > 0 ? uint256(pooledToken.utilizedReserves) : 0;
        uint256 numerator = relayedAmount + flooredUtilizedReserves;
        uint256 denominator = pooledToken.liquidReserves + flooredUtilizedReserves;

        // If the denominator equals zero, return 1e18 (max utilization).
        if (denominator == 0) return 1e18;

        // In all other cases, return the utilization ratio.
        return (numerator * 1e18) / denominator;
    }

    function _allocateLpAndProtocolFees(address l1Token, uint256 bundleLpFees) internal {
        // Calculate the fraction of bundledLpFees that are allocated to the protocol and to the LPs.
        uint256 protocolFeesCaptured = (bundleLpFees * protocolFeeCapturePct) / 1e18;
        uint256 lpFeesCaptured = bundleLpFees - protocolFeesCaptured;

        // Assign any LP fees included into the bundle to the pooled token. These LP fees are tracked in the
        // undistributedLpFees and within the utilizedReserves. undistributedLpFees is gradually decreased
        // over the smear duration to give the LPs their rewards over a period of time. Adding to utilizedReserves
        // acts to track these rewards after the smear duration. See _exchangeRateCurrent for more details.
        if (lpFeesCaptured > 0) {
            pooledTokens[l1Token].undistributedLpFees += lpFeesCaptured;
            pooledTokens[l1Token].utilizedReserves += int256(lpFeesCaptured);
        }

        // If there are any protocol fees, allocate them to the unclaimed protocol tracker amount.
        if (protocolFeesCaptured > 0) unclaimedAccumulatedProtocolFees[l1Token] += protocolFeesCaptured;
    }

    function _relaySpokePoolAdminFunction(uint256 chainId, bytes memory functionData) internal {
        (address adapter, address spokePool) = _getInitializedCrossChainContracts(chainId);

        // Perform delegatecall to use the adapter's code with this contract's context.
        (bool success, ) = adapter.delegatecall(
            abi.encodeWithSignature(
                "relayMessage(address,bytes)",
                spokePool, // target. This should be the spokePool on the L2.
                functionData
            )
        );
        require(success, "delegatecall failed");
        emit SpokePoolAdminFunctionTriggered(chainId, functionData);
    }

    function _poolRebalanceRouteKey(address l1Token, uint256 destinationChainId) internal pure returns (bytes32) {
        return keccak256(abi.encode(l1Token, destinationChainId));
    }

    function _getInitializedCrossChainContracts(uint256 chainId)
        internal
        view
        returns (address adapter, address spokePool)
    {
        adapter = crossChainContracts[chainId].adapter;
        spokePool = crossChainContracts[chainId].spokePool;
        require(spokePool != address(0), "SpokePool not initialized");
        require(adapter.isContract(), "Adapter not initialized");
    }

    function _activeRequest() internal view returns (bool) {
        return rootBundleProposal.unclaimedPoolRebalanceLeafCount != 0;
    }

    // If functionCallStackOriginatesFromOutsideThisContract is true then this was called by the callback function
    // by dropping ETH onto the contract. In this case, deposit the ETH into WETH. This would happen if ETH was sent
    // over the optimism bridge, for example. If false then this was set as a result of unwinding LP tokens, with the
    // intention of sending ETH to the LP. In this case, do nothing as we intend on sending the ETH to the LP.
    function _depositEthToWeth() internal {
        if (functionCallStackOriginatesFromOutsideThisContract()) weth.deposit{ value: msg.value }();
    }

    // Added to enable the HubPool to receive ETH. This will occur both when the HubPool unwraps WETH to send to LPs and
    // when ETH is sent over the canonical Optimism bridge, which sends ETH.
    fallback() external payable {
        _depositEthToWeth();
    }

    receive() external payable {
        _depositEthToWeth();
    }
}<|MERGE_RESOLUTION|>--- conflicted
+++ resolved
@@ -795,28 +795,7 @@
         emit ProtocolFeesCapturedClaimed(l1Token, _unclaimedAccumulatedProtocolFees);
     }
 
-    /**
-<<<<<<< HEAD
-     * @notice Returns ancillary data containing the minimum data necessary that voters can use to identify
-     * a root bundle proposal to validate its correctness.
-     * @dev The root bundle that is being disputed was the most recently proposed one with a block number less than
-     * or equal to the dispute block time. All of this root bundle data can be found in the ProposeRootBundle event
-     * params. Moreover, the optimistic oracle will stamp the requester's address (i.e. this contract address) meaning
-     * that ancillary data for a dispute originating from another HubPool will always be distinct from a dispute
-     * originating from this HubPool.
-     * @dev Since bundleEvaluationNumbers for a root bundle proposal are not stored on-chain, DVM voters will always
-     * have to look up the ProposeRootBundle event to evaluate a dispute, therefore there is no point emitting extra
-     * data in this ancillary data that is already included in the ProposeRootBundle event.
-     * @return ancillaryData Ancillary data that can be decoded into UTF8.
-     */
-    function getRootBundleProposalAncillaryData() public pure override returns (bytes memory ancillaryData) {
-        return "";
-    }
-
-    /**
-
-=======
->>>>>>> 0a263d3f
+    /**master
      * @notice Conveniently queries which destination token is mapped to the hash of an l1 token + destination chain ID.
      * @param destinationChainId Where destination token is deployed.
      * @param l1Token Ethereum version token.
