// SPDX-License-Identifier: GPL-3.0-only
pragma solidity ^0.8.0;

import "./MerkleLib.sol";
import "./HubPoolInterface.sol";
import "./interfaces/AdapterInterface.sol";
import "./interfaces/LpTokenFactoryInterface.sol";
import "./interfaces/WETH9.sol";

import "@uma/core/contracts/common/implementation/Testable.sol";
import "@uma/core/contracts/common/implementation/Lockable.sol";
import "@uma/core/contracts/common/implementation/MultiCaller.sol";
import "@uma/core/contracts/oracle/implementation/Constants.sol";
import "@uma/core/contracts/common/implementation/AncillaryData.sol";

import "@uma/core/contracts/oracle/interfaces/FinderInterface.sol";
import "@uma/core/contracts/oracle/interfaces/StoreInterface.sol";
import "@uma/core/contracts/oracle/interfaces/SkinnyOptimisticOracleInterface.sol";
import "@uma/core/contracts/common/interfaces/ExpandedIERC20.sol";

import "@openzeppelin/contracts/access/Ownable.sol";
import "@openzeppelin/contracts/token/ERC20/IERC20.sol";
import "@openzeppelin/contracts/token/ERC20/utils/SafeERC20.sol";
import "@openzeppelin/contracts/utils/Address.sol";

contract HubPool is HubPoolInterface, Testable, Lockable, MultiCaller, Ownable {
    using SafeERC20 for IERC20;
    using Address for address;

    struct RefundRequest {
        uint64 requestExpirationTimestamp;
        uint64 unclaimedPoolRebalanceLeafCount;
        bytes32 poolRebalanceRoot;
        bytes32 destinationDistributionRoot;
        bytes32 slowRelayFulfillmentRoot;
        uint256 claimedBitMap; // This is a 1D bitmap, with max size of 256 elements, limiting us to 256 chainsIds.
        address proposer;
        bool proposerBondRepaid;
    }

    RefundRequest public refundRequest;

    // Whitelist of origin token to destination token routings to be used by off-chain agents. The notion of a route
    // does not need to include L1; it can store L2->L2 routes i.e USDC on Arbitrum -> USDC on Optimism as a "route".
    mapping(address => mapping(uint256 => address)) public whitelistedRoutes;

    // Mapping of L1TokenAddress to the associated Pool information.
    struct PooledToken {
        address lpToken;
        bool isEnabled;
        bool isWeth;
        uint32 lastLpFeeUpdate;
        int256 utilizedReserves;
        uint256 liquidReserves;
        uint256 undistributedLpFees;
    }

    mapping(address => PooledToken) public pooledTokens;

    struct CrossChainContract {
        AdapterInterface adapter;
        address spokePool;
    }

    mapping(uint256 => CrossChainContract) public crossChainContracts; // Mapping of chainId to the associated adapter and spokePool contracts.

    LpTokenFactoryInterface public lpTokenFactory;

    FinderInterface public finder;

    // When bundles are disputed a price request is enqueued with the DVM to resolve the resolution.
    bytes32 public identifier = "IS_ACROSS_V2_BUNDLE_VALID";

    // Interest rate payment that scales the amount of pending fees per second paid to LPs. 0.0000015e18 will pay out
    // the full amount of fees entitled to LPs in ~ 7.72 days, just over the standard L2 7 day liveness.
    uint256 public lpFeeRatePerSecond = 1500000000000;

    mapping(address => uint256) public unclaimedAccumulatedProtocolFees;

    // Address that captures protocol fees. Accumulated protocol fees can be claimed by this address.
    address public protocolFeeCaptureAddress;

    // Percentage of lpFees that are captured by the protocol and claimable by the protocolFeeCaptureAddress.
    uint256 public protocolFeeCapturePct;

    // Token used to bond the data worker for proposing relayer refund bundles.
    IERC20 public bondToken;

    // The computed bond amount as the UMA Store's final fee multiplied by the bondTokenFinalFeeMultiplier.
    uint256 public bondAmount;

    // Each refund proposal must stay in liveness for this period of time before it can be considered finalized. It can
    // be disputed only during this period of time. Defaults to 2 hours, like the rest of the UMA ecosystem.
    uint64 public refundProposalLiveness = 7200;

    event ProtocolFeeCaptureSet(address indexed newProtocolFeeCaptureAddress, uint256 indexed newProtocolFeeCapturePct);

    event ProtocolFeesCapturedClaimed(address indexed l1Token, uint256 indexed accumulatedFees);

    event BondSet(address indexed newBondToken, uint256 newBondAmount);

    event RefundProposalLivenessSet(uint256 newRefundProposalLiveness);

    event IdentifierSet(bytes32 newIdentifier);

    event CrossChainContractsSet(uint256 l2ChainId, address adapter, address spokePool);

    event L1TokenEnabledForLiquidityProvision(address l1Token, bool isWeth, address lpToken);

    event L2TokenDisabledForLiquidityProvision(address l1Token, bool isWeth, address lpToken);

    event LiquidityAdded(
        address indexed l1Token,
        uint256 amount,
        uint256 lpTokensMinted,
        address indexed liquidityProvider
    );
    event LiquidityRemoved(
        address indexed l1Token,
        uint256 amount,
        uint256 lpTokensBurnt,
        address indexed liquidityProvider
    );
    event WhitelistRoute(uint256 destinationChainId, address originToken, address destinationToken);

    event InitiateRefundRequested(
        uint64 requestExpirationTimestamp,
        uint64 unclaimedPoolRebalanceLeafCount,
        uint256[] bundleEvaluationBlockNumbers,
        bytes32 indexed poolRebalanceRoot,
        bytes32 indexed destinationDistributionRoot,
        bytes32 slowRelayFulfillmentRoot,
        address indexed proposer
    );
    event RelayerRefundExecuted(
        uint256 indexed leafId,
        uint256 indexed chainId,
        address[] l1Token,
        uint256[] bundleLpFees,
        int256[] netSendAmount,
        int256[] runningBalance,
        address indexed caller
    );
    event SpokePoolAdminFunctionTriggered(uint256 indexed chainId, bytes message);

    event RelayerRefundDisputed(address indexed disputer, uint256 requestTime, bytes disputedAncillaryData);

    modifier noActiveRequests() {
        require(refundRequest.unclaimedPoolRebalanceLeafCount == 0, "Active request has unclaimed leafs");
        _;
    }

    constructor(
        LpTokenFactoryInterface _lpTokenFactory,
        FinderInterface _finder,
        address _timer
    ) Testable(_timer) {
        lpTokenFactory = _lpTokenFactory;
        finder = _finder;
        protocolFeeCaptureAddress = owner();
    }

    /*************************************************
     *                ADMIN FUNCTIONS                *
     *************************************************/

<<<<<<< HEAD
    // This function has permission to call onlyFromCrossChainAdmin functions on the SpokePool, so its imperative
    // that this contract only allows the owner to call this method directly or indirectly.
    function relaySpokePoolAdminFunction(uint256 chainId, bytes memory functionData) public onlyOwner nonReentrant {
        AdapterInterface adapter = crossChainContracts[chainId].adapter;
        adapter.relayMessage(
            crossChainContracts[chainId].spokePool, // target. This should be the spokePool on the L2.
            functionData
        );
        emit SpokePoolAdminFunctionTriggered(chainId, functionData);
=======
    function setProtocolFeeCapture(address newProtocolFeeCaptureAddress, uint256 newProtocolFeeCapturePct)
        public
        onlyOwner
    {
        require(newProtocolFeeCapturePct <= 1e18, "Bad protocolFeeCapturePct");
        protocolFeeCaptureAddress = newProtocolFeeCaptureAddress;
        protocolFeeCapturePct = newProtocolFeeCapturePct;
        emit ProtocolFeeCaptureSet(newProtocolFeeCaptureAddress, newProtocolFeeCapturePct);
>>>>>>> 15bc2c29
    }

    function setBond(IERC20 newBondToken, uint256 newBondAmount) public onlyOwner noActiveRequests {
        bondToken = newBondToken;
        bondAmount = newBondAmount;
        emit BondSet(address(newBondToken), newBondAmount);
    }

    function setRefundProposalLiveness(uint64 newRefundProposalLiveness) public onlyOwner {
        refundProposalLiveness = newRefundProposalLiveness;
        emit RefundProposalLivenessSet(newRefundProposalLiveness);
    }

    function setIdentifier(bytes32 newIdentifier) public onlyOwner {
        identifier = newIdentifier;
        emit IdentifierSet(newIdentifier);
    }

    function setCrossChainContracts(
        uint256 l2ChainId,
        address adapter,
        address spokePool
    ) public onlyOwner noActiveRequests {
        require(address(crossChainContracts[l2ChainId].adapter) == address(0), "Contract already set");
        crossChainContracts[l2ChainId] = CrossChainContract(AdapterInterface(adapter), spokePool);
        emit CrossChainContractsSet(l2ChainId, adapter, spokePool);
    }

    /**
     * @notice Whitelist an origin token <-> destination token route.
     */
    function whitelistRoute(
        uint256 destinationChainId,
        address originToken,
        address destinationToken
    ) public onlyOwner {
        whitelistedRoutes[originToken][destinationChainId] = destinationToken;
        relaySpokePoolAdminFunction(
            destinationChainId,
            abi.encodeWithSignature(
                "setEnableRoute(address,uint32,bool)",
                originToken,
                uint32(destinationChainId),
                true
            )
        );
        emit WhitelistRoute(destinationChainId, originToken, destinationToken);
    }

    function enableL1TokenForLiquidityProvision(address l1Token, bool isWeth) public onlyOwner {
        // NOTE: if we run out of bytecode this logic could be refactored into a custom token factory that does the
        // appends and permission setting.
        if (pooledTokens[l1Token].lpToken == address(0))
            pooledTokens[l1Token].lpToken = lpTokenFactory.createLpToken(l1Token);

        pooledTokens[l1Token].isEnabled = true;
        pooledTokens[l1Token].isWeth = isWeth;
        pooledTokens[l1Token].lastLpFeeUpdate = uint32(getCurrentTime());

        emit L1TokenEnabledForLiquidityProvision(l1Token, isWeth, pooledTokens[l1Token].lpToken);
    }

    function disableL1TokenForLiquidityProvision(address l1Token) public onlyOwner {
        pooledTokens[l1Token].isEnabled = false;
        emit L2TokenDisabledForLiquidityProvision(l1Token, pooledTokens[l1Token].isWeth, pooledTokens[l1Token].lpToken);
    }

    /*************************************************
     *          LIQUIDITY PROVIDER FUNCTIONS         *
     *************************************************/

    function addLiquidity(address l1Token, uint256 l1TokenAmount) public payable {
        require(pooledTokens[l1Token].isEnabled, "Token not enabled");
        // If this is the weth pool and the caller sends msg.value then the msg.value must match the l1TokenAmount.
        // Else, msg.value must be set to 0.
        require((pooledTokens[l1Token].isWeth && msg.value == l1TokenAmount) || msg.value == 0, "Bad msg.value");

        // Since _exchangeRateCurrent() reads this contract's balance and updates contract state using it, it must be
        // first before transferring any tokens to this contract to ensure synchronization.
        uint256 lpTokensToMint = (l1TokenAmount * 1e18) / _exchangeRateCurrent(l1Token);
        ExpandedIERC20(pooledTokens[l1Token].lpToken).mint(msg.sender, lpTokensToMint);
        pooledTokens[l1Token].liquidReserves += l1TokenAmount;

        if (pooledTokens[l1Token].isWeth && msg.value > 0) WETH9(address(l1Token)).deposit{ value: msg.value }();
        else IERC20(l1Token).safeTransferFrom(msg.sender, address(this), l1TokenAmount);

        emit LiquidityAdded(l1Token, l1TokenAmount, lpTokensToMint, msg.sender);
    }

    function removeLiquidity(
        address l1Token,
        uint256 lpTokenAmount,
        bool sendEth
    ) public nonReentrant {
        require(pooledTokens[l1Token].isWeth || !sendEth, "Cant send eth");
        uint256 l1TokensToReturn = (lpTokenAmount * _exchangeRateCurrent(l1Token)) / 1e18;

        ExpandedIERC20(pooledTokens[l1Token].lpToken).burnFrom(msg.sender, lpTokenAmount);
        // Note this method does not make any liquidity utilization checks before letting the LP redeem their LP tokens.
        // If they try access more funds that available (i.e l1TokensToReturn > liquidReserves) this will underflow.
        pooledTokens[l1Token].liquidReserves -= l1TokensToReturn;

        if (sendEth) _unwrapWETHTo(l1Token, payable(msg.sender), l1TokensToReturn);
        else IERC20(l1Token).safeTransfer(msg.sender, l1TokensToReturn);

        emit LiquidityRemoved(l1Token, l1TokensToReturn, lpTokenAmount, msg.sender);
    }

    function exchangeRateCurrent(address l1Token) public nonReentrant returns (uint256) {
        return _exchangeRateCurrent(l1Token);
    }

    function liquidityUtilizationCurrent(address l1Token) public nonReentrant returns (uint256) {
        return _liquidityUtilizationPostRelay(l1Token, 0);
    }

    function liquidityUtilizationPostRelay(address l1Token, uint256 relayedAmount)
        public
        nonReentrant
        returns (uint256)
    {
        return _liquidityUtilizationPostRelay(l1Token, relayedAmount);
    }

    function sync(address l1Token) public nonReentrant {
        _sync(l1Token);
    }

    /*************************************************
     *             DATA WORKER FUNCTIONS             *
     *************************************************/

    // After initiateRelayerRefund is called, if the any props are wrong then this proposal can be challenged. Once the
    // challenge period passes, then the roots are no longer disputable, and only executeRelayerRefund can be called and
    // initiateRelayerRefund can't be called again until all leafs are executed.
    function initiateRelayerRefund(
        uint256[] memory bundleEvaluationBlockNumbers,
        uint64 poolRebalanceLeafCount,
        bytes32 poolRebalanceRoot,
        bytes32 destinationDistributionRoot,
        bytes32 slowRelayFulfillmentRoot
    ) public nonReentrant noActiveRequests {
        require(poolRebalanceLeafCount > 0, "Bundle must have at least 1 leaf");

        uint64 requestExpirationTimestamp = uint64(getCurrentTime() + refundProposalLiveness);

        delete refundRequest; // Remove the existing information relating to the previous relayer refund request.

        refundRequest.requestExpirationTimestamp = requestExpirationTimestamp;
        refundRequest.unclaimedPoolRebalanceLeafCount = poolRebalanceLeafCount;
        refundRequest.poolRebalanceRoot = poolRebalanceRoot;
        refundRequest.destinationDistributionRoot = destinationDistributionRoot;
        refundRequest.slowRelayFulfillmentRoot = slowRelayFulfillmentRoot;
        refundRequest.proposer = msg.sender;

        // Pull bondAmount of bondToken from the caller.
        bondToken.safeTransferFrom(msg.sender, address(this), bondAmount);

        emit InitiateRefundRequested(
            requestExpirationTimestamp,
            poolRebalanceLeafCount,
            bundleEvaluationBlockNumbers,
            poolRebalanceRoot,
            destinationDistributionRoot,
            slowRelayFulfillmentRoot,
            msg.sender
        );
    }

    function executeRelayerRefund(PoolRebalanceLeaf memory poolRebalanceLeaf, bytes32[] memory proof)
        public
        nonReentrant
    {
        require(getCurrentTime() >= refundRequest.requestExpirationTimestamp, "Not passed liveness");

        // Verify the leafId in the poolRebalanceLeaf has not yet been claimed.
        require(!MerkleLib.isClaimed1D(refundRequest.claimedBitMap, poolRebalanceLeaf.leafId), "Already claimed");

        // Verify the props provided generate a leaf that, along with the proof, are included in the merkle root.
        require(MerkleLib.verifyPoolRebalance(refundRequest.poolRebalanceRoot, poolRebalanceLeaf, proof), "Bad Proof");

        // Set the leafId in the claimed bitmap.
        refundRequest.claimedBitMap = MerkleLib.setClaimed1D(refundRequest.claimedBitMap, poolRebalanceLeaf.leafId);

        // Decrement the unclaimedPoolRebalanceLeafCount.
        refundRequest.unclaimedPoolRebalanceLeafCount--;

        _sendTokensToChainAndUpdatePooledTokenTrackers(
            poolRebalanceLeaf.chainId,
            poolRebalanceLeaf.l1Tokens,
            poolRebalanceLeaf.netSendAmounts,
            poolRebalanceLeaf.bundleLpFees
        );
        _executeRelayerRefundOnChain(poolRebalanceLeaf.chainId);

        // Transfer the bondAmount to back to the proposer, if this the last executed leaf. Only sending this once all
        // leafs have been executed acts to force the data worker to execute all bundles or they wont receive their bond.
        //TODO: consider if we want to reward the proposer. if so, this is where we should do it.
        if (refundRequest.unclaimedPoolRebalanceLeafCount == 0)
            bondToken.safeTransfer(refundRequest.proposer, bondAmount);

        emit RelayerRefundExecuted(
            poolRebalanceLeaf.leafId,
            poolRebalanceLeaf.chainId,
            poolRebalanceLeaf.l1Tokens,
            poolRebalanceLeaf.bundleLpFees,
            poolRebalanceLeaf.netSendAmounts,
            poolRebalanceLeaf.runningBalances,
            msg.sender
        );
    }

    function disputeRelayerRefund() public nonReentrant {
        require(getCurrentTime() <= refundRequest.requestExpirationTimestamp, "Request passed liveness");

        // Request price from OO and dispute it.
        uint256 totalBond = _getBondTokenFinalFee() + bondAmount;
        bytes memory requestAncillaryData = _getRefundProposalAncillaryData();
        bondToken.safeTransferFrom(msg.sender, address(this), totalBond);
        // This contract needs to approve totalBond*2 against the OO contract. (for the price request and dispute).
        bondToken.safeApprove(address(_getOptimisticOracle()), totalBond * 2);
        _getOptimisticOracle().requestAndProposePriceFor(
            identifier,
            uint32(getCurrentTime()),
            requestAncillaryData,
            bondToken,
            // Set reward to 0, since we'll settle proposer reward payouts directly from this contract after a relay
            // proposal has passed the challenge period.
            0,
            // Set the Optimistic oracle proposer bond for the price request.
            bondAmount,
            // Set the Optimistic oracle liveness for the price request.
            refundProposalLiveness,
            refundRequest.proposer,
            // Canonical value representing "True"; i.e. the proposed relay is valid.
            int256(1e18)
        );

        // Dispute the request that we just sent.
        SkinnyOptimisticOracleInterface.Request memory ooPriceRequest = SkinnyOptimisticOracleInterface.Request({
            proposer: refundRequest.proposer,
            disputer: address(0),
            currency: bondToken,
            settled: false,
            proposedPrice: int256(1e18),
            resolvedPrice: 0,
            expirationTime: getCurrentTime() + refundProposalLiveness,
            reward: 0,
            finalFee: _getBondTokenFinalFee(),
            bond: bondAmount,
            customLiveness: refundProposalLiveness
        });

        _getOptimisticOracle().disputePriceFor(
            identifier,
            uint32(getCurrentTime()),
            requestAncillaryData,
            ooPriceRequest,
            msg.sender,
            address(this)
        );

        emit RelayerRefundDisputed(msg.sender, getCurrentTime(), requestAncillaryData);

        // Finally, delete the state pertaining to the active refundRequest.
        delete refundRequest;
    }

    function claimProtocolFeesCaptured(address l1Token) public nonReentrant {
        IERC20(l1Token).safeTransfer(protocolFeeCaptureAddress, unclaimedAccumulatedProtocolFees[l1Token]);
        emit ProtocolFeesCapturedClaimed(l1Token, unclaimedAccumulatedProtocolFees[l1Token]);
        unclaimedAccumulatedProtocolFees[l1Token] = 0;
    }

    function _getRefundProposalAncillaryData() public view returns (bytes memory ancillaryData) {
        ancillaryData = AncillaryData.appendKeyValueUint(
            "",
            "requestExpirationTimestamp",
            refundRequest.requestExpirationTimestamp
        );

        ancillaryData = AncillaryData.appendKeyValueUint(
            ancillaryData,
            "unclaimedPoolRebalanceLeafCount",
            refundRequest.unclaimedPoolRebalanceLeafCount
        );
        ancillaryData = AncillaryData.appendKeyValueBytes32(
            ancillaryData,
            "poolRebalanceRoot",
            refundRequest.poolRebalanceRoot
        );
        ancillaryData = AncillaryData.appendKeyValueBytes32(
            ancillaryData,
            "destinationDistributionRoot",
            refundRequest.destinationDistributionRoot
        );
        ancillaryData = AncillaryData.appendKeyValueUint(ancillaryData, "claimedBitMap", refundRequest.claimedBitMap);
        ancillaryData = AncillaryData.appendKeyValueAddress(ancillaryData, "proposer", refundRequest.proposer);
    }

    /*************************************************
     *              INTERNAL FUNCTIONS               *
     *************************************************/

    // Unwraps ETH and does a transfer to a recipient address. If the recipient is a smart contract then sends WETH.
    function _unwrapWETHTo(
        address wethAddress,
        address payable to,
        uint256 amount
    ) internal {
        if (address(to).isContract()) {
            IERC20(address(wethAddress)).safeTransfer(to, amount);
        } else {
            WETH9(wethAddress).withdraw(amount);
            to.transfer(amount);
        }
    }

    function _append(
        string memory a,
        string memory b,
        string memory c
    ) internal pure returns (string memory) {
        return string(abi.encodePacked(a, b, c));
    }

    function _getOptimisticOracle() internal view returns (SkinnyOptimisticOracleInterface) {
        return
            SkinnyOptimisticOracleInterface(finder.getImplementationAddress(OracleInterfaces.SkinnyOptimisticOracle));
    }

    function _getBondTokenFinalFee() internal view returns (uint256) {
        return
            StoreInterface(finder.getImplementationAddress(OracleInterfaces.Store))
                .computeFinalFee(address(bondToken))
                .rawValue;
    }

    // Note this method does a lot and wraps together the sending of tokens and updating the pooled token trackers. This
    // is done as a gas saving so we don't need to iterate over the l1Tokens multiple times (can do both in one loop).
    function _sendTokensToChainAndUpdatePooledTokenTrackers(
        uint256 chainId,
        address[] memory l1Tokens,
        int256[] memory netSendAmounts,
        uint256[] memory bundleLpFees
    ) internal {
        AdapterInterface adapter = crossChainContracts[chainId].adapter;

        for (uint32 i = 0; i < l1Tokens.length; i++) {
            // Validate the L1 -> L2 token route is whitelisted. If it is not then the output of the bridging action
            // could send tokens to the 0x0 address on the L2.
            require(whitelistedRoutes[l1Tokens[i]][chainId] != address(0), "Route not whitelisted");

            // If the net send amount for this token is positive then: 1) send tokens from L1->L2 to facilitate the L2
            // relayer refund, 2) Update the liquidity trackers for the associated pooled tokens.
            if (netSendAmounts[i] > 0) {
                IERC20(l1Tokens[i]).safeTransfer(address(adapter), uint256(netSendAmounts[i]));
                adapter.relayTokens(
                    l1Tokens[i], // l1Token.
                    whitelistedRoutes[l1Tokens[i]][chainId], // l2Token.
                    uint256(netSendAmounts[i]), // amount.
                    crossChainContracts[chainId].spokePool // to. This should be the spokePool.
                );

                // Liquid reserves is decreased by the amount sent. utilizedReserves is increased by the amount sent.
                pooledTokens[l1Tokens[i]].utilizedReserves += netSendAmounts[i];
                pooledTokens[l1Tokens[i]].liquidReserves -= uint256(netSendAmounts[i]);
            }

            // Allocate LP fees and protocol fees from the bundle to the associated pooled token trackers.
            _allocateLpAndProtocolFees(l1Tokens[i], bundleLpFees[i]);
        }
    }

    function _executeRelayerRefundOnChain(uint256 chainId) internal {
        AdapterInterface adapter = crossChainContracts[chainId].adapter;
        adapter.relayMessage(
            crossChainContracts[chainId].spokePool, // target. This should be the spokePool on the L2.
            abi.encodeWithSignature(
                "initializeRelayerRefund(bytes32,bytes32)",
                refundRequest.destinationDistributionRoot,
                refundRequest.slowRelayFulfillmentRoot
            ) // message
        );
    }

    function _exchangeRateCurrent(address l1Token) internal returns (uint256) {
        PooledToken storage pooledToken = pooledTokens[l1Token]; // Note this is storage so the state can be modified.
        uint256 lpTokenTotalSupply = IERC20(pooledToken.lpToken).totalSupply();
        if (lpTokenTotalSupply == 0) return 1e18; // initial rate is 1:1 between LP tokens and collateral.

        // First, update fee counters and local accounting of finalized transfers from L2 -> L1.
        _updateAccumulatedLpFees(pooledToken); // Accumulate all allocated fees from the last time this method was called.
        _sync(l1Token); // Fetch any balance changes due to token bridging finalization and factor them in.

        // ExchangeRate := (liquidReserves + utilizedReserves - undistributedLpFees) / lpTokenSupply
        // Both utilizedReserves and undistributedLpFees contain assigned LP fees. UndistributedLpFees is gradually
        // decreased over the smear duration using _updateAccumulatedLpFees. This means that the exchange rate will
        // gradually increase over time as undistributedLpFees goes to zero.
        // utilizedReserves can be negative. If this is the case, then liquidReserves is offset by an equal
        // and opposite size. LiquidReserves + utilizedReserves will always be larger than undistributedLpFees so this
        // int will always be positive so there is no risk in underflow in type casting in the return line.
        int256 numerator = int256(pooledToken.liquidReserves) +
            pooledToken.utilizedReserves -
            int256(pooledToken.undistributedLpFees);
        return (uint256(numerator) * 1e18) / lpTokenTotalSupply;
    }

    // Update internal fee counters by adding in any accumulated fees from the last time this logic was called.
    function _updateAccumulatedLpFees(PooledToken storage pooledToken) internal {
        uint256 accumulatedFees = _getAccumulatedFees(pooledToken.undistributedLpFees, pooledToken.lastLpFeeUpdate);
        pooledToken.undistributedLpFees -= accumulatedFees;
        pooledToken.lastLpFeeUpdate = uint32(getCurrentTime());
    }

    // Calculate the unallocated accumulatedFees from the last time the contract was called.
    function _getAccumulatedFees(uint256 undistributedLpFees, uint256 lastLpFeeUpdate) internal view returns (uint256) {
        // accumulatedFees := min(undistributedLpFees * lpFeeRatePerSecond * timeFromLastInteraction ,undistributedLpFees)
        // The min acts to pay out all fees in the case the equation returns more than the remaining a fees.
        uint256 timeFromLastInteraction = getCurrentTime() - lastLpFeeUpdate;
        uint256 maxUndistributedLpFees = (undistributedLpFees * lpFeeRatePerSecond * timeFromLastInteraction) / (1e18);
        return maxUndistributedLpFees < undistributedLpFees ? maxUndistributedLpFees : undistributedLpFees;
    }

    function _sync(address l1Token) internal {
        // Check if the l1Token balance of the contract is greater than the liquidReserves. If it is then the bridging
        // action from L2 -> L1 has concluded and the local accounting can be updated.
        uint256 l1TokenBalance = IERC20(l1Token).balanceOf(address(this));
        if (l1TokenBalance > pooledTokens[l1Token].liquidReserves) {
            // Note the numerical operation below can send utilizedReserves to negative. This can occur when tokens are
            // dropped onto the contract, exceeding the liquidReserves.
            pooledTokens[l1Token].utilizedReserves -= int256(l1TokenBalance - pooledTokens[l1Token].liquidReserves);
            pooledTokens[l1Token].liquidReserves = l1TokenBalance;
        }
    }

    function _liquidityUtilizationPostRelay(address l1Token, uint256 relayedAmount) internal returns (uint256) {
        _sync(l1Token); // Fetch any balance changes due to token bridging finalization and factor them in.

        // liquidityUtilizationRatio := (relayedAmount + max(utilizedReserves,0)) / (liquidReserves + max(utilizedReserves,0))
        // UtilizedReserves has a dual meaning: if it's greater than zero then it represents funds pending in the bridge
        // that will flow from L2 to L1. In this case, we can use it normally in the equation. However, if it is
        // negative, then it is already counted in liquidReserves. This occurs if tokens are transferred directly to the
        // contract. In this case, ignore it as it is captured in liquid reserves and has no meaning in the numerator.
        PooledToken memory pooledToken = pooledTokens[l1Token]; // Note this is storage so the state can be modified.
        uint256 flooredUtilizedReserves = pooledToken.utilizedReserves > 0 ? uint256(pooledToken.utilizedReserves) : 0;
        uint256 numerator = relayedAmount + flooredUtilizedReserves;
        uint256 denominator = pooledToken.liquidReserves + flooredUtilizedReserves;

        // If the denominator equals zero, return 1e18 (max utilization).
        if (denominator == 0) return 1e18;

        // In all other cases, return the utilization ratio.
        return (numerator * 1e18) / denominator;
    }

    function _allocateLpAndProtocolFees(address l1Token, uint256 bundleLpFees) internal {
        // Calculate the fraction of bundledLpFees that are allocated to the protocol and to the LPs.
        uint256 protocolFeesCaptured = (bundleLpFees * protocolFeeCapturePct) / 1e18;
        uint256 lpFeesCaptured = bundleLpFees - protocolFeesCaptured;

        // Assign any LP fees included into the bundle to the pooled token. These LP fees are tracked in the
        // undistributedLpFees and within the utilizedReserves. undistributedLpFees is gradually decrease
        // over the smear duration to give the LPs their rewards over a period of time. Adding to utilizedReserves
        // acts to track these rewards after the smear duration. See _exchangeRateCurrent for more details.
        if (lpFeesCaptured > 0) {
            pooledTokens[l1Token].undistributedLpFees += lpFeesCaptured;
            pooledTokens[l1Token].utilizedReserves += int256(lpFeesCaptured);
        }

        // If there are any protocol fees, allocate them to the unclaimed protocol tracker amount.
        if (protocolFeesCaptured > 0) unclaimedAccumulatedProtocolFees[l1Token] += protocolFeesCaptured;
    }

    // Added to enable the SpokePool to receive ETH. used when unwrapping WETH.
    receive() external payable {}
}<|MERGE_RESOLUTION|>--- conflicted
+++ resolved
@@ -164,7 +164,6 @@
      *                ADMIN FUNCTIONS                *
      *************************************************/
 
-<<<<<<< HEAD
     // This function has permission to call onlyFromCrossChainAdmin functions on the SpokePool, so its imperative
     // that this contract only allows the owner to call this method directly or indirectly.
     function relaySpokePoolAdminFunction(uint256 chainId, bytes memory functionData) public onlyOwner nonReentrant {
@@ -174,7 +173,8 @@
             functionData
         );
         emit SpokePoolAdminFunctionTriggered(chainId, functionData);
-=======
+    }
+
     function setProtocolFeeCapture(address newProtocolFeeCaptureAddress, uint256 newProtocolFeeCapturePct)
         public
         onlyOwner
@@ -183,7 +183,6 @@
         protocolFeeCaptureAddress = newProtocolFeeCaptureAddress;
         protocolFeeCapturePct = newProtocolFeeCapturePct;
         emit ProtocolFeeCaptureSet(newProtocolFeeCaptureAddress, newProtocolFeeCapturePct);
->>>>>>> 15bc2c29
     }
 
     function setBond(IERC20 newBondToken, uint256 newBondAmount) public onlyOwner noActiveRequests {
