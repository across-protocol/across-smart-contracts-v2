--- conflicted
+++ resolved
@@ -169,11 +169,7 @@
 
     event RootBundleDisputed(address indexed disputer, uint256 requestTime);
 
-<<<<<<< HEAD
-    event RootBundleCanceled(address indexed disputer, uint256 requestTime, bytes ancillaryData);
-=======
     event RootBundleCanceled(address indexed disputer, uint256 requestTime);
->>>>>>> 0a263d3f
 
     modifier noActiveRequests() {
         require(!_activeRequest(), "Proposal has unclaimed leaves");
