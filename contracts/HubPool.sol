--- conflicted
+++ resolved
@@ -679,18 +679,9 @@
             "Bad Proof"
         );
 
-<<<<<<< HEAD
-        // Make sure SpokePool address is initialized since _sendTokensToChainAndUpdatePooledTokenTrackers() will not
-        // revert if it's accidentally set to address(0). We don't make the same check on the adapter for this
-        // chainId because the internal method's delegatecall() to the adapter will revert if it's address is set
-        // incorrectly.
-        address spokePool = crossChainContracts[chainId].spokePool;
-        require(spokePool != address(0), "Uninitialized spoke pool");
-=======
         // Get cross chain helpers for leaf's destination chain ID. This internal method will revert if either helper
         // is set improperly.
         (address adapter, address spokePool) = _getInitializedCrossChainContracts(chainId);
->>>>>>> 22485ff8
 
         // Set the leafId in the claimed bitmap.
         rootBundleProposal.claimedBitMap = MerkleLib.setClaimed1D(rootBundleProposal.claimedBitMap, leafId);
@@ -699,17 +690,12 @@
         rootBundleProposal.unclaimedPoolRebalanceLeafCount--;
 
         // Relay each L1 token to destination chain.
-<<<<<<< HEAD
-        // Note: We don't check that the adapter is initialized since if it's the zero address or invalid otherwise,
-        // then the delegate call should revert.
-        address adapter = crossChainContracts[chainId].adapter;
-=======
+
         // Note: if any of the keccak256(l1Tokens, chainId) combinations are not mapped to a destination token address,
         // then this internal method will revert. In this case the admin will have to associate a destination token
         // with each l1 token. If the destination token mapping was missing at the time of the proposal, we assume
         // that the root bundle would have been disputed because the off-chain data worker would have been unable to
         // determine if the relayers used the correct destination token for a given origin token.
->>>>>>> 22485ff8
         _sendTokensToChainAndUpdatePooledTokenTrackers(
             adapter,
             spokePool,
@@ -790,8 +776,7 @@
                 // Set reward to 0, since we'll settle proposer reward payouts directly from this contract after a root
                 // proposal has passed the challenge period.
                 0,
-                // Set the Optimistic oracle proposer bond for the price request. We can assume that
-                // bondAmount > finalFee.
+                // Set the Optimistic oracle proposer bond for the request. We can assume that bondAmount > finalFee.
                 bondAmount - finalFee,
                 // Set the Optimistic oracle liveness for the price request.
                 liveness,
