--- conflicted
+++ resolved
@@ -370,13 +370,8 @@
         uint256 l2ChainId,
         address adapter,
         address spokePool
-<<<<<<< HEAD
     ) public override onlyOwner nonReentrant {
-        crossChainContracts[l2ChainId] = CrossChainContract(AdapterInterface(adapter), spokePool);
-=======
-    ) public override onlyOwner {
         crossChainContracts[l2ChainId] = CrossChainContract(adapter, spokePool);
->>>>>>> b6fd40b6
         emit CrossChainContractsSet(l2ChainId, adapter, spokePool);
     }
 
