//SPDX-License-Identifier: Unlicense
pragma solidity ^0.8.0;

<<<<<<< HEAD
interface SpokePoolInterface {
    // This leaf is meant to be decoded in the SpokePool in order to pay out individual relayers for this bundle.
    struct DestinationDistribution {
        // Used as the index in the bitmap to track whether this leaf has been executed or not.
        uint256 leafId;
        // Used to verify that this is being decoded on the correct chainId.
        uint256 chainId;
        // This is the amount to return to the HubPool. This occurs when there is a PoolRebalance netSendAmount that is
        // negative. This is just that value inverted.
        uint256 amountToReturn;
        // The associated L2TokenAddress that these claims apply to.
        address l2TokenAddress;
        // These two arrays must be the same length and are parallel arrays. They should be order by refundAddresses.
        // This array designates each address that must be refunded.
        address[] refundAddresses;
        // This array designates how much each of those addresses should be refunded.
        uint256[] refundAmounts;
    }

    // This struct represents the data to fully-specify a relay. If any portion of this data differs, the relay is
    // considered to be completely distinct. Only one relay for a particular depositId, chainId pair should be
    // considered valid and repaid.
    struct RelayData {
        // The address that made the deposit on the origin chain.
        address depositor;
        // The recipient address on the destination chain.
        address recipient;
        // The corresponding token address on the destination chain.
        address destinationToken;
        // The LP Fee percentage computed by the relayer based on the deposit's quote timestamp
        // and the HubPool's utilization.
        uint64 realizedLpFeePct;
        // The relayer fee percentage specified in the deposit.
        uint64 relayerFeePct;
        // The id uniquely identifying this deposit on the origin chain.
        uint64 depositId;
        // Origin chain id.
        uint256 originChainId;
        // The total relay amount before fees are taken out.
        uint256 relayAmount;
    }

    function crossDomainAdmin() external returns (address);
=======
import "./MerkleLib.sol";
>>>>>>> 8bb85382

interface SpokePoolInterface {
    function setCrossDomainAdmin(address newCrossDomainAdmin) external;

    function setHubPool(address newHubPool) external;

    function setEnableRoute(
        address originToken,
        uint256 destinationChainId,
        bool enable
    ) external;

    function setDepositQuoteTimeBuffer(uint64 buffer) external;

<<<<<<< HEAD
    function initializeRelayerRefund(bytes32 relayerRepaymentDistributionRoot, bytes32 slowRelayRoot) external;
=======
    function initializeRelayerRefund(bytes32 relayerRepaymentDistributionProof) external;

    function distributeRelayerRefund(
        uint256 relayerRefundId,
        MerkleLib.DestinationDistribution memory distributionLeaf,
        bytes32[] memory inclusionProof
    ) external;
>>>>>>> 8bb85382
}<|MERGE_RESOLUTION|>--- conflicted
+++ resolved
@@ -1,7 +1,6 @@
 //SPDX-License-Identifier: Unlicense
 pragma solidity ^0.8.0;
 
-<<<<<<< HEAD
 interface SpokePoolInterface {
     // This leaf is meant to be decoded in the SpokePool in order to pay out individual relayers for this bundle.
     struct DestinationDistribution {
@@ -44,12 +43,6 @@
         uint256 relayAmount;
     }
 
-    function crossDomainAdmin() external returns (address);
-=======
-import "./MerkleLib.sol";
->>>>>>> 8bb85382
-
-interface SpokePoolInterface {
     function setCrossDomainAdmin(address newCrossDomainAdmin) external;
 
     function setHubPool(address newHubPool) external;
@@ -62,15 +55,11 @@
 
     function setDepositQuoteTimeBuffer(uint64 buffer) external;
 
-<<<<<<< HEAD
     function initializeRelayerRefund(bytes32 relayerRepaymentDistributionRoot, bytes32 slowRelayRoot) external;
-=======
-    function initializeRelayerRefund(bytes32 relayerRepaymentDistributionProof) external;
 
     function distributeRelayerRefund(
         uint256 relayerRefundId,
-        MerkleLib.DestinationDistribution memory distributionLeaf,
+        DestinationDistribution memory distributionLeaf,
         bytes32[] memory inclusionProof
     ) external;
->>>>>>> 8bb85382
 }