--- conflicted
+++ resolved
@@ -8,11 +8,7 @@
     // This leaf is meant to be decoded in the SpokePool to pay out successful relayers.
     struct RelayerRefundLeaf {
         // This is the amount to return to the HubPool. This occurs when there is a PoolRebalanceLeaf netSendAmount that
-<<<<<<< HEAD
-        // is negative. This is just that value inverted.
-=======
         // is negative. This is just the negative of this value.
->>>>>>> eb350254
         uint256 amountToReturn;
         // Used to verify that this is being executed on the correct destination chainId.
         uint256 chainId;
