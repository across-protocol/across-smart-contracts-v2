--- conflicted
+++ resolved
@@ -309,32 +309,15 @@
         // For permit transactions, we wrap the call in a try/catch block so that the transaction will continue even if the call to
         // permit fails. For example, this may be useful if the permit signature, which can be redeemed by anyone, is executed by somebody
         // other than this contract.
-<<<<<<< HEAD
         try IERC20Permit(_swapToken).permit(signatureOwner, address(this), _pullAmount, deadline, v, r, s) {} catch {}
         IERC20(_swapToken).safeTransferFrom(signatureOwner, address(this), _pullAmount);
         _paySubmissionFees(_swapToken, _submissionFeeRecipient, _submissionFeeAmount);
-
-        // Verify that the signatureOwner signed the input swapAndDepositData.
-        if (
-            !SignatureChecker.isValidSignatureNow(
-                signatureOwner,
-                _hashTypedDataV4(PeripherySigningLib.hashSwapAndDepositData(swapAndDepositData)),
-                swapAndDepositDataSignature
-            )
-        ) revert InvalidSignature();
-=======
-        try
-            IERC20Permit(_swapToken).permit(signatureOwner, address(this), _swapTokenAmount, deadline, v, r, s)
-        {} catch {}
-        IERC20(_swapToken).safeTransferFrom(signatureOwner, address(this), _swapTokenAmount);
-
         // Verify that the signatureOwner signed the input swapAndDepositData.
         _validateSignature(
             signatureOwner,
             PeripherySigningLib.hashSwapAndDepositData(swapAndDepositData),
             swapAndDepositDataSignature
         );
->>>>>>> c9017ff5
         _swapAndBridge(swapAndDepositData);
     }
 
@@ -421,21 +404,11 @@
         );
 
         // Verify that the signatureOwner signed the input swapAndDepositData.
-<<<<<<< HEAD
-        if (
-            !SignatureChecker.isValidSignatureNow(
-                signatureOwner,
-                _hashTypedDataV4(PeripherySigningLib.hashSwapAndDepositData(swapAndDepositData)),
-                swapAndDepositDataSignature
-            )
-        ) revert InvalidSignature();
-=======
         _validateSignature(
             signatureOwner,
             PeripherySigningLib.hashSwapAndDepositData(swapAndDepositData),
             swapAndDepositDataSignature
         );
->>>>>>> c9017ff5
         _swapAndBridge(swapAndDepositData);
     }
 
@@ -466,26 +439,12 @@
         // For permit transactions, we wrap the call in a try/catch block so that the transaction will continue even if the call to
         // permit fails. For example, this may be useful if the permit signature, which can be redeemed by anyone, is executed by somebody
         // other than this contract.
-<<<<<<< HEAD
         try IERC20Permit(_inputToken).permit(signatureOwner, address(this), _pullAmount, deadline, v, r, s) {} catch {}
         IERC20(_inputToken).safeTransferFrom(signatureOwner, address(this), _pullAmount);
         _paySubmissionFees(_inputToken, _submissionFeeRecipient, _submissionFeeAmount);
 
         // Verify that the signatureOwner signed the input depositData.
-        if (
-            !SignatureChecker.isValidSignatureNow(
-                signatureOwner,
-                _hashTypedDataV4(PeripherySigningLib.hashDepositData(depositData)),
-                depositDataSignature
-            )
-        ) revert InvalidSignature();
-=======
-        try IERC20Permit(_inputToken).permit(signatureOwner, address(this), _inputAmount, deadline, v, r, s) {} catch {}
-        IERC20(_inputToken).safeTransferFrom(signatureOwner, address(this), _inputAmount);
-
-        // Verify that the signatureOwner signed the input depositData.
         _validateSignature(signatureOwner, PeripherySigningLib.hashDepositData(depositData), depositDataSignature);
->>>>>>> c9017ff5
         _depositV3(
             depositData.baseDepositData.depositor,
             depositData.baseDepositData.recipient,
@@ -598,17 +557,7 @@
         );
 
         // Verify that the signatureOwner signed the input depositData.
-<<<<<<< HEAD
-        if (
-            !SignatureChecker.isValidSignatureNow(
-                signatureOwner,
-                _hashTypedDataV4(PeripherySigningLib.hashDepositData(depositData)),
-                depositDataSignature
-            )
-        ) revert InvalidSignature();
-=======
         _validateSignature(signatureOwner, PeripherySigningLib.hashDepositData(depositData), depositDataSignature);
->>>>>>> c9017ff5
         _depositV3(
             depositData.baseDepositData.depositor,
             depositData.baseDepositData.recipient,
@@ -645,8 +594,6 @@
     }
 
     /**
-<<<<<<< HEAD
-=======
      * @notice Validates that the typed data hash corresponds to the input signature owner and corresponding signature.
      * @param signatureOwner The alledged signer of the input hash.
      * @param typedDataHash The EIP712 data hash to check the signature against.
@@ -662,7 +609,6 @@
     }
 
     /**
->>>>>>> c9017ff5
      * @notice Approves the spoke pool and calls `depositV3` function with the specified input parameters.
      * @param depositor The address on the origin chain which should be treated as the depositor by Across, and will therefore receive refunds if this deposit
      * is unfilled.
