//SPDX-License-Identifier: Unlicense
pragma solidity ^0.8.0;

import "./interfaces/V3SpokePoolInterface.sol";
import "./external/interfaces/IERC20Auth.sol";
import "./external/interfaces/WETH9Interface.sol";
import "@openzeppelin/contracts/token/ERC20/IERC20.sol";
import "@openzeppelin/contracts/token/ERC20/utils/SafeERC20.sol";
import "@openzeppelin/contracts/token/ERC20/extensions/IERC20Permit.sol";
import "./Lockable.sol";
import "@uma/core/contracts/common/implementation/MultiCaller.sol";
import { Bytes32ToAddress } from "./libraries/AddressConverters.sol";

/**
 * @title SwapAndBridgeBase
 * @notice Base contract for both variants of SwapAndBridge.
 * @dev Variables which may be immutable are not marked as immutable so that this contract may be deployed deterministically.
 * @custom:security-contact bugs@across.to
 */
abstract contract SwapAndBridgeBase is Lockable, MultiCaller {
    using SafeERC20 for IERC20;
    using Bytes32ToAddress for bytes32;

    // This contract performs a low level call with arbirary data to an external contract. This is a large attack
    // surface and we should whitelist which function selectors are allowed to be called on the exchange.
    mapping(bytes4 => bool) public allowedSelectors;

    // Across SpokePool we'll submit deposits to with acrossInputToken as the input token.
    V3SpokePoolInterface public spokePool;

    // Exchange address or router where the swapping will happen.
    address public exchange;

    // Wrapped native token contract address.
    WETH9Interface internal wrappedNativeToken;

    // Params we'll need caller to pass in to specify an Across Deposit. The input token will be swapped into first
    // before submitting a bridge deposit, which is why we don't include the input token amount as it is not known
    // until after the swap.
    struct DepositData {
        // Token received on destination chain.
        bytes32 outputToken;
        // Amount of output token to be received by recipient.
        uint256 outputAmount;
        // The account credited with deposit who can submit speedups to the Across deposit.
        bytes32 depositor;
        // The account that will receive the output token on the destination chain. If the output token is
        // wrapped native token, then if this is an EOA then they will receive native token on the destination
        // chain and if this is a contract then they will receive an ERC20.
        bytes32 recipient;
        // The destination chain identifier.
        uint256 destinationChainid;
        // The account that can exclusively fill the deposit before the exclusivity deadline.
        bytes32 exclusiveRelayer;
        // Timestamp of the deposit used by system to charge fees. Must be within short window of time into the past
        // relative to this chain's current time or deposit will revert.
        uint32 quoteTimestamp;
        // The timestamp on the destination chain after which this deposit can no longer be filled.
        uint32 fillDeadline;
        // The timestamp on the destination chain after which anyone can fill the deposit.
        uint32 exclusivityDeadline;
        // Data that is forwarded to the recipient if the recipient is a contract.
        bytes message;
    }

    event SwapBeforeBridge(
        address exchange,
        bytes32 indexed swapToken,
        bytes32 indexed acrossInputToken,
        uint256 swapTokenAmount,
        uint256 acrossInputAmount,
        bytes32 indexed acrossOutputToken,
        uint256 acrossOutputAmount
    );

    /****************************************
     *                ERRORS                *
     ****************************************/
    error MinimumExpectedInputAmount();
    error LeftoverSrcTokens();
    error InvalidFunctionSelector();

    /**
     * @notice Construct a new SwapAndBridgeBase contract.
     * @param _spokePool Address of the SpokePool contract that we'll submit deposits to.
     * @param _exchange Address of the exchange where tokens will be swapped.
     * @param _allowedSelectors Function selectors that are allowed to be called on the exchange.
     */
    constructor(
        V3SpokePoolInterface _spokePool,
        WETH9Interface _wrappedNativeToken,
        address _exchange,
        bytes4[] memory _allowedSelectors
    ) {
        spokePool = _spokePool;
        exchange = _exchange;
        wrappedNativeToken = _wrappedNativeToken;
        for (uint256 i = 0; i < _allowedSelectors.length; i++) {
            allowedSelectors[_allowedSelectors[i]] = true;
        }
    }

    // This contract supports two variants of swap and bridge, one that allows one token and another that allows the caller to pass them in.
    function _swapAndBridge(
        bytes calldata routerCalldata,
        uint256 swapTokenAmount,
        uint256 minExpectedInputTokenAmount,
        DepositData calldata depositData,
        bytes32 _swapToken,
        bytes32 _acrossInputToken
    ) internal {
        // Note: this check should never be impactful, but is here out of an abundance of caution.
        // For example, if the exchange address in the contract is also an ERC20 token that is approved by some
        // user on this contract, a malicious actor could call transferFrom to steal the user's tokens.
        if (!allowedSelectors[bytes4(routerCalldata)]) revert InvalidFunctionSelector();

<<<<<<< HEAD
        // Pull tokens from caller into this contract.
        IERC20(_swapToken.toAddress()).safeTransferFrom(msg.sender, address(this), swapTokenAmount);
=======
>>>>>>> 2600b095
        // Swap and run safety checks.
        uint256 srcBalanceBefore = IERC20(_swapToken.toAddress()).balanceOf(address(this));
        uint256 dstBalanceBefore = IERC20(_acrossInputToken.toAddress()).balanceOf(address(this));

<<<<<<< HEAD
        IERC20(_swapToken.toAddress()).safeIncreaseAllowance(EXCHANGE, swapTokenAmount);
=======
        _swapToken.safeIncreaseAllowance(exchange, swapTokenAmount);
>>>>>>> 2600b095
        // solhint-disable-next-line avoid-low-level-calls
        (bool success, bytes memory result) = exchange.call(routerCalldata);
        require(success, string(result));

        _checkSwapOutputAndDeposit(
            swapTokenAmount,
            srcBalanceBefore,
            dstBalanceBefore,
            minExpectedInputTokenAmount,
            depositData,
            _swapToken,
            _acrossInputToken
        );
    }

    /**
     * @notice Check that the swap returned enough tokens to submit an Across deposit with and then submit the deposit.
     * @param swapTokenAmount Amount of swapToken to swap for a minimum amount of acrossInputToken.
     * @param swapTokenBalanceBefore Balance of swapToken before swap.
     * @param inputTokenBalanceBefore Amount of Across input token we held before swap
     * @param minExpectedInputTokenAmount Minimum amount of received acrossInputToken that we'll bridge
     *
     */
    function _checkSwapOutputAndDeposit(
        uint256 swapTokenAmount,
        uint256 swapTokenBalanceBefore,
        uint256 inputTokenBalanceBefore,
        uint256 minExpectedInputTokenAmount,
        DepositData calldata depositData,
        bytes32 _swapToken,
        bytes32 _acrossInputToken
    ) internal {
        // Sanity check that we received as many tokens as we require:
        uint256 returnAmount = IERC20(_acrossInputToken.toAddress()).balanceOf(address(this)) - inputTokenBalanceBefore;
        // Sanity check that received amount from swap is enough to submit Across deposit with.
        if (returnAmount < minExpectedInputTokenAmount) revert MinimumExpectedInputAmount();
        // Sanity check that we don't have any leftover swap tokens that would be locked in this contract (i.e. check
        // that we weren't partial filled).
        if (swapTokenBalanceBefore - IERC20(_swapToken.toAddress()).balanceOf(address(this)) != swapTokenAmount) {
            revert LeftoverSrcTokens();
        }

        emit SwapBeforeBridge(
<<<<<<< HEAD
            EXCHANGE,
            _swapToken,
            _acrossInputToken,
=======
            exchange,
            address(_swapToken),
            address(_acrossInputToken),
>>>>>>> 2600b095
            swapTokenAmount,
            returnAmount,
            depositData.outputToken,
            depositData.outputAmount
        );
        // Deposit the swapped tokens into Across and bridge them using remainder of input params.
<<<<<<< HEAD
        IERC20(_acrossInputToken.toAddress()).safeIncreaseAllowance(address(SPOKE_POOL), returnAmount);
        SPOKE_POOL.depositV3(
=======
        _depositV3(_acrossInputToken, returnAmount, depositData);
    }

    /**
     * @notice Approves the spoke pool and calls `depositV3` function with the specified input parameters.
     * @param _acrossInputToken Token to deposit into the spoke pool.
     * @param _acrossInputAmount Amount of the input token to deposit into the spoke pool.
     * @param depositData Specifies the Across deposit params to use.
     */
    function _depositV3(
        IERC20 _acrossInputToken,
        uint256 _acrossInputAmount,
        DepositData calldata depositData
    ) internal {
        _acrossInputToken.safeIncreaseAllowance(address(spokePool), _acrossInputAmount);
        spokePool.depositV3(
>>>>>>> 2600b095
            depositData.depositor,
            depositData.recipient,
            _acrossInputToken, // input token
            depositData.outputToken, // output token
            _acrossInputAmount, // input amount.
            depositData.outputAmount, // output amount
            depositData.destinationChainid,
            depositData.exclusiveRelayer,
            depositData.quoteTimestamp,
            depositData.fillDeadline,
            depositData.exclusivityDeadline,
            depositData.message
        );
    }
}

/**
 * @title SwapAndBridge
 * @notice Allows caller to swap between two pre-specified tokens on a chain before bridging the received token
 * via Across atomically. Provides safety checks post-swap and before-deposit.
 * @dev This variant primarily exists
 */
contract SwapAndBridge is SwapAndBridgeBase {
    using SafeERC20 for IERC20;

    // This contract simply enables the caller to swap a token on this chain for another specified one
    // and bridge it as the input token via Across. This simplification is made to make the code
    // easier to reason about and solve a specific use case for Across.
    bytes32 public immutable SWAP_TOKEN;

    // The token that will be bridged via Across as the inputToken.
    bytes32 public immutable ACROSS_INPUT_TOKEN;

    /**
     * @notice Construct a new SwapAndBridge contract.
     * @param _spokePool Address of the SpokePool contract that we'll submit deposits to.
     * @param _exchange Address of the exchange where tokens will be swapped.
     * @param _allowedSelectors Function selectors that are allowed to be called on the exchange.
     * @param _swapToken Address of the token that will be swapped for acrossInputToken. Cannot be 0x0
     * @param _acrossInputToken Address of the token that will be bridged via Across as the inputToken.
     */
    constructor(
        V3SpokePoolInterface _spokePool,
        WETH9Interface _wrappedNativeToken,
        address _exchange,
        bytes4[] memory _allowedSelectors,
<<<<<<< HEAD
        bytes32 _swapToken,
        bytes32 _acrossInputToken
    ) SwapAndBridgeBase(_spokePool, _exchange, _allowedSelectors) {
=======
        IERC20 _swapToken,
        IERC20 _acrossInputToken
    ) SwapAndBridgeBase(_spokePool, _wrappedNativeToken, _exchange, _allowedSelectors) {
>>>>>>> 2600b095
        SWAP_TOKEN = _swapToken;
        ACROSS_INPUT_TOKEN = _acrossInputToken;
    }

    /**
     * @notice Swaps tokens on this chain via specified router before submitting Across deposit atomically.
     * Caller can specify their slippage tolerance for the swap and Across deposit params.
     * @dev If swapToken or acrossInputToken are the native token for this chain then this function might fail.
     * the assumption is that this function will handle only ERC20 tokens.
     * @param routerCalldata ABI encoded function data to call on router. Should form a swap of swapToken for
     * enough of acrossInputToken, otherwise this function will revert.
     * @param swapTokenAmount Amount of swapToken to swap for a minimum amount of depositData.inputToken.
     * @param minExpectedInputTokenAmount Minimum amount of received depositData.inputToken that we'll submit bridge
     * deposit with.
     * @param depositData Specifies the Across deposit params we'll send after the swap.
     */
    function swapAndBridge(
        bytes calldata routerCalldata,
        uint256 swapTokenAmount,
        uint256 minExpectedInputTokenAmount,
        DepositData calldata depositData
    ) external nonReentrant {
        _swapAndBridge(
            routerCalldata,
            swapTokenAmount,
            minExpectedInputTokenAmount,
            depositData,
            SWAP_TOKEN,
            ACROSS_INPUT_TOKEN
        );
    }
}

/**
 * @title UniversalSwapAndBridge
 * @notice Allows caller to swap between any two tokens specified at runtime on a chain before
 * bridging the received token via Across atomically. Provides safety checks post-swap and before-deposit.
 */
contract UniversalSwapAndBridge is SwapAndBridgeBase {
    using SafeERC20 for IERC20;

    error InsufficientSwapValue();
    error InvalidSwapToken();

    /**
     * @notice Construct a new SwapAndBridgeBase contract.
     * @param _spokePool Address of the SpokePool contract that we'll submit deposits to.
     * @param _exchange Address of the exchange where tokens will be swapped.
     * @param _allowedSelectors Function selectors that are allowed to be called on the exchange.
     */
    constructor(
        V3SpokePoolInterface _spokePool,
        WETH9Interface _wrappedNativeToken,
        address _exchange,
        bytes4[] memory _allowedSelectors
    ) SwapAndBridgeBase(_spokePool, _wrappedNativeToken, _exchange, _allowedSelectors) {}

    /**
     * @notice Swaps tokens on this chain via specified router before submitting Across deposit atomically.
     * Caller can specify their slippage tolerance for the swap and Across deposit params.
     * @dev If swapToken or acrossInputToken are the native token for this chain then this function might fail.
     * the assumption is that this function will handle only ERC20 tokens.
     * @param swapToken Address of the token that will be swapped for acrossInputToken.
     * @param acrossInputToken Address of the token that will be bridged via Across as the inputToken.
     * @param routerCalldata ABI encoded function data to call on router. Should form a swap of swapToken for
     * enough of acrossInputToken, otherwise this function will revert.
     * @param swapTokenAmount Amount of swapToken to swap for a minimum amount of depositData.inputToken.
     * @param minExpectedInputTokenAmount Minimum amount of received depositData.inputToken that we'll submit bridge
     * deposit with.
     * @param depositData Specifies the Across deposit params we'll send after the swap.
     */
    function swapAndBridge(
        bytes32 swapToken,
        bytes32 acrossInputToken,
        bytes calldata routerCalldata,
        uint256 swapTokenAmount,
        uint256 minExpectedInputTokenAmount,
        DepositData calldata depositData
    ) external payable nonReentrant {
        // If a user performs a swapAndBridge with the swap token as the native token, wrap the value and treat the rest of transaction
        // as though the user deposited a wrapped native token.
        if (msg.value != 0) {
            if (msg.value != swapTokenAmount) revert InsufficientSwapValue();
            if (address(swapToken) != address(wrappedNativeToken)) revert InvalidSwapToken();
            wrappedNativeToken.deposit{ value: msg.value }();
        } else {
            swapToken.safeTransferFrom(msg.sender, address(this), swapTokenAmount);
        }
        _swapAndBridge(
            routerCalldata,
            swapTokenAmount,
            minExpectedInputTokenAmount,
            depositData,
            swapToken,
            acrossInputToken
        );
    }

    /**
     * @notice Swaps an EIP-2612 token on this chain via specified router before submitting Across deposit atomically.
     * Caller can specify their slippage tolerance for the swap and Across deposit params.
     * @dev If swapToken does not implement `permit` to the specifications of EIP-2612, this function will fail.
     * @param swapToken Address of the token that will be swapped for acrossInputToken.
     * @param acrossInputToken Address of the token that will be bridged via Across as the inputToken.
     * @param routerCalldata ABI encoded function data to call on router. Should form a swap of swapToken for
     * enough of acrossInputToken, otherwise this function will revert.
     * @param swapTokenAmount Amount of swapToken to swap for a minimum amount of depositData.inputToken.
     * @param minExpectedInputTokenAmount Minimum amount of received depositData.inputToken that we'll submit bridge
     * deposit with.
     * @param depositData Specifies the Across deposit params we'll send after the swap.
     * @param deadline Deadline before which the permit signature is valid.
     * @param v v of the permit signature.
     * @param r r of the permit signature.
     * @param s s of the permit signature.
     */
    function swapAndBridgeWithPermit(
        IERC20Permit swapToken,
        IERC20 acrossInputToken,
        bytes calldata routerCalldata,
        uint256 swapTokenAmount,
        uint256 minExpectedInputTokenAmount,
        DepositData calldata depositData,
        uint256 deadline,
        uint8 v,
        bytes32 r,
        bytes32 s
    ) external nonReentrant {
        IERC20 _swapToken = IERC20(address(swapToken)); // Cast IERC20Permit to IERC20.
        // For permit transactions, we wrap the call in a try/catch block so that the transaction will continue even if the call to
        // permit fails. For example, this may be useful if the permit signature, which can be redeemed by anyone, is executed by somebody
        // other than this contract.
        try swapToken.permit(msg.sender, address(this), swapTokenAmount, deadline, v, r, s) {} catch {}

        _swapToken.safeTransferFrom(msg.sender, address(this), swapTokenAmount);
        _swapAndBridge(
            routerCalldata,
            swapTokenAmount,
            minExpectedInputTokenAmount,
            depositData,
            _swapToken,
            acrossInputToken
        );
    }

    /**
     * @notice Swaps an EIP-3009 token on this chain via specified router before submitting Across deposit atomically.
     * Caller can specify their slippage tolerance for the swap and Across deposit params.
     * @dev If swapToken does not implement `receiveWithAuthorization` to the specifications of EIP-3009, this call will revert.
     * @param swapToken Address of the token that will be swapped for acrossInputToken.
     * @param acrossInputToken Address of the token that will be bridged via Across as the inputToken.
     * @param routerCalldata ABI encoded function data to call on router. Should form a swap of swapToken for
     * enough of acrossInputToken, otherwise this function will revert.
     * @param swapTokenAmount Amount of swapToken to swap for a minimum amount of depositData.inputToken.
     * @param minExpectedInputTokenAmount Minimum amount of received depositData.inputToken that we'll submit bridge
     * deposit with.
     * @param depositData Specifies the Across deposit params we'll send after the swap.
     * @param validAfter The unix time after which the `receiveWithAuthorization` signature is valid.
     * @param validBefore The unix time before which the `receiveWithAuthorization` signature is valid.
     * @param nonce Unique nonce used in the `receiveWithAuthorization` signature.
     * @param v v of the EIP-3009 signature.
     * @param r r of the EIP-3009 signature.
     * @param s s of the EIP-3009 signature.
     */
    function swapAndBridgeWithAuthorization(
        IERC20Auth swapToken,
        IERC20 acrossInputToken,
        bytes calldata routerCalldata,
        uint256 swapTokenAmount,
        uint256 minExpectedInputTokenAmount,
        DepositData calldata depositData,
        uint256 validAfter,
        uint256 validBefore,
        bytes32 nonce,
        uint8 v,
        bytes32 r,
        bytes32 s
    ) external nonReentrant {
        // While any contract can vacuously implement `transferWithAuthorization` (or just have a fallback),
        // if tokens were not sent to this contract, by this call to the swapToken, the call to `transferFrom`
        // in _swapAndBridge will revert.
        swapToken.receiveWithAuthorization(
            msg.sender,
            address(this),
            swapTokenAmount,
            validAfter,
            validBefore,
            nonce,
            v,
            r,
            s
        );
        IERC20 _swapToken = IERC20(address(swapToken)); // Cast IERC20Auth to IERC20.

        _swapAndBridge(
            routerCalldata,
            swapTokenAmount,
            minExpectedInputTokenAmount,
            depositData,
            _swapToken,
            acrossInputToken
        );
    }

    /**
     * @notice Deposits an EIP-2612 token Across input token into the Spoke Pool contract.
     * @dev If `acrossInputToken` does not implement `permit` to the specifications of EIP-2612, this function will fail.
     * @param acrossInputToken EIP-2612 compliant token to deposit.
     * @param acrossInputAmount Amount of the input token to deposit.
     * @param depositData Specifies the Across deposit params to send.
     * @param deadline Deadline before which the permit signature is valid.
     * @param v v of the permit signature.
     * @param r r of the permit signature.
     * @param s s of the permit signature.
     */
    function depositWithPermit(
        IERC20Permit acrossInputToken,
        uint256 acrossInputAmount,
        DepositData calldata depositData,
        uint256 deadline,
        uint8 v,
        bytes32 r,
        bytes32 s
    ) external nonReentrant {
        IERC20 _acrossInputToken = IERC20(address(acrossInputToken)); // Cast IERC20Permit to an IERC20 type.
        // For permit transactions, we wrap the call in a try/catch block so that the transaction will continue even if the call to
        // permit fails. For example, this may be useful if the permit signature, which can be redeemed by anyone, is executed by somebody
        // other than this contract.
        try acrossInputToken.permit(msg.sender, address(this), acrossInputAmount, deadline, v, r, s) {} catch {}

        _acrossInputToken.safeTransferFrom(msg.sender, address(this), acrossInputAmount);
        _depositV3(_acrossInputToken, acrossInputAmount, depositData);
    }

    /**
     * @notice Deposits an EIP-3009 compliant Across input token into the Spoke Pool contract.
     * @dev If `acrossInputToken` does not implement `receiveWithAuthorization` to the specifications of EIP-3009, this call will revert.
     * @param acrossInputToken EIP-3009 compliant token to deposit.
     * @param acrossInputAmount Amount of the input token to deposit.
     * @param depositData Specifies the Across deposit params to send.
     * @param validAfter The unix time after which the `receiveWithAuthorization` signature is valid.
     * @param validBefore The unix time before which the `receiveWithAuthorization` signature is valid.
     * @param nonce Unique nonce used in the `receiveWithAuthorization` signature.
     * @param v v of the EIP-3009 signature.
     * @param r r of the EIP-3009 signature.
     * @param s s of the EIP-3009 signature.
     */
    function depositWithAuthorization(
        IERC20Auth acrossInputToken,
        uint256 acrossInputAmount,
        DepositData calldata depositData,
        uint256 validAfter,
        uint256 validBefore,
        bytes32 nonce,
        uint8 v,
        bytes32 r,
        bytes32 s
    ) external nonReentrant {
        acrossInputToken.receiveWithAuthorization(
            msg.sender,
            address(this),
            acrossInputAmount,
            validAfter,
            validBefore,
            nonce,
            v,
            r,
            s
        );
        IERC20 _acrossInputToken = IERC20(address(acrossInputToken)); // Cast the input token to an IERC20.
        _depositV3(_acrossInputToken, acrossInputAmount, depositData);
    }
}<|MERGE_RESOLUTION|>--- conflicted
+++ resolved
@@ -9,7 +9,7 @@
 import "@openzeppelin/contracts/token/ERC20/extensions/IERC20Permit.sol";
 import "./Lockable.sol";
 import "@uma/core/contracts/common/implementation/MultiCaller.sol";
-import { Bytes32ToAddress } from "./libraries/AddressConverters.sol";
+import "./libraries/AddressConverters.sol";
 
 /**
  * @title SwapAndBridgeBase
@@ -19,7 +19,7 @@
  */
 abstract contract SwapAndBridgeBase is Lockable, MultiCaller {
     using SafeERC20 for IERC20;
-    using Bytes32ToAddress for bytes32;
+    using AddressToBytes32 for address;
 
     // This contract performs a low level call with arbirary data to an external contract. This is a large attack
     // surface and we should whitelist which function selectors are allowed to be called on the exchange.
@@ -39,19 +39,19 @@
     // until after the swap.
     struct DepositData {
         // Token received on destination chain.
-        bytes32 outputToken;
+        address outputToken;
         // Amount of output token to be received by recipient.
         uint256 outputAmount;
         // The account credited with deposit who can submit speedups to the Across deposit.
-        bytes32 depositor;
+        address depositor;
         // The account that will receive the output token on the destination chain. If the output token is
         // wrapped native token, then if this is an EOA then they will receive native token on the destination
         // chain and if this is a contract then they will receive an ERC20.
-        bytes32 recipient;
+        address recipient;
         // The destination chain identifier.
         uint256 destinationChainid;
         // The account that can exclusively fill the deposit before the exclusivity deadline.
-        bytes32 exclusiveRelayer;
+        address exclusiveRelayer;
         // Timestamp of the deposit used by system to charge fees. Must be within short window of time into the past
         // relative to this chain's current time or deposit will revert.
         uint32 quoteTimestamp;
@@ -65,11 +65,11 @@
 
     event SwapBeforeBridge(
         address exchange,
-        bytes32 indexed swapToken,
-        bytes32 indexed acrossInputToken,
+        address indexed swapToken,
+        address indexed acrossInputToken,
         uint256 swapTokenAmount,
         uint256 acrossInputAmount,
-        bytes32 indexed acrossOutputToken,
+        address indexed acrossOutputToken,
         uint256 acrossOutputAmount
     );
 
@@ -106,28 +106,19 @@
         uint256 swapTokenAmount,
         uint256 minExpectedInputTokenAmount,
         DepositData calldata depositData,
-        bytes32 _swapToken,
-        bytes32 _acrossInputToken
+        IERC20 _swapToken,
+        IERC20 _acrossInputToken
     ) internal {
         // Note: this check should never be impactful, but is here out of an abundance of caution.
         // For example, if the exchange address in the contract is also an ERC20 token that is approved by some
         // user on this contract, a malicious actor could call transferFrom to steal the user's tokens.
         if (!allowedSelectors[bytes4(routerCalldata)]) revert InvalidFunctionSelector();
 
-<<<<<<< HEAD
-        // Pull tokens from caller into this contract.
-        IERC20(_swapToken.toAddress()).safeTransferFrom(msg.sender, address(this), swapTokenAmount);
-=======
->>>>>>> 2600b095
         // Swap and run safety checks.
-        uint256 srcBalanceBefore = IERC20(_swapToken.toAddress()).balanceOf(address(this));
-        uint256 dstBalanceBefore = IERC20(_acrossInputToken.toAddress()).balanceOf(address(this));
-
-<<<<<<< HEAD
-        IERC20(_swapToken.toAddress()).safeIncreaseAllowance(EXCHANGE, swapTokenAmount);
-=======
+        uint256 srcBalanceBefore = _swapToken.balanceOf(address(this));
+        uint256 dstBalanceBefore = _acrossInputToken.balanceOf(address(this));
+
         _swapToken.safeIncreaseAllowance(exchange, swapTokenAmount);
->>>>>>> 2600b095
         // solhint-disable-next-line avoid-low-level-calls
         (bool success, bytes memory result) = exchange.call(routerCalldata);
         require(success, string(result));
@@ -149,47 +140,34 @@
      * @param swapTokenBalanceBefore Balance of swapToken before swap.
      * @param inputTokenBalanceBefore Amount of Across input token we held before swap
      * @param minExpectedInputTokenAmount Minimum amount of received acrossInputToken that we'll bridge
-     *
-     */
+     **/
     function _checkSwapOutputAndDeposit(
         uint256 swapTokenAmount,
         uint256 swapTokenBalanceBefore,
         uint256 inputTokenBalanceBefore,
         uint256 minExpectedInputTokenAmount,
         DepositData calldata depositData,
-        bytes32 _swapToken,
-        bytes32 _acrossInputToken
+        IERC20 _swapToken,
+        IERC20 _acrossInputToken
     ) internal {
         // Sanity check that we received as many tokens as we require:
-        uint256 returnAmount = IERC20(_acrossInputToken.toAddress()).balanceOf(address(this)) - inputTokenBalanceBefore;
+        uint256 returnAmount = _acrossInputToken.balanceOf(address(this)) - inputTokenBalanceBefore;
         // Sanity check that received amount from swap is enough to submit Across deposit with.
         if (returnAmount < minExpectedInputTokenAmount) revert MinimumExpectedInputAmount();
         // Sanity check that we don't have any leftover swap tokens that would be locked in this contract (i.e. check
         // that we weren't partial filled).
-        if (swapTokenBalanceBefore - IERC20(_swapToken.toAddress()).balanceOf(address(this)) != swapTokenAmount) {
-            revert LeftoverSrcTokens();
-        }
+        if (swapTokenBalanceBefore - _swapToken.balanceOf(address(this)) != swapTokenAmount) revert LeftoverSrcTokens();
 
         emit SwapBeforeBridge(
-<<<<<<< HEAD
-            EXCHANGE,
-            _swapToken,
-            _acrossInputToken,
-=======
             exchange,
             address(_swapToken),
             address(_acrossInputToken),
->>>>>>> 2600b095
             swapTokenAmount,
             returnAmount,
             depositData.outputToken,
             depositData.outputAmount
         );
         // Deposit the swapped tokens into Across and bridge them using remainder of input params.
-<<<<<<< HEAD
-        IERC20(_acrossInputToken.toAddress()).safeIncreaseAllowance(address(SPOKE_POOL), returnAmount);
-        SPOKE_POOL.depositV3(
-=======
         _depositV3(_acrossInputToken, returnAmount, depositData);
     }
 
@@ -206,15 +184,14 @@
     ) internal {
         _acrossInputToken.safeIncreaseAllowance(address(spokePool), _acrossInputAmount);
         spokePool.depositV3(
->>>>>>> 2600b095
-            depositData.depositor,
-            depositData.recipient,
-            _acrossInputToken, // input token
-            depositData.outputToken, // output token
+            depositData.depositor.toBytes32(),
+            depositData.recipient.toBytes32(),
+            address(_acrossInputToken).toBytes32(), // input token
+            depositData.outputToken.toBytes32(), // output token
             _acrossInputAmount, // input amount.
             depositData.outputAmount, // output amount
             depositData.destinationChainid,
-            depositData.exclusiveRelayer,
+            depositData.exclusiveRelayer.toBytes32(),
             depositData.quoteTimestamp,
             depositData.fillDeadline,
             depositData.exclusivityDeadline,
@@ -235,10 +212,10 @@
     // This contract simply enables the caller to swap a token on this chain for another specified one
     // and bridge it as the input token via Across. This simplification is made to make the code
     // easier to reason about and solve a specific use case for Across.
-    bytes32 public immutable SWAP_TOKEN;
+    IERC20 public immutable SWAP_TOKEN;
 
     // The token that will be bridged via Across as the inputToken.
-    bytes32 public immutable ACROSS_INPUT_TOKEN;
+    IERC20 public immutable ACROSS_INPUT_TOKEN;
 
     /**
      * @notice Construct a new SwapAndBridge contract.
@@ -253,15 +230,9 @@
         WETH9Interface _wrappedNativeToken,
         address _exchange,
         bytes4[] memory _allowedSelectors,
-<<<<<<< HEAD
-        bytes32 _swapToken,
-        bytes32 _acrossInputToken
-    ) SwapAndBridgeBase(_spokePool, _exchange, _allowedSelectors) {
-=======
         IERC20 _swapToken,
         IERC20 _acrossInputToken
     ) SwapAndBridgeBase(_spokePool, _wrappedNativeToken, _exchange, _allowedSelectors) {
->>>>>>> 2600b095
         SWAP_TOKEN = _swapToken;
         ACROSS_INPUT_TOKEN = _acrossInputToken;
     }
@@ -334,8 +305,8 @@
      * @param depositData Specifies the Across deposit params we'll send after the swap.
      */
     function swapAndBridge(
-        bytes32 swapToken,
-        bytes32 acrossInputToken,
+        IERC20 swapToken,
+        IERC20 acrossInputToken,
         bytes calldata routerCalldata,
         uint256 swapTokenAmount,
         uint256 minExpectedInputTokenAmount,
