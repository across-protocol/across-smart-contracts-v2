// SPDX-License-Identifier: BUSL-1.1
pragma solidity ^0.8.0;

import "./interfaces/AdapterInterface.sol";
import "../external/interfaces/WETH9Interface.sol";

import "@openzeppelin/contracts/token/ERC20/IERC20.sol";
import "@openzeppelin/contracts/token/ERC20/utils/SafeERC20.sol";
import { BridgeHubInterface } from "../interfaces/ZkStackBridgeHub.sol";

/**
 * @notice Contract containing logic to send messages from L1 to ZkStack with ETH as the gas token.
 * @dev Public functions calling external contracts do not guard against reentrancy because they are expected to be
 * called via delegatecall, which will execute this contract's logic within the context of the originating contract.
 * For example, the HubPool will delegatecall these functions, therefore its only necessary that the HubPool's methods
 * that call this contract's logic guard against reentrancy.
 * @custom:security-contact bugs@across.to
 */

// solhint-disable-next-line contract-name-camelcase
contract ZkStack_Adapter is AdapterInterface {
    using SafeERC20 for IERC20;

    // The ZkSync bridgehub contract treats address(1) to represent ETH.
    address private constant ETH_TOKEN_ADDRESS = address(1);

    // We need to pay a base fee to the operator to include our L1 --> L2 transaction.
    // https://docs.zksync.io/build/developer-reference/l1-l2-interoperability#l1-to-l2-gas-estimation-for-transactions

    // Limit on L2 gas to spend.
    uint256 public immutable L2_GAS_LIMIT; // typically 2_000_000

    // How much gas is required to publish a byte of data from L1 to L2. 800 is the required value
    // as set here https://github.com/matter-labs/era-contracts/blob/6391c0d7bf6184d7f6718060e3991ba6f0efe4a7/ethereum/contracts/zksync/facets/Mailbox.sol#L226
    // Note, this value can change and will require an updated adapter.
    uint256 public immutable L1_GAS_TO_L2_GAS_PER_PUB_DATA_LIMIT; // Typically 800

    // This address receives any remaining fee after an L1 to L2 transaction completes.
    // If refund recipient = address(0) then L2 msg.sender is used, unless msg.sender is a contract then its address
    // gets aliased.
    address public immutable L2_REFUND_ADDRESS;

    // L2 chain id
    uint256 public immutable CHAIN_ID;

    // BridgeHub address
    BridgeHubInterface public immutable BRIDGE_HUB;

    // Set l1Weth at construction time to make testing easier.
    WETH9Interface public immutable L1_WETH;

    // SharedBridge address, which is read from the BridgeHub at construction.
    address public immutable SHARED_BRIDGE;

<<<<<<< HEAD
    event ZkStackMessageRelayed(bytes32 indexed canonicalTxHash);
=======
    // The maximum gas price a transaction sent to this adapter may have. This is set to prevent a block producer from setting an artificially high priority fee
    // when calling a hub pool message relay, which would otherwise cause a large amount of ETH to be sent to L2.
    uint256 private immutable MAX_TX_GASPRICE;

    event ZkStackMessageRelayed(bytes32 canonicalTxHash);
>>>>>>> 068c5255
    error ETHGasTokenRequired();
    error TransactionFeeTooHigh();

    /**
     * @notice Constructs new Adapter.
     * @param _chainId The target ZkStack network's chain ID.
     * @param _bridgeHub The bridge hub contract address for the ZkStack network.
     * @param _l1Weth WETH address on L1.
     * @param _l2RefundAddress address that recieves excess gas refunds on L2.
     * @param _l2GasLimit The maximum amount of gas this contract is willing to pay to execute a transaction on L2.
     * @param _l1GasToL2GasPerPubDataLimit The exchange rate of l1 gas to l2 gas.
     * @param _maxTxGasprice The maximum effective gas price any transaction sent to this adapter may have.
     */
    constructor(
        uint256 _chainId,
        BridgeHubInterface _bridgeHub,
        WETH9Interface _l1Weth,
        address _l2RefundAddress,
        uint256 _l2GasLimit,
        uint256 _l1GasToL2GasPerPubDataLimit,
        uint256 _maxTxGasprice
    ) {
        CHAIN_ID = _chainId;
        BRIDGE_HUB = _bridgeHub;
        L1_WETH = _l1Weth;
        L2_REFUND_ADDRESS = _l2RefundAddress;
        L2_GAS_LIMIT = _l2GasLimit;
        MAX_TX_GASPRICE = _maxTxGasprice;
        L1_GAS_TO_L2_GAS_PER_PUB_DATA_LIMIT = _l1GasToL2GasPerPubDataLimit;
        SHARED_BRIDGE = BRIDGE_HUB.sharedBridge();
        address gasToken = BRIDGE_HUB.baseToken(CHAIN_ID);
        if (gasToken != ETH_TOKEN_ADDRESS) {
            revert ETHGasTokenRequired();
        }
    }

    /**
     * @notice Send cross-chain message to target on ZkStack.
     * @dev The HubPool must hold enough ETH to pay for the L2 txn.
     * @param target Contract on L2 that will receive message.
     * @param message Data to send to target.
     */
    function relayMessage(address target, bytes memory message) external payable override {
        uint256 txBaseCost = _computeETHTxCost(L2_GAS_LIMIT);

        // Returns the hash of the requested L2 transaction. This hash can be used to follow the transaction status.
        bytes32 canonicalTxHash = BRIDGE_HUB.requestL2TransactionDirect{ value: txBaseCost }(
            BridgeHubInterface.L2TransactionRequestDirect({
                chainId: CHAIN_ID,
                mintValue: txBaseCost,
                l2Contract: target,
                l2Value: 0,
                l2Calldata: message,
                l2GasLimit: L2_GAS_LIMIT,
                l2GasPerPubdataByteLimit: L1_GAS_TO_L2_GAS_PER_PUB_DATA_LIMIT,
                factoryDeps: new bytes[](0),
                refundRecipient: L2_REFUND_ADDRESS
            })
        );

        emit MessageRelayed(target, message);
        emit ZkStackMessageRelayed(canonicalTxHash);
    }

    /**
     * @notice Bridge tokens to ZkStack.
     * @dev The HubPool must hold enough ETH to pay for the L2 txn.
     * @param l1Token L1 token to deposit.
     * @param l2Token L2 token to receive.
     * @param amount Amount of L1 tokens to deposit and L2 tokens to receive.
     * @param to Bridge recipient.
     */
    function relayTokens(
        address l1Token,
        address l2Token, // l2Token is unused.
        uint256 amount,
        address to
    ) external payable override {
        // A bypass proxy seems to no longer be needed to avoid deposit limits. The tracking of these limits seems to be deprecated.
        // See: https://github.com/matter-labs/era-contracts/blob/bce4b2d0f34bd87f1aaadd291772935afb1c3bd6/l1-contracts/contracts/bridge/L1ERC20Bridge.sol#L54-L55
        uint256 txBaseCost = _computeETHTxCost(L2_GAS_LIMIT);

        bytes32 txHash;
        if (l1Token == address(L1_WETH)) {
            // If the l1Token is WETH then unwrap it to ETH then send the ETH to the standard bridge along with the base
            // cost.
            L1_WETH.withdraw(amount);
            txHash = BRIDGE_HUB.requestL2TransactionDirect{ value: amount + txBaseCost }(
                BridgeHubInterface.L2TransactionRequestDirect({
                    chainId: CHAIN_ID,
                    mintValue: txBaseCost + amount,
                    l2Contract: to,
                    l2Value: amount,
                    l2Calldata: "",
                    l2GasLimit: L2_GAS_LIMIT,
                    l2GasPerPubdataByteLimit: L1_GAS_TO_L2_GAS_PER_PUB_DATA_LIMIT,
                    factoryDeps: new bytes[](0),
                    refundRecipient: L2_REFUND_ADDRESS
                })
            );
        } else {
            // An ERC20 that is not WETH.
            IERC20(l1Token).forceApprove(SHARED_BRIDGE, amount);
            txHash = BRIDGE_HUB.requestL2TransactionTwoBridges{ value: txBaseCost }(
                BridgeHubInterface.L2TransactionRequestTwoBridgesOuter({
                    chainId: CHAIN_ID,
                    mintValue: txBaseCost,
                    l2Value: 0,
                    l2GasLimit: L2_GAS_LIMIT,
                    l2GasPerPubdataByteLimit: L1_GAS_TO_L2_GAS_PER_PUB_DATA_LIMIT,
                    refundRecipient: L2_REFUND_ADDRESS,
                    secondBridgeAddress: BRIDGE_HUB.sharedBridge(),
                    secondBridgeValue: 0,
                    secondBridgeCalldata: _secondBridgeCalldata(to, l1Token, amount)
                })
            );
        }

        emit TokensRelayed(l1Token, l2Token, amount, to);
        emit ZkStackMessageRelayed(txHash);
    }

    /**
     * @notice Computes the calldata for the "second bridge", which handles sending non native tokens.
     * @param l2Recipient recipient of the tokens.
     * @param l1Token the l1 address of the token. Note: ETH is encoded as address(1).
     * @param amount number of tokens to send.
     * @return abi encoded bytes.
     */
    function _secondBridgeCalldata(
        address l2Recipient,
        address l1Token,
        uint256 amount
    ) internal pure returns (bytes memory) {
        return abi.encode(l1Token, amount, l2Recipient);
    }

    /**
     * @notice For a given l2 gas limit, this computes the amount of ETH needed and
     * returns the amount.
     * @param l2GasLimit L2 gas limit for the message.
     * @return amount of ETH that this contract needs to provide in order for the l2 transaction to succeed.
     */
    function _computeETHTxCost(uint256 l2GasLimit) internal view returns (uint256) {
        if (tx.gasprice > MAX_TX_GASPRICE) revert TransactionFeeTooHigh();
        return BRIDGE_HUB.l2TransactionBaseCost(CHAIN_ID, tx.gasprice, l2GasLimit, L1_GAS_TO_L2_GAS_PER_PUB_DATA_LIMIT);
    }
}<|MERGE_RESOLUTION|>--- conflicted
+++ resolved
@@ -52,15 +52,12 @@
     // SharedBridge address, which is read from the BridgeHub at construction.
     address public immutable SHARED_BRIDGE;
 
-<<<<<<< HEAD
-    event ZkStackMessageRelayed(bytes32 indexed canonicalTxHash);
-=======
     // The maximum gas price a transaction sent to this adapter may have. This is set to prevent a block producer from setting an artificially high priority fee
     // when calling a hub pool message relay, which would otherwise cause a large amount of ETH to be sent to L2.
     uint256 private immutable MAX_TX_GASPRICE;
 
-    event ZkStackMessageRelayed(bytes32 canonicalTxHash);
->>>>>>> 068c5255
+    event ZkStackMessageRelayed(bytes32 indexed canonicalTxHash);
+
     error ETHGasTokenRequired();
     error TransactionFeeTooHigh();
 
