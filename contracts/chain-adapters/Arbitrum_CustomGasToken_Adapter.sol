--- conflicted
+++ resolved
@@ -199,12 +199,7 @@
         L1_ERC20_GATEWAY_ROUTER = _l1ERC20GatewayRouter;
         L2_REFUND_L2_ADDRESS = _l2RefundL2Address;
         CUSTOM_GAS_TOKEN = IERC20(L1_INBOX.bridge().nativeToken());
-<<<<<<< HEAD
-        require(L1_INBOX.bridge().nativeTokenDecimals() <= 18, "Invalid precision");
-        require(address(CUSTOM_GAS_TOKEN) != address(0), "Invalid custom gas token");
-=======
         if (address(CUSTOM_GAS_TOKEN) == address(0)) revert InvalidCustomGasToken();
->>>>>>> a858f4b0
         L2_MAX_SUBMISSION_COST = _l2MaxSubmissionCost;
         L2_GAS_PRICE = _l2GasPrice;
         CUSTOM_GAS_TOKEN_FUNDER = _customGasTokenFunder;
@@ -302,11 +297,8 @@
 
     /**
      * @notice Returns required amount of gas token to send a message via the Inbox.
-<<<<<<< HEAD
      * @dev Should return a value in the same precision as the gas token's precision.
-=======
      * @param l2GasLimit L2 gas limit for the message.
->>>>>>> a858f4b0
      * @return amount of gas token that this contract needs to hold in order for relayMessage to succeed.
      */
     function getL1CallValue(uint32 l2GasLimit) public view returns (uint256) {
