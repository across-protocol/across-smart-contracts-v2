--- conflicted
+++ resolved
@@ -40,15 +40,8 @@
  * that call this contract's logic guard against reentrancy.
  */
 contract Arbitrum_Adapter is AdapterInterface {
-<<<<<<< HEAD
     using SafeERC20 for IERC20;
 
-    // Gas limit for immediate L2 execution attempt (can be estimated via NodeInterface.estimateRetryableTicket).
-    // NodeInterface precompile interface exists at L2 address 0x00000000000000000000000000000000000000C8
-    uint32 public immutable l2GasLimit = 2_000_000;
-
-=======
->>>>>>> 96b590e6
     // Amount of ETH allocated to pay for the base submission fee. The base submission fee is a parameter unique to
     // retryable transactions; the user is charged the base submission fee to cover the storage costs of keeping their
     // ticket’s calldata in the retry buffer. (current base submission fee is queryable via
@@ -61,7 +54,7 @@
 
     // Gas limit for immediate L2 execution attempt (can be estimated via NodeInterface.estimateRetryableTicket).
     // NodeInterface precompile interface exists at L2 address 0x00000000000000000000000000000000000000C8
-    uint32 public immutable l2GasLimit = 5_000_000;
+    uint32 public immutable l2GasLimit = 2_000_000;
 
     // This address on L2 receives extra ETH that is left over after relaying a message via the inbox.
     address public immutable l2RefundL2Address;
@@ -89,14 +82,8 @@
      * @param target Contract on Arbitrum that will receive message.
      * @param message Data to send to target.
      */
-<<<<<<< HEAD
     function relayMessage(address target, bytes memory message) external payable override {
         uint256 requiredL1CallValue = _contractHasSufficientEthBalance();
-=======
-    function relayMessage(address target, bytes calldata message) external payable override {
-        uint256 requiredL1CallValue = getL1CallValue();
-        require(address(this).balance >= requiredL1CallValue, "Insufficient ETH balance");
->>>>>>> 96b590e6
 
         l1Inbox.createRetryableTicket{ value: requiredL1CallValue }(
             target, // destAddr destination L2 contract address
