// SPDX-License-Identifier: AGPL-3.0-only
pragma solidity ^0.8.0;

import "../interfaces/AdapterInterface.sol";
import "../interfaces/WETH9.sol";

import "./CrossDomainEnabled.sol";
import "@eth-optimism/contracts/L1/messaging/IL1StandardBridge.sol";

import "@uma/core/contracts/common/implementation/Lockable.sol";

import "@openzeppelin/contracts/token/ERC20/IERC20.sol";
import "@openzeppelin/contracts/token/ERC20/utils/SafeERC20.sol";

/**
 * @notice Sends cross chain messages Optimism L2 network.
 * @dev This contract's owner should be set to the some multisig or admin contract. The Owner can simply set the L2 gas
 * and the HubPool. The HubPool is the only contract that can relay tokens and messages over the bridge.
 */
<<<<<<< HEAD
contract Optimism_Adapter is CrossDomainEnabled, AdapterInterface {
    uint32 public immutable l2GasLimit = 5_000_000;
=======
contract Optimism_Adapter is Base_Adapter, CrossDomainEnabled, Lockable {
    using SafeERC20 for IERC20;
    uint32 public l2GasLimit = 5_000_000;
>>>>>>> f812331d

    WETH9 public immutable l1Weth;

    IL1StandardBridge public immutable l1StandardBridge;

    event L2GasLimitSet(uint32 newGasLimit);

    constructor(
        WETH9 _l1Weth,
        address _crossDomainMessenger,
        IL1StandardBridge _l1StandardBridge
    ) CrossDomainEnabled(_crossDomainMessenger) {
        l1Weth = _l1Weth;
        l1StandardBridge = _l1StandardBridge;
    }

    function relayMessage(address target, bytes memory message) external payable override {
        sendCrossDomainMessage(target, uint32(l2GasLimit), message);
        emit MessageRelayed(target, message);
    }

    function relayTokens(
        address l1Token,
        address l2Token,
        uint256 amount,
        address to
    ) external payable override {
        // If the l1Token is weth then unwrap it to ETH then send the ETH to the standard bridge.
        if (l1Token == address(l1Weth)) {
            l1Weth.withdraw(amount);
            l1StandardBridge.depositETHTo{ value: amount }(to, l2GasLimit, "");
        } else {
            IERC20(l1Token).safeIncreaseAllowance(address(l1StandardBridge), amount);
            l1StandardBridge.depositERC20To(l1Token, l2Token, to, amount, l2GasLimit, "");
        }
        emit TokensRelayed(l1Token, l2Token, amount, to);
    }
}<|MERGE_RESOLUTION|>--- conflicted
+++ resolved
@@ -17,14 +17,9 @@
  * @dev This contract's owner should be set to the some multisig or admin contract. The Owner can simply set the L2 gas
  * and the HubPool. The HubPool is the only contract that can relay tokens and messages over the bridge.
  */
-<<<<<<< HEAD
 contract Optimism_Adapter is CrossDomainEnabled, AdapterInterface {
+    using SafeERC20 for IERC20;
     uint32 public immutable l2GasLimit = 5_000_000;
-=======
-contract Optimism_Adapter is Base_Adapter, CrossDomainEnabled, Lockable {
-    using SafeERC20 for IERC20;
-    uint32 public l2GasLimit = 5_000_000;
->>>>>>> f812331d
 
     WETH9 public immutable l1Weth;
 
