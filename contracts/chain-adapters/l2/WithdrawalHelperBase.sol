// SPDX-License-Identifier: BUSL-1.1
pragma solidity ^0.8.19;

import { IERC20 } from "@openzeppelin/contracts/token/ERC20/IERC20.sol";
import { MultiCaller } from "@uma/core/contracts/common/implementation/MultiCaller.sol";
import { CircleCCTPAdapter, ITokenMessenger, CircleDomainIds } from "../../libraries/CircleCCTPAdapter.sol";
import { WETH9Interface } from "../../external/interfaces/WETH9Interface.sol";
import { UUPSUpgradeable } from "@openzeppelin/contracts-upgradeable/proxy/utils/UUPSUpgradeable.sol";

/**
 * @title WithdrawalHelperBase
 * @notice This contract contains general configurations for bridging tokens from an L2 to a single recipient on L1.
 * @dev This contract should be deployed on L2. It provides an interface to withdraw tokens to some address on L1. The only
 * function which must be implemented in contracts which inherit this contract is `withdrawToken`. It is up to that function
 * to determine which bridges to use for an input L2 token. Importantly, that function must also verify that the L2 to L1
 * token mapping is correct so that the bridge call itself can succeed.
 */
abstract contract WithdrawalHelperBase is CircleCCTPAdapter, MultiCaller, UUPSUpgradeable {
<<<<<<< HEAD
=======
    using SafeERC20 for IERC20;

    // The L2 address of the wrapped native token for this L2.
    WETH9Interface public immutable WRAPPED_NATIVE_TOKEN;
>>>>>>> 068c5255
    // The L1 address which will unconditionally receive all withdrawals from this contract.
    address public immutable TOKEN_RECIPIENT;
    // The address of the primary or default token gateway/canonical bridge contract on L2.
    address public immutable L2_TOKEN_GATEWAY;
    // The address of the admin contract on L1,which will likely be the hub pool. As a last resort, this admin can rescue stuck tokens
    // on this withdrawal helper contract, similar to how it may send admin functions to spoke pools.
    address public crossDomainAdmin;

    event SetXDomainAdmin(address indexed _crossDomainAdmin);

    // Error which triggers when the cross domain admin was attempted to be set to the zero address.
    error InvalidCrossDomainAdmin();
    // Error which triggers when the caller of a protected function is not the cross domain admin.
    error NotCrossDomainAdmin();

    // Functions which contain this modifier should only be callable via a cross-chain call where the L1 msg.sender is the hub pool.
    modifier onlyAdmin() {
        _requireAdminSender();
        _;
    }

    /*
     * @notice Constructs a new withdrawal helper.
     * @param _l2Usdc Address of native USDC on the L2.
     * @param _cctpTokenMessenger Address of the CCTP token messenger contract on L2.
     * @param _wrappedNativeToken Address of the wrapped native token contract on L2.
     * @param _destinationCircleDomainId Circle's assigned CCTP domain ID for the destination network.
     * @param _l2TokenGateway Address of the network's l2 token gateway/bridge contract.
     * @param _tokenRecipient L1 address which will unconditionally receive all withdrawals originating from this contract.
     * @dev _disableInitializers() restricts anybody from initializing the implementation contract, which if not done,
     * may disrupt the proxy if another EOA were to initialize it.
     */
    constructor(
        IERC20 _l2Usdc,
        ITokenMessenger _cctpTokenMessenger,
        WETH9Interface _wrappedNativeToken,
        uint32 _destinationCircleDomainId,
        address _l2TokenGateway,
        address _tokenRecipient
    ) CircleCCTPAdapter(_l2Usdc, _cctpTokenMessenger, _destinationCircleDomainId) {
        L2_TOKEN_GATEWAY = _l2TokenGateway;
        TOKEN_RECIPIENT = _tokenRecipient;
        WRAPPED_NATIVE_TOKEN = _wrappedNativeToken;
        _disableInitializers();
    }

    /**
     * @notice Receives the native token from bridge contracts.
     * @dev When bridging from L3 to the L2's native token, OpStack bridges will send the "unwrapped"/native token to the recipient on L2
     * during withdrawals. This means that this contract must be able to accept value transfers.
     */
    receive() external payable {}

    /**
     * @notice Initializes the withdrawal helper contract.
     * @param _crossDomainAdmin L1 address of the contract which can send root bundles/messages to this forwarder contract.
     */
    function __WithdrawalHelper_init(address _crossDomainAdmin) public onlyInitializing {
        __UUPSUpgradeable_init();
        _setCrossDomainAdmin(_crossDomainAdmin);
    }

    /*
     * @notice Sets a new cross domain admin. The admin cannot be the zero address. The cross domain admin is the only address which may call
     * upgrade this contract.
     * @param _newCrossDomainAdmin L1 address of the new cross domain admin.
     */
    function _setCrossDomainAdmin(address _newCrossDomainAdmin) internal {
        if (_newCrossDomainAdmin == address(0)) revert InvalidCrossDomainAdmin();
        crossDomainAdmin = _newCrossDomainAdmin;
        emit SetXDomainAdmin(_newCrossDomainAdmin);
    }

    /*
     * @notice Withdraws a specified token to L1. This may be implemented uniquely for each L2, since each L2 has various
     * dependencies to withdraw a token, such as the token bridge to use, mappings for L1 and L2 tokens, and gas configurations.
     * Notably, withdrawals should always send token back to `TOKEN_RECIPIENT`.
     * @param l1Token Address of the l1Token to receive.
     * @param l2Token Address of the l2Token to send back.
     * @param amountToReturn Amount of l2Token to send back.
     * @dev Some networks do not require the L1/L2 token argument to withdraw tokens, while others enable contracts to derive the
     * L1/L2 given knowledge of only one of the addresses. Both arguments are provided to enable a flexible interface; however, due
     * to this, `withdrawToken` MUST account for situations where the L1/L2 token mapping is incorrect.
     */
    function withdrawToken(
        address l1Token,
        address l2Token,
        uint256 amountToReturn
    ) public virtual;

    /*
     * @notice Wraps the contract's entire balance of the native token.
     */
    function _wrapNativeToken() internal virtual {
        if (address(this).balance > 0) WRAPPED_NATIVE_TOKEN.deposit{ value: address(this).balance }();
    }

    /*
     * @notice Checks that the L1 msg.sender is the `crossDomainAdmin` address.
     * @dev This implementation must change on a per-chain basis, since each L2 network has their own method of deriving the L1 msg.sender.
     */
    function _requireAdminSender() internal virtual;

    /*
     * @notice Access control check for upgrading this proxy contract
     * @dev This requires that _requireAdminSender() is properly implemented on all contracts which inherit WithdrawalHelperBase.
     */
    function _authorizeUpgrade(address) internal override onlyAdmin {}

    // Reserve storage slots for future versions of this base contract to add state variables without
    // affecting the storage layout of child contracts. Decrement the size of __gap whenever state variables
    // are added. This is at bottom of contract to make sure it's always at the end of storage.
    uint256[1000] private __gap;
}<|MERGE_RESOLUTION|>--- conflicted
+++ resolved
@@ -1,5 +1,5 @@
 // SPDX-License-Identifier: BUSL-1.1
-pragma solidity ^0.8.19;
+pragma solidity ^0.8.0;
 
 import { IERC20 } from "@openzeppelin/contracts/token/ERC20/IERC20.sol";
 import { MultiCaller } from "@uma/core/contracts/common/implementation/MultiCaller.sol";
@@ -16,13 +16,8 @@
  * token mapping is correct so that the bridge call itself can succeed.
  */
 abstract contract WithdrawalHelperBase is CircleCCTPAdapter, MultiCaller, UUPSUpgradeable {
-<<<<<<< HEAD
-=======
-    using SafeERC20 for IERC20;
-
     // The L2 address of the wrapped native token for this L2.
     WETH9Interface public immutable WRAPPED_NATIVE_TOKEN;
->>>>>>> 068c5255
     // The L1 address which will unconditionally receive all withdrawals from this contract.
     address public immutable TOKEN_RECIPIENT;
     // The address of the primary or default token gateway/canonical bridge contract on L2.
