// SPDX-License-Identifier: BUSL-1.1
pragma solidity ^0.8.0;

import { UUPSUpgradeable } from "@openzeppelin/contracts-upgradeable/proxy/utils/UUPSUpgradeable.sol";
import { ReentrancyGuardUpgradeable } from "@openzeppelin/contracts-upgradeable/security/ReentrancyGuardUpgradeable.sol";
import { ForwarderInterface } from "./interfaces/ForwarderInterface.sol";
import { AdapterInterface } from "./interfaces/AdapterInterface.sol";
import { MultiCaller } from "@uma/core/contracts/common/implementation/MultiCaller.sol";
import { WETH9Interface } from "../external/interfaces/WETH9Interface.sol";

/**
 * @title ForwarderBase
 * @notice This contract expects to receive messages and tokens from an authorized sender on L1 and forwards messages and tokens to spoke pool contracts on
 * L3. Messages are intended to originate from the hub pool. The motivating use case for this contract is to aid with sending messages from L1 to an L3, which
 * by definition is a network which does not have a direct connection with L1 but instead must communicate with that L1 via an L2. Each contract that extends
 * the ForwarderBase maintains a mapping of chain IDs to a bridge adapter addresses. For example, if this contract is deployed on Arbitrum, then this mapping
 * would send L3 chain IDs which roll up to Arbitrum to an adapter contract address deployed on Arbitrum which directly interfaces with the L3 token/message
 * bridge. In other words, this contract maintains a mapping of important contracts which helps transmit messages to the "next layer".
 * @custom:security-contact bugs@across.to
 */
abstract contract ForwarderBase is UUPSUpgradeable, ForwarderInterface, MultiCaller, ReentrancyGuardUpgradeable {
    // Address of the wrapped native token contract on this L2.
    WETH9Interface public immutable WRAPPED_NATIVE_TOKEN;
    // Address that can relay messages using this contract and also upgrade this contract.
    address public crossDomainAdmin;

    // Map from a destination chain ID to the address of an adapter contract which interfaces with the L2-L3 bridge. The destination chain ID corresponds to
    // the network ID of an L3. These chain IDs are used as the key in this mapping because network IDs are enforced to be unique. Since we require the chain
    // ID to be sent along with a message or token relay, ForwarderInterface's relay functions include an extra field, `destinationChainId`, when compared to the
    // relay functions of `AdapterInterface`.
<<<<<<< HEAD
    mapping(uint256 => address) public chainAdapters;
=======
    mapping(uint256 => address) chainAdapters;
    // An array of which contains all token relays sent to this forwarder. A token relay is only stored here if it is received from the L1 cross domain admin.
    // Each TokenRelay element contains a yes/no value describing whether or not the token relay has been executed. TokenRelays can only ever be executed once,
    // but anybody can execute a stored TokenRelay in the array.
    TokenRelay[] public tokenRelays;
>>>>>>> 1ada952b

    event ChainAdaptersUpdated(uint256 indexed destinationChainId, address l2Adapter);
    event SetXDomainAdmin(address indexed crossDomainAdmin);

    error InvalidCrossDomainAdmin();
    error InvalidChainAdapter();
    error InvalidTokenRelayId();
    // Error which is triggered when there is no adapter set in the `chainAdapters` mapping.
    error UninitializedChainAdapter();
    // Error which is triggered when the contract attempts to wrap a native token for an amount greater than
    // its balance.
    error InsufficientNativeTokenBalance();

    /*
     * @dev Cross domain admin permissioning is implemented specifically for each L2 that this contract is deployed on, so this base contract
     * simply prescribes this modifier to protect external functions using that L2's specific admin permissioning logic.
     */
    modifier onlyAdmin() {
        _requireAdminSender();
        _;
    }

    /**
     * @notice Constructs the Forwarder contract.
     * @param _wrappedNativeToken Address of the wrapped native token contract on the L2.
     * @dev _disableInitializers() restricts anybody from initializing the implementation contract, which if not done,
     * may disrupt the proxy if another EOA were to initialize it.
     */
    constructor(WETH9Interface _wrappedNativeToken) {
        WRAPPED_NATIVE_TOKEN = _wrappedNativeToken;
        _disableInitializers();
    }

    /**
     * @notice Receives the native token from external sources.
     * @dev Forwarders need a receive function so that it may accept the native token incoming from L1-L2 bridges.
     */
    receive() external payable {}

    /**
     * @notice Initializes the forwarder contract.
     * @param _crossDomainAdmin L1 address of the contract which can send root bundles/messages to this forwarder contract.
     */
    function __Forwarder_init(address _crossDomainAdmin) public onlyInitializing {
        __UUPSUpgradeable_init();
        __ReentrancyGuard_init();
        _setCrossDomainAdmin(_crossDomainAdmin);
    }

    /**
     * @notice Sets a new cross domain admin for this contract.
     * @param _newCrossDomainAdmin L1 address of the new cross domain admin.
     * @dev Before calling this function, you must ensure that there are no message or token relays currently being sent over the L1-L2
     * bridge. This is to prevent these messages from getting permanently stuck, since otherwise receipt of these messages will always revert,
     * as the L1 sender is the old cross-domain admin.
     */
    function setCrossDomainAdmin(address _newCrossDomainAdmin) external onlyAdmin {
        _setCrossDomainAdmin(_newCrossDomainAdmin);
    }

    /**
     * @notice Maps a new destination chain ID to an adapter contract which facilitates bridging to that chain.
     * @param _destinationChainId The chain ID of the target network.
     * @param _l2Adapter Contract address of the adapter which interfaces with the L2-L3 bridge.
     * @dev Actual bridging logic is delegated to the adapter contract so that the forwarder can function irrespective of the "flavor" of
     * L3 (e.g. ArbitrumOrbit, OpStack, etc.).
     */
    function updateAdapter(uint256 _destinationChainId, address _l2Adapter) external onlyAdmin {
        if (_l2Adapter == address(0)) revert InvalidChainAdapter();
        _updateAdapter(_destinationChainId, _l2Adapter);
    }

    /**
     * @notice Removes this contract's set adapter for the specified chain ID.
     * @param _destinationChainId The chain ID of the target network.
     */
    function removeAdapter(uint256 _destinationChainId) external onlyAdmin {
        _updateAdapter(_destinationChainId, address(0));
    }

    /**
     * @notice Relays a specified message to a contract on L3. This contract assumes that `target` exists on the L3 and can properly
     * receive the function being called.
     * @param target The address of the spoke pool contract that will receive the input message.
     * @param destinationChainId The chain ID of the network which contains `target`.
     * @param message The data to execute on the target contract.
     */
    function relayMessage(
        address target,
        uint256 destinationChainId,
        bytes memory message
    ) external payable override onlyAdmin {
        address adapter = chainAdapters[destinationChainId];
        if (adapter == address(0)) revert UninitializedChainAdapter();

        // The forwarder assumes that `target` exists on the following network.
        (bool success, ) = adapter.delegatecall(abi.encodeCall(AdapterInterface.relayMessage, (target, message)));
        if (!success) revert RelayMessageFailed();
        emit MessageForwarded(target, destinationChainId, message);
    }

    /**
     * @notice Stores information about sending `amount` of a token to a target on L3. Importantly, this contract assumes that `target` exists on L3.
     * @param l2Token This layer's address of the token to send.
     * @param l3Token The next layer's address of the token to send.
     * @param amount The amount of the token to send.
     * @param destinationChainId The chain ID of the network which contains `target`.
     * @param to The address of the contract that which will *ultimately* receive the tokens. For most cases, this is the spoke pool contract on L3.
     * @dev While `relayMessage` also assumes that `target` is correct, this function has the potential of deleting funds if `target` is incorrectly set.
     * This should be guarded by the logic of the Hub Pool on L1, since the Hub Pool will always set `target` to the L3 spoke pool per UMIP-157.
     * @dev This function does not perform the bridging action. Instead, it receives information from the hub pool on L1 and saves it to state, so that it
     * may be executed in the future by any EOA.
     */
    function relayTokens(
        address l2Token,
        address l3Token,
        uint256 amount,
        uint256 destinationChainId,
        address to
    ) external payable override onlyAdmin {
        uint32 tokenRelayId = uint32(tokenRelays.length);
        // Create a TokenRelay struct with all the information provided.
        TokenRelay memory tokenRelay = TokenRelay({
            l2Token: l2Token,
            l3Token: l3Token,
            to: to,
            amount: amount,
            destinationChainId: destinationChainId,
            executed: false
        });
        // Save the token relay to state.
        tokenRelays.push(tokenRelay);
        emit ReceivedTokenRelay(tokenRelayId, tokenRelay);
    }

    /**
     * @notice Sends a stored TokenRelay to L3.
     * @param tokenRelayId Index of the relay to send in the `tokenRelays` array.
     */
    function executeRelayTokens(uint32 tokenRelayId) external payable nonReentrant {
        if (tokenRelayId >= tokenRelays.length) revert InvalidTokenRelayId();
        TokenRelay storage tokenRelay = tokenRelays[tokenRelayId];
        if (tokenRelay.executed) revert TokenRelayExecuted();

        address adapter = chainAdapters[tokenRelay.destinationChainId];
        if (adapter == address(0)) revert UninitializedChainAdapter();
        if (tokenRelay.l2Token == address(WRAPPED_NATIVE_TOKEN)) {
            // Only wrap the minimum required amount of the native token.
            uint256 wrappedNativeTokenBalance = WRAPPED_NATIVE_TOKEN.balanceOf(address(this));
            if (wrappedNativeTokenBalance < tokenRelay.amount)
                _wrapNativeToken(tokenRelay.amount - wrappedNativeTokenBalance);
        }

        tokenRelay.executed = true;
        (bool success, ) = adapter.delegatecall(
            abi.encodeCall(
                AdapterInterface.relayTokens,
                (tokenRelay.l2Token, tokenRelay.l3Token, tokenRelay.amount, tokenRelay.to)
            )
        );
        if (!success) revert RelayTokensFailed(tokenRelay.l2Token);

        emit ExecutedTokenRelay(tokenRelayId);
    }

    // Function to be overridden in order to authenticate that messages sent to this contract originated
    // from the expected account.
    function _requireAdminSender() internal virtual;

    // We also want to restrict who can upgrade this contract. The same admin that can relay messages through this
    // contract can upgrade this contract.
    function _authorizeUpgrade(address) internal virtual override onlyAdmin {}

    function _setCrossDomainAdmin(address _newCrossDomainAdmin) internal {
        if (_newCrossDomainAdmin == address(0)) revert InvalidCrossDomainAdmin();
        crossDomainAdmin = _newCrossDomainAdmin;
        emit SetXDomainAdmin(_newCrossDomainAdmin);
    }

    function _updateAdapter(uint256 _destinationChainId, address _l2Adapter) internal {
        chainAdapters[_destinationChainId] = _l2Adapter;
        emit ChainAdaptersUpdated(_destinationChainId, _l2Adapter);
    }

    /*
     * @notice Wraps the specified amount of the network's native token.
     */
    function _wrapNativeToken(uint256 wrapAmount) internal {
        if (address(this).balance < wrapAmount) revert InsufficientNativeTokenBalance();
        WRAPPED_NATIVE_TOKEN.deposit{ value: wrapAmount }();
    }

    // Reserve storage slots for future versions of this base contract to add state variables without
    // affecting the storage layout of child contracts. Decrement the size of __gap whenever state variables
    // are added. This is at bottom of contract to make sure it's always at the end of storage.
    uint256[1000] private __gap;
}<|MERGE_RESOLUTION|>--- conflicted
+++ resolved
@@ -28,15 +28,12 @@
     // the network ID of an L3. These chain IDs are used as the key in this mapping because network IDs are enforced to be unique. Since we require the chain
     // ID to be sent along with a message or token relay, ForwarderInterface's relay functions include an extra field, `destinationChainId`, when compared to the
     // relay functions of `AdapterInterface`.
-<<<<<<< HEAD
     mapping(uint256 => address) public chainAdapters;
-=======
-    mapping(uint256 => address) chainAdapters;
+
     // An array of which contains all token relays sent to this forwarder. A token relay is only stored here if it is received from the L1 cross domain admin.
     // Each TokenRelay element contains a yes/no value describing whether or not the token relay has been executed. TokenRelays can only ever be executed once,
     // but anybody can execute a stored TokenRelay in the array.
     TokenRelay[] public tokenRelays;
->>>>>>> 1ada952b
 
     event ChainAdaptersUpdated(uint256 indexed destinationChainId, address l2Adapter);
     event SetXDomainAdmin(address indexed crossDomainAdmin);
