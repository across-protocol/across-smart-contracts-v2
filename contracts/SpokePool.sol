// SPDX-License-Identifier: BUSL-1.1
pragma solidity ^0.8.0;

import "./MerkleLib.sol";
import "./erc7683/ERC7683.sol";
import "./erc7683/ERC7683Permit2Lib.sol";
import "./external/interfaces/WETH9Interface.sol";
import "./interfaces/SpokePoolMessageHandler.sol";
import "./interfaces/SpokePoolInterface.sol";
import "./interfaces/V3SpokePoolInterface.sol";
import "./upgradeable/MultiCallerUpgradeable.sol";
import "./upgradeable/EIP712CrossChainUpgradeable.sol";
import "./upgradeable/AddressLibUpgradeable.sol";
import "./libraries/AddressConverters.sol";

import "@openzeppelin/contracts-upgradeable/token/ERC20/IERC20Upgradeable.sol";
import "@openzeppelin/contracts-upgradeable/token/ERC20/utils/SafeERC20Upgradeable.sol";
import "@openzeppelin/contracts/utils/cryptography/SignatureChecker.sol";
import "@openzeppelin/contracts-upgradeable/proxy/utils/UUPSUpgradeable.sol";
import "@openzeppelin/contracts-upgradeable/security/ReentrancyGuardUpgradeable.sol";
import "@openzeppelin/contracts/utils/math/SignedMath.sol";

/**
 * @title SpokePool
 * @notice Base contract deployed on source and destination chains enabling depositors to transfer assets from source to
 * destination. Deposit orders are fulfilled by off-chain relayers who also interact with this contract. Deposited
 * tokens are locked on the source chain and relayers send the recipient the desired token currency and amount
 * on the destination chain. Locked source chain tokens are later sent over the canonical token bridge to L1 HubPool.
 * Relayers are refunded with destination tokens out of this contract after another off-chain actor, a "data worker",
 * submits a proof that the relayer correctly submitted a relay on this SpokePool.
 * @custom:security-contact bugs@across.to
 */
abstract contract SpokePool is
    V3SpokePoolInterface,
    SpokePoolInterface,
    UUPSUpgradeable,
    ReentrancyGuardUpgradeable,
    MultiCallerUpgradeable,
    EIP712CrossChainUpgradeable,
    IDestinationSettler
{
    using SafeERC20Upgradeable for IERC20Upgradeable;
    using AddressLibUpgradeable for address;
    using Bytes32ToAddress for bytes32;
    using AddressToBytes32 for address;

    // Address of the L1 contract that acts as the owner of this SpokePool. This should normally be set to the HubPool
    // address. The crossDomainAdmin address is unused when the SpokePool is deployed to the same chain as the HubPool.
    address public crossDomainAdmin;

    // Address of the L1 contract that will send tokens to and receive tokens from this contract to fund relayer
    // refunds and slow relays.
    address public withdrawalRecipient;

    // Note: The following two storage variables prefixed with DEPRECATED used to be variables that could be set by
    // the cross-domain admin. Admins ended up not changing these in production, so to reduce
    // gas in deposit/fill functions, we are converting them to private variables to maintain the contract
    // storage layout and replacing them with immutable or constant variables, because retrieving a constant
    // value is cheaper than retrieving a storage variable. Please see out the immutable/constant variable section.
    WETH9Interface private DEPRECATED_wrappedNativeToken;
    uint32 private DEPRECATED_depositQuoteTimeBuffer;

    // `numberOfDeposits` acts as a counter to generate unique deposit identifiers for this spoke pool.
    // It is a uint32 that increments with each `depositV3` call. In the `FundsDeposited` event, it is
    // implicitly cast to uint256 by setting its most significant bits to 0, reducing the risk of ID collisions
    // with unsafe deposits. However, this variable's name could be improved (e.g., `depositNonceCounter`)
    // since it does not accurately reflect the total number of deposits, as `unsafeDeposit` can bypass this increment.
    uint32 public numberOfDeposits;

    // Whether deposits and fills are disabled.
    bool public pausedFills;
    bool public pausedDeposits;

    // This contract can store as many root bundles as the HubPool chooses to publish here.
    RootBundle[] public rootBundles;

    // Origin token to destination token routings can be turned on or off, which can enable or disable deposits.
    mapping(address => mapping(uint256 => bool)) public enabledDepositRoutes;

    // Each relay is associated with the hash of parameters that uniquely identify the original deposit and a relay
    // attempt for that deposit. The relay itself is just represented as the amount filled so far. The total amount to
    // relay, the fees, and the agents are all parameters included in the hash key.
    mapping(bytes32 => uint256) private DEPRECATED_relayFills;

    // Note: We will likely un-deprecate the fill and deposit counters to implement a better
    // dynamic LP fee mechanism but for now we'll deprecate it to reduce bytecode
    // in deposit/fill functions. These counters are designed to implement a fee mechanism that is based on a
    // canonical history of deposit and fill events and how they update a virtual running balance of liabilities and
    // assets, which then determines the LP fee charged to relays.

    // This keeps track of the worst-case liabilities due to fills.
    // It is never reset. Users should only rely on it to determine the worst-case increase in liabilities between
    // two points. This is used to provide frontrunning protection to ensure the relayer's assumptions about the state
    // upon which their expected repayments are based will not change before their transaction is mined.
    mapping(address => uint256) private DEPRECATED_fillCounter;

    // This keeps track of the total running deposits for each token. This allows depositors to protect themselves from
    // frontrunning that might change their worst-case quote.
    mapping(address => uint256) private DEPRECATED_depositCounter;

    // This tracks the number of identical refunds that have been requested.
    // The intention is to allow an off-chain system to know when this could be a duplicate and ensure that the other
    // requests are known and accounted for.
    mapping(bytes32 => uint256) private DEPRECATED_refundsRequested;

    // Mapping of V3 relay hashes to fill statuses. Distinguished from relayFills
    // to eliminate any chance of collision between pre and post V3 relay hashes.
    mapping(bytes32 => uint256) public fillStatuses;

    // Mapping of L2TokenAddress to relayer to outstanding refund amount. Used when a relayer repayment fails for some
    // reason (eg blacklist) to track their outstanding liability, thereby letting them claim it later.
    mapping(address => mapping(address => uint256)) public relayerRefund;

    /**************************************************************
     *                CONSTANT/IMMUTABLE VARIABLES                *
     **************************************************************/
    // Constant and immutable variables do not take up storage slots and are instead added to the contract bytecode
    // at compile time. The difference between them is that constant variables must be declared inline, meaning
    // that they cannot be changed in production without changing the contract code, while immutable variables
    // can be set in the constructor. Therefore we use the immutable keyword for variables that we might want to be
    // different for each child contract (one obvious example of this is the wrappedNativeToken) or that we might
    // want to update in the future like depositQuoteTimeBuffer. Constants are unlikely to ever be changed.

    // Address of wrappedNativeToken contract for this network. If an origin token matches this, then the caller can
    // optionally instruct this contract to wrap native tokens when depositing (ie ETH->WETH or MATIC->WMATIC).
    /// @custom:oz-upgrades-unsafe-allow state-variable-immutable
    WETH9Interface public immutable wrappedNativeToken;

    // Any deposit quote times greater than or less than this value to the current contract time is blocked. Forces
    // caller to use an approximately "current" realized fee.
    /// @custom:oz-upgrades-unsafe-allow state-variable-immutable
    uint32 public immutable depositQuoteTimeBuffer;

    // The fill deadline can only be set this far into the future from the timestamp of the deposit on this contract.
    /// @custom:oz-upgrades-unsafe-allow state-variable-immutable
    uint32 public immutable fillDeadlineBuffer;

    uint256 public constant MAX_TRANSFER_SIZE = 1e36;

    bytes32 public constant UPDATE_BYTES32_DEPOSIT_DETAILS_HASH =
        keccak256(
            "UpdateDepositDetails(uint256 depositId,uint256 originChainId,uint256 updatedOutputAmount,bytes32 updatedRecipient,bytes updatedMessage)"
        );

    bytes32 public constant UPDATE_ADDRESS_DEPOSIT_DETAILS_HASH =
        keccak256(
            "UpdateDepositDetails(uint256 depositId,uint256 originChainId,uint256 updatedOutputAmount,address updatedRecipient,bytes updatedMessage)"
        );

    // Default chain Id used to signify that no repayment is requested, for example when executing a slow fill.
    uint256 public constant EMPTY_REPAYMENT_CHAIN_ID = 0;
    // Default address used to signify that no relayer should be credited with a refund, for example
    // when executing a slow fill.
    bytes32 public constant EMPTY_RELAYER = bytes32(0);
    // This is the magic value that signals to the off-chain validator
    // that this deposit can never expire. A deposit with this fill deadline should always be eligible for a
    // slow fill, meaning that its output token and input token must be "equivalent". Therefore, this value is only
    // used as a fillDeadline in deposit(), a soon to be deprecated function that also hardcodes outputToken to
    // the zero address, which forces the off-chain validator to replace the output token with the equivalent
    // token for the input token. By using this magic value, off-chain validators do not have to keep
    // this event in their lookback window when querying for expired deposits.
    uint32 public constant INFINITE_FILL_DEADLINE = type(uint32).max;
    /****************************************
     *                EVENTS                *
     ****************************************/
    event SetXDomainAdmin(address indexed newAdmin);
    event SetWithdrawalRecipient(address indexed newWithdrawalRecipient);
    event EnabledDepositRoute(address indexed originToken, uint256 indexed destinationChainId, bool enabled);
    event RelayedRootBundle(
        uint32 indexed rootBundleId,
        bytes32 indexed relayerRefundRoot,
        bytes32 indexed slowRelayRoot
    );
    event ExecutedRelayerRefundRoot(
        uint256 amountToReturn,
        uint256 indexed chainId,
        uint256[] refundAmounts,
        uint32 indexed rootBundleId,
        uint32 indexed leafId,
        address l2TokenAddress,
        address[] refundAddresses,
        bool deferredRefunds,
        address caller
    );
    event TokensBridged(
        uint256 amountToReturn,
        uint256 indexed chainId,
        uint32 indexed leafId,
        bytes32 indexed l2TokenAddress,
        address caller
    );
    event EmergencyDeletedRootBundle(uint256 indexed rootBundleId);
    event PausedDeposits(bool isPaused);
    event PausedFills(bool isPaused);

    /**
     * @notice Construct the SpokePool. Normally, logic contracts used in upgradeable proxies shouldn't
     * have constructors since the following code will be executed within the logic contract's state, not the
     * proxy contract's state. However, if we restrict the constructor to setting only immutable variables, then
     * we are safe because immutable variables are included in the logic contract's bytecode rather than its storage.
     * @dev Do not leave an implementation contract uninitialized. An uninitialized implementation contract can be
     * taken over by an attacker, which may impact the proxy. To prevent the implementation contract from being
     * used, you should invoke the _disableInitializers function in the constructor to automatically lock it when
     * it is deployed:
     * @param _wrappedNativeTokenAddress wrappedNativeToken address for this network to set.
     * @param _depositQuoteTimeBuffer depositQuoteTimeBuffer to set. Quote timestamps can't be set more than this amount
     * into the past from the block time of the deposit.
     * @param _fillDeadlineBuffer fillDeadlineBuffer to set. Fill deadlines can't be set more than this amount
     * into the future from the block time of the deposit.
     */
    /// @custom:oz-upgrades-unsafe-allow constructor
    constructor(
        address _wrappedNativeTokenAddress,
        uint32 _depositQuoteTimeBuffer,
        uint32 _fillDeadlineBuffer
    ) {
        wrappedNativeToken = WETH9Interface(_wrappedNativeTokenAddress);
        depositQuoteTimeBuffer = _depositQuoteTimeBuffer;
        fillDeadlineBuffer = _fillDeadlineBuffer;
        _disableInitializers();
    }

    /**
     * @notice Construct the base SpokePool.
     * @param _initialDepositId Starting deposit ID. Set to 0 unless this is a re-deployment in order to mitigate
     * relay hash collisions.
     * @param _crossDomainAdmin Cross domain admin to set. Can be changed by admin.
     * @param _withdrawalRecipient Address which receives token withdrawals. Can be changed by admin. For Spoke Pools on L2, this will
     * likely be the hub pool.
     */
    function __SpokePool_init(
        uint32 _initialDepositId,
        address _crossDomainAdmin,
        address _withdrawalRecipient
    ) public onlyInitializing {
        numberOfDeposits = _initialDepositId;
        __EIP712_init("ACROSS-V2", "1.0.0");
        __UUPSUpgradeable_init();
        __ReentrancyGuard_init();
        _setCrossDomainAdmin(_crossDomainAdmin);
        _setWithdrawalRecipient(_withdrawalRecipient);
    }

    /****************************************
     *               MODIFIERS              *
     ****************************************/

    /**
     * @dev Function that should revert when `msg.sender` is not authorized to upgrade the contract. Called by
     * {upgradeTo} and {upgradeToAndCall}.
     * @dev This should be set to cross domain admin for specific SpokePool.
     */
    modifier onlyAdmin() {
        _requireAdminSender();
        _;
    }

    modifier unpausedDeposits() {
        if (pausedDeposits) revert DepositsArePaused();
        _;
    }

    modifier unpausedFills() {
        if (pausedFills) revert FillsArePaused();
        _;
    }

    /**************************************
     *          ADMIN FUNCTIONS           *
     **************************************/

    // Allows cross domain admin to upgrade UUPS proxy implementation.
    function _authorizeUpgrade(address newImplementation) internal override onlyAdmin {}

    /**
     * @notice Pauses deposit-related functions. This is intended to be used if this contract is deprecated or when
     * something goes awry.
     * @dev Affects `deposit()` but not `speedUpDeposit()`, so that existing deposits can be sped up and still
     * relayed.
     * @param pause true if the call is meant to pause the system, false if the call is meant to unpause it.
     */
    function pauseDeposits(bool pause) public override onlyAdmin nonReentrant {
        pausedDeposits = pause;
        emit PausedDeposits(pause);
    }

    /**
     * @notice Pauses fill-related functions. This is intended to be used if this contract is deprecated or when
     * something goes awry.
     * @dev Affects fillRelayWithUpdatedDeposit() and fillRelay().
     * @param pause true if the call is meant to pause the system, false if the call is meant to unpause it.
     */
    function pauseFills(bool pause) public override onlyAdmin nonReentrant {
        pausedFills = pause;
        emit PausedFills(pause);
    }

    /**
     * @notice Change cross domain admin address. Callable by admin only.
     * @param newCrossDomainAdmin New cross domain admin.
     */
    function setCrossDomainAdmin(address newCrossDomainAdmin) public override onlyAdmin nonReentrant {
        _setCrossDomainAdmin(newCrossDomainAdmin);
    }

    /**
     * @notice Change L1 withdrawal recipient address. Callable by admin only.
     * @param newWithdrawalRecipient New withdrawal recipient address.
     */
    function setWithdrawalRecipient(address newWithdrawalRecipient) public override onlyAdmin nonReentrant {
        _setWithdrawalRecipient(newWithdrawalRecipient);
    }

    /**
     * @notice Enable/Disable an origin token => destination chain ID route for deposits. Callable by admin only.
     * @param originToken Token that depositor can deposit to this contract.
     * @param destinationChainId Chain ID for where depositor wants to receive funds.
     * @param enabled True to enable deposits, False otherwise.
     */
    function setEnableRoute(
        address originToken,
        uint256 destinationChainId,
        bool enabled
    ) public override onlyAdmin nonReentrant {
        enabledDepositRoutes[originToken][destinationChainId] = enabled;
        emit EnabledDepositRoute(originToken, destinationChainId, enabled);
    }

    /**
     * @notice This method stores a new root bundle in this contract that can be executed to refund relayers, fulfill
     * slow relays, and send funds back to the HubPool on L1. This method can only be called by the admin and is
     * designed to be called as part of a cross-chain message from the HubPool's executeRootBundle method.
     * @param relayerRefundRoot Merkle root containing relayer refund leaves that can be individually executed via
     * executeRelayerRefundLeaf().
     * @param slowRelayRoot Merkle root containing slow relay fulfillment leaves that can be individually executed via
     * executeSlowRelayLeaf().
     */
    function relayRootBundle(bytes32 relayerRefundRoot, bytes32 slowRelayRoot) public override onlyAdmin nonReentrant {
        uint32 rootBundleId = uint32(rootBundles.length);
        RootBundle storage rootBundle = rootBundles.push();
        rootBundle.relayerRefundRoot = relayerRefundRoot;
        rootBundle.slowRelayRoot = slowRelayRoot;
        emit RelayedRootBundle(rootBundleId, relayerRefundRoot, slowRelayRoot);
    }

    /**
     * @notice This method is intended to only be used in emergencies where a bad root bundle has reached the
     * SpokePool.
     * @param rootBundleId Index of the root bundle that needs to be deleted. Note: this is intentionally a uint256
     * to ensure that a small input range doesn't limit which indices this method is able to reach.
     */
    function emergencyDeleteRootBundle(uint256 rootBundleId) public override onlyAdmin nonReentrant {
        // Deleting a struct containing a mapping does not delete the mapping in Solidity, therefore the bitmap's
        // data will still remain potentially leading to vulnerabilities down the line. The way around this would
        // be to iterate through every key in the mapping and resetting the value to 0, but this seems expensive and
        // would require a new list in storage to keep track of keys.
        //slither-disable-next-line mapping-deletion
        delete rootBundles[rootBundleId];
        emit EmergencyDeletedRootBundle(rootBundleId);
    }

    /**************************************
     *    LEGACY DEPOSITOR FUNCTIONS      *
     **************************************/

    /**
     * @dev DEPRECATION NOTICE: this function is deprecated and will be removed in the future.
     *      Please use deposit (under DEPOSITOR FUNCTIONS below) or depositV3 instead.
     * @notice Called by user to bridge funds from origin to destination chain. Depositor will effectively lock
     * tokens in this contract and receive a destination token on the destination chain. The origin => destination
     * token mapping is stored on the L1 HubPool.
     * @notice The caller must first approve this contract to spend amount of originToken.
     * @notice The originToken => destinationChainId must be enabled.
     * @notice This method is payable because the caller is able to deposit native token if the originToken is
     * wrappedNativeToken and this function will handle wrapping the native token to wrappedNativeToken.
     * @dev Produces a FundsDeposited event with an infinite expiry, meaning that this deposit can never expire.
     * Moreover, the event's outputToken is set to 0x0 meaning that this deposit can always be slow filled.
     * @param recipient Address to receive funds at on destination chain.
     * @param originToken Token to lock into this contract to initiate deposit.
     * @param amount Amount of tokens to deposit. Will be amount of tokens to receive less fees.
     * @param destinationChainId Denotes network where user will receive funds from SpokePool by a relayer.
     * @param relayerFeePct % of deposit amount taken out to incentivize a fast relayer.
     * @param quoteTimestamp Timestamp used by relayers to compute this deposit's realizedLPFeePct which is paid
     * to LP pool on HubPool.
     * @param message Arbitrary data that can be used to pass additional information to the recipient along with the tokens.
     * Note: this is intended to be used to pass along instructions for how a contract should use or allocate the tokens.
     */
    function depositDeprecated_5947912356(
        address recipient,
        address originToken,
        uint256 amount,
        uint256 destinationChainId,
        int64 relayerFeePct,
        uint32 quoteTimestamp,
        bytes memory message,
        uint256 // maxCount. Deprecated.
    ) public payable nonReentrant unpausedDeposits {
        _deposit(
            msg.sender,
            recipient,
            originToken,
            amount,
            destinationChainId,
            relayerFeePct,
            quoteTimestamp,
            message
        );
    }

    /**
     * @dev DEPRECATION NOTICE: this function is deprecated and will be removed in the future.
     *      Please use the other deposit or depositV3 instead.
     * @notice The only difference between depositFor and deposit is that the depositor address stored
     * in the relay hash can be overridden by the caller. This means that the passed in depositor
     * can speed up the deposit, which is useful if the deposit is taken from the end user to a middle layer
     * contract, like an aggregator or the SpokePoolVerifier, before calling deposit on this contract.
     * @notice The caller must first approve this contract to spend amount of originToken.
     * @notice The originToken => destinationChainId must be enabled.
     * @notice This method is payable because the caller is able to deposit native token if the originToken is
     * wrappedNativeToken and this function will handle wrapping the native token to wrappedNativeToken.
     * @param depositor Address who is credited for depositing funds on origin chain and can speed up the deposit.
     * @param recipient Address to receive funds at on destination chain.
     * @param originToken Token to lock into this contract to initiate deposit.
     * @param amount Amount of tokens to deposit. Will be amount of tokens to receive less fees.
     * @param destinationChainId Denotes network where user will receive funds from SpokePool by a relayer.
     * @param relayerFeePct % of deposit amount taken out to incentivize a fast relayer.
     * @param quoteTimestamp Timestamp used by relayers to compute this deposit's realizedLPFeePct which is paid
     * to LP pool on HubPool.
     * @param message Arbitrary data that can be used to pass additional information to the recipient along with the tokens.
     * Note: this is intended to be used to pass along instructions for how a contract should use or allocate the tokens.
     */
    function depositFor(
        address depositor,
        address recipient,
        address originToken,
        uint256 amount,
        uint256 destinationChainId,
        int64 relayerFeePct,
        uint32 quoteTimestamp,
        bytes memory message,
        uint256 // maxCount. Deprecated.
    ) public payable nonReentrant unpausedDeposits {
        _deposit(depositor, recipient, originToken, amount, destinationChainId, relayerFeePct, quoteTimestamp, message);
    }

    /********************************************
     *            DEPOSITOR FUNCTIONS           *
     ********************************************/

    /**
     * @notice Previously, this function allowed the caller to specify the exclusivityDeadline, otherwise known as the
     * as exact timestamp on the destination chain before which only the exclusiveRelayer could fill the deposit. Now,
     * the caller is expected to pass in an exclusivityPeriod which is the number of seconds to be added to the
     * block.timestamp to produce the exclusivityDeadline. This allows the caller to ignore any latency associated
     * with this transaction being mined and propagating this transaction to the miner.
     * @notice Request to bridge input token cross chain to a destination chain and receive a specified amount
     * of output tokens. The fee paid to relayers and the system should be captured in the spread between output
     * amount and input amount when adjusted to be denominated in the input token. A relayer on the destination
     * chain will send outputAmount of outputTokens to the recipient and receive inputTokens on a repayment
     * chain of their choice. Therefore, the fee should account for destination fee transaction costs,
     * the relayer's opportunity cost of capital while they wait to be refunded following an optimistic challenge
     * window in the HubPool, and the system fee that they'll be charged.
     * @dev On the destination chain, the hash of the deposit data will be used to uniquely identify this deposit, so
     * modifying any params in it will result in a different hash and a different deposit. The hash will comprise
     * all parameters to this function along with this chain's chainId(). Relayers are only refunded for filling
     * deposits with deposit hashes that map exactly to the one emitted by this contract.
     * @param depositor The account credited with the deposit who can request to "speed up" this deposit by modifying
     * the output amount, recipient, and message.
     * @param recipient The account receiving funds on the destination chain. Can be an EOA or a contract. If
     * the output token is the wrapped native token for the chain, then the recipient will receive native token if
     * an EOA or wrapped native token if a contract.
     * @param inputToken The token pulled from the caller's account and locked into this contract to
     * initiate the deposit. The equivalent of this token on the relayer's repayment chain of choice will be sent
     * as a refund. If this is equal to the wrapped native token then the caller can optionally pass in native token as
     * msg.value, as long as msg.value = inputTokenAmount.
     * @param outputToken The token that the relayer will send to the recipient on the destination chain. Must be an
     * ERC20.
     * @param inputAmount The amount of input tokens to pull from the caller's account and lock into this contract.
     * This amount will be sent to the relayer on their repayment chain of choice as a refund following an optimistic
     * challenge window in the HubPool, less a system fee.
     * @param outputAmount The amount of output tokens that the relayer will send to the recipient on the destination.
     * @param destinationChainId The destination chain identifier. Must be enabled along with the input token
     * as a valid deposit route from this spoke pool or this transaction will revert.
     * @param exclusiveRelayer The relayer that will be exclusively allowed to fill this deposit before the
     * exclusivity deadline timestamp. This must be a valid, non-zero address if the exclusivity deadline is
     * greater than the current block.timestamp. If the exclusivity deadline is < currentTime, then this must be
     * address(0), and vice versa if this is address(0).
     * @param quoteTimestamp The HubPool timestamp that is used to determine the system fee paid by the depositor.
     *  This must be set to some time between [currentTime - depositQuoteTimeBuffer, currentTime]
     * where currentTime is block.timestamp on this chain or this transaction will revert.
     * @param fillDeadline The deadline for the relayer to fill the deposit. After this destination chain timestamp,
<<<<<<< HEAD
     * the fill will revert on the destination chain. Must be set before currentTime + fillDeadlineBuffer, where
     * currentTime is block.timestamp on this chain or this transaction will revert.
     * @param exclusivityParameter This value is used to set the exclusivity deadline timestamp in the emitted deposit
     * event. Before this destination chain timestamp, only the exclusiveRelayer (if set to a non-zero address),
     * can fill this deposit. There are three ways to use this parameter:
     *     1. NO EXCLUSIVITY: If this value is set to 0, then a timestamp of 0 will be emitted,
     *        meaning that there is no exclusivity period.
     *     2. OFFSET: If this value is less than MAX_EXCLUSIVITY_PERIOD_SECONDS, then add this value to
     *        the block.timestamp to derive the exclusive relayer deadline. Note that using the parameter in this way
     *        will expose the filler of the deposit to the risk that the block.timestamp of this event gets changed
     *        due to a chain-reorg, which would also change the exclusivity timestamp.
     *     3. TIMESTAMP: Otherwise, set this value as the exclusivity deadline timestamp.
     * which is the deadline for the exclusiveRelayer to fill the deposit.
=======
     * the fill will revert on the destination chain. Must be set between [currentTime, currentTime + fillDeadlineBuffer]
     * where currentTime is block.timestamp on this chain or this transaction will revert.
     * @param exclusivityPeriod Added to the current time to set the exclusive relayer deadline,
     * which is the deadline for the exclusiveRelayer to fill the deposit. After this destination chain timestamp,
     * anyone can fill the deposit.
>>>>>>> ceda8660
     * @param message The message to send to the recipient on the destination chain if the recipient is a contract.
     * If the message is not empty, the recipient contract must implement handleV3AcrossMessage() or the fill will revert.
     */
    function deposit(
        bytes32 depositor,
        bytes32 recipient,
        bytes32 inputToken,
        bytes32 outputToken,
        uint256 inputAmount,
        uint256 outputAmount,
        uint256 destinationChainId,
        bytes32 exclusiveRelayer,
        uint32 quoteTimestamp,
        uint32 fillDeadline,
        uint32 exclusivityParameter,
        bytes calldata message
    ) public payable override nonReentrant unpausedDeposits {
        // Increment the `numberOfDeposits` counter to ensure a unique deposit ID for this spoke pool.
        DepositV3Params memory params = DepositV3Params({
            depositor: depositor,
            recipient: recipient,
            inputToken: inputToken,
            outputToken: outputToken,
            inputAmount: inputAmount,
            outputAmount: outputAmount,
            destinationChainId: destinationChainId,
            exclusiveRelayer: exclusiveRelayer,
            depositId: numberOfDeposits++,
            quoteTimestamp: quoteTimestamp,
            fillDeadline: fillDeadline,
            exclusivityParameter: exclusivityParameter,
            message: message
        });
        _depositV3(params);
    }

    /**
     * @notice A version of `deposit` that accepts `address` types for backward compatibility.
     * This function allows bridging of input tokens cross-chain to a destination chain, receiving a specified amount of output tokens.
     * The relayer is refunded in input tokens on a repayment chain of their choice, minus system fees, after an optimistic challenge
     * window. The exclusivity period is specified as an offset from the current block timestamp.
     *
     * @dev This version mirrors the original `depositV3` function, but uses `address` types for `depositor`, `recipient`,
     * `inputToken`, `outputToken`, and `exclusiveRelayer` for compatibility with contracts using the `address` type.
     *
     * The key functionality and logic remain identical, ensuring interoperability across both versions.
     *
     * @param depositor The account credited with the deposit who can request to "speed up" this deposit by modifying
     * the output amount, recipient, and message.
     * @param recipient The account receiving funds on the destination chain. Can be an EOA or a contract. If
     * the output token is the wrapped native token for the chain, then the recipient will receive native token if
     * an EOA or wrapped native token if a contract.
     * @param inputToken The token pulled from the caller's account and locked into this contract to initiate the deposit.
     * The equivalent of this token on the relayer's repayment chain of choice will be sent as a refund. If this is equal
     * to the wrapped native token, the caller can optionally pass in native token as msg.value, provided msg.value = inputTokenAmount.
     * @param outputToken The token that the relayer will send to the recipient on the destination chain. Must be an ERC20.
     * @param inputAmount The amount of input tokens pulled from the caller's account and locked into this contract. This
     * amount will be sent to the relayer as a refund following an optimistic challenge window in the HubPool, less a system fee.
     * @param outputAmount The amount of output tokens that the relayer will send to the recipient on the destination.
     * @param destinationChainId The destination chain identifier. Must be enabled along with the input token as a valid
     * deposit route from this spoke pool or this transaction will revert.
     * @param exclusiveRelayer The relayer exclusively allowed to fill this deposit before the exclusivity deadline.
     * @param quoteTimestamp The HubPool timestamp that determines the system fee paid by the depositor. This must be set
     * between [currentTime - depositQuoteTimeBuffer, currentTime] where currentTime is block.timestamp on this chain.
     * @param fillDeadline The deadline for the relayer to fill the deposit. After this destination chain timestamp, the fill will
     * revert on the destination chain. Must be set before currentTime + fillDeadlineBuffer, where currentTime is block.timestamp
     * on this chain.
     * @param exclusivityParameter This value is used to set the exclusivity deadline timestamp in the emitted deposit
     * event. Before this destination chain timestamp, only the exclusiveRelayer (if set to a non-zero address),
     * can fill this deposit. There are three ways to use this parameter:
     *     1. NO EXCLUSIVITY: If this value is set to 0, then a timestamp of 0 will be emitted,
     *        meaning that there is no exclusivity period.
     *     2. OFFSET: If this value is less than MAX_EXCLUSIVITY_PERIOD_SECONDS, then add this value to
     *        the block.timestamp to derive the exclusive relayer deadline. Note that using the parameter in this way
     *        will expose the filler of the deposit to the risk that the block.timestamp of this event gets changed
     *        due to a chain-reorg, which would also change the exclusivity timestamp.
     *     3. TIMESTAMP: Otherwise, set this value as the exclusivity deadline timestamp.
     * which is the deadline for the exclusiveRelayer to fill the deposit.
     * @param message The message to send to the recipient on the destination chain if the recipient is a contract. If the
     * message is not empty, the recipient contract must implement `handleV3AcrossMessage()` or the fill will revert.
     */
    function depositV3(
        address depositor,
        address recipient,
        address inputToken,
        address outputToken,
        uint256 inputAmount,
        uint256 outputAmount,
        uint256 destinationChainId,
        address exclusiveRelayer,
        uint32 quoteTimestamp,
        uint32 fillDeadline,
        uint32 exclusivityPeriod,
        bytes calldata message
<<<<<<< HEAD
    ) public payable override {
        deposit(
            depositor.toBytes32(),
            recipient.toBytes32(),
            inputToken.toBytes32(),
            outputToken.toBytes32(),
            inputAmount,
            outputAmount,
            destinationChainId,
            exclusiveRelayer.toBytes32(),
=======
    ) public payable override nonReentrant unpausedDeposits {
        // Check that deposit route is enabled for the input token. There are no checks required for the output token
        // which is pulled from the relayer at fill time and passed through this contract atomically to the recipient.
        if (!enabledDepositRoutes[inputToken][destinationChainId]) revert DisabledRoute();

        // Require that quoteTimestamp has a maximum age so that depositors pay an LP fee based on recent HubPool usage.
        // It is assumed that cross-chain timestamps are normally loosely in-sync, but clock drift can occur. If the
        // SpokePool time stalls or lags significantly, it is still possible to make deposits by setting quoteTimestamp
        // within the configured buffer. The owner should pause deposits/fills if this is undesirable.
        // This will underflow if quoteTimestamp is more than depositQuoteTimeBuffer;
        // this is safe but will throw an unintuitive error.

        // slither-disable-next-line timestamp
        uint256 currentTime = getCurrentTime();
        if (currentTime - quoteTimestamp > depositQuoteTimeBuffer) revert InvalidQuoteTimestamp();

        // fillDeadline is relative to the destination chain.
        // Don’t allow fillDeadline to be more than several bundles into the future.
        // This limits the maximum required lookback for dataworker and relayer instances.
        // Also, don't allow fillDeadline to be in the past. This poses a potential UX issue if the destination
        // chain time keeping and this chain's time keeping are out of sync but is not really a practical hurdle
        // unless they are significantly out of sync or the depositor is setting very short fill deadlines. This latter
        // situation won't be a problem for honest users.
        if (fillDeadline < currentTime || fillDeadline > currentTime + fillDeadlineBuffer) revert InvalidFillDeadline();

        // If the address of the origin token is a wrappedNativeToken contract and there is a msg.value with the
        // transaction then the user is sending the native token. In this case, the native token should be
        // wrapped.
        if (inputToken == address(wrappedNativeToken) && msg.value > 0) {
            if (msg.value != inputAmount) revert MsgValueDoesNotMatchInputAmount();
            wrappedNativeToken.deposit{ value: msg.value }();
            // Else, it is a normal ERC20. In this case pull the token from the caller as per normal.
            // Note: this includes the case where the L2 caller has WETH (already wrapped ETH) and wants to bridge them.
            // In this case the msg.value will be set to 0, indicating a "normal" ERC20 bridging action.
        } else {
            // msg.value should be 0 if input token isn't the wrapped native token.
            if (msg.value != 0) revert MsgValueDoesNotMatchInputAmount();
            IERC20Upgradeable(inputToken).safeTransferFrom(msg.sender, address(this), inputAmount);
        }

        emit V3FundsDeposited(
            inputToken,
            outputToken,
            inputAmount,
            outputAmount,
            destinationChainId,
            // Increment count of deposits so that deposit ID for this spoke pool is unique.
            numberOfDeposits++,
>>>>>>> ceda8660
            quoteTimestamp,
            fillDeadline,
            uint32(currentTime) + exclusivityPeriod,
            depositor,
            recipient,
            exclusiveRelayer,
            message
        );
    }

    /**
     * @notice See deposit for details. This function is identical to deposit except that it does not use the
     * global deposit ID counter as a deposit nonce, instead allowing the caller to pass in a deposit nonce. This
     * function is designed to be used by anyone who wants to pre-compute their resultant relay data hash, which
     * could be useful for filling a deposit faster and avoiding any risk of a relay hash unexpectedly changing
     * due to another deposit front-running this one and incrementing the global deposit ID counter.
     * @dev This is labeled "unsafe" because there is no guarantee that the depositId emitted in the resultant
     * FundsDeposited event is unique which means that the
     * corresponding fill might collide with an existing relay hash on the destination chain SpokePool,
     * which would make this deposit unfillable. In this case, the depositor would subsequently receive a refund
     * of `inputAmount` of `inputToken` on the origin chain after the fill deadline.
     * @dev On the destination chain, the hash of the deposit data will be used to uniquely identify this deposit, so
     * modifying any params in it will result in a different hash and a different deposit. The hash will comprise
     * all parameters to this function along with this chain's chainId(). Relayers are only refunded for filling
     * deposits with deposit hashes that map exactly to the one emitted by this contract.
     * @param depositNonce The nonce that uniquely identifies this deposit. This function will combine this parameter
     * with the msg.sender address to create a unique uint256 depositNonce and ensure that the msg.sender cannot
     * use this function to front-run another depositor's unsafe deposit. This function guarantees that the resultant
     * deposit nonce will not collide with a safe uint256 deposit nonce whose 24 most significant bytes are always 0.
     * @param depositor See identically named parameter in depositV3() comments.
     * @param recipient See identically named parameter in depositV3() comments.
     * @param inputToken See identically named parameter in depositV3() comments.
     * @param outputToken See identically named parameter in depositV3() comments.
     * @param inputAmount See identically named parameter in depositV3() comments.
     * @param outputAmount See identically named parameter in depositV3() comments.
     * @param destinationChainId See identically named parameter in depositV3() comments.
     * @param exclusiveRelayer See identically named parameter in depositV3() comments.
     * @param quoteTimestamp See identically named parameter in depositV3() comments.
     * @param fillDeadline See identically named parameter in depositV3() comments.
     * @param exclusivityParameter See identically named parameter in depositV3() comments.
     * @param message See identically named parameter in depositV3() comments.
     */
    function unsafeDeposit(
        bytes32 depositor,
        bytes32 recipient,
        bytes32 inputToken,
        bytes32 outputToken,
        uint256 inputAmount,
        uint256 outputAmount,
        uint256 destinationChainId,
        bytes32 exclusiveRelayer,
        uint256 depositNonce,
        uint32 quoteTimestamp,
        uint32 fillDeadline,
        uint32 exclusivityParameter,
        bytes calldata message
    ) public payable nonReentrant unpausedDeposits {
        // @dev Create the uint256 deposit ID by concatenating the msg.sender and depositor address with the inputted
        // depositNonce parameter. The resultant 32 byte string will be hashed and then casted to an "unsafe"
        // uint256 deposit ID. The probability that the resultant ID collides with a "safe" deposit ID is
        // equal to the chance that the first 28 bytes of the hash are 0, which is too small for us to consider.

        uint256 depositId = getUnsafeDepositId(msg.sender, depositor, depositNonce);
        DepositV3Params memory params = DepositV3Params({
            depositor: depositor,
            recipient: recipient,
            inputToken: inputToken,
            outputToken: outputToken,
            inputAmount: inputAmount,
            outputAmount: outputAmount,
            destinationChainId: destinationChainId,
            exclusiveRelayer: exclusiveRelayer,
            depositId: depositId,
            quoteTimestamp: quoteTimestamp,
            fillDeadline: fillDeadline,
            exclusivityParameter: exclusivityParameter,
            message: message
        });
        _depositV3(params);
    }

    /**
     * @notice Submits deposit and sets quoteTimestamp to current Time. Sets fill and exclusivity
     * deadlines as offsets added to the current time. This function is designed to be called by users
     * such as Multisig contracts who do not have certainty when their transaction will mine.
     * @param depositor The account credited with the deposit who can request to "speed up" this deposit by modifying
     * the output amount, recipient, and message.
     * @param recipient The account receiving funds on the destination chain. Can be an EOA or a contract. If
     * the output token is the wrapped native token for the chain, then the recipient will receive native token if
     * an EOA or wrapped native token if a contract.
     * @param inputToken The token pulled from the caller's account and locked into this contract to
     * initiate the deposit. The equivalent of this token on the relayer's repayment chain of choice will be sent
     * as a refund. If this is equal to the wrapped native token then the caller can optionally pass in native token as
     * msg.value, as long as msg.value = inputTokenAmount.
     * @param outputToken The token that the relayer will send to the recipient on the destination chain. Must be an
     * ERC20.
     * @param inputAmount The amount of input tokens to pull from the caller's account and lock into this contract.
     * This amount will be sent to the relayer on their repayment chain of choice as a refund following an optimistic
     * challenge window in the HubPool, plus a system fee.
     * @param outputAmount The amount of output tokens that the relayer will send to the recipient on the destination.
     * @param destinationChainId The destination chain identifier. Must be enabled along with the input token
     * as a valid deposit route from this spoke pool or this transaction will revert.
     * @param exclusiveRelayer The relayer that will be exclusively allowed to fill this deposit before the
     * exclusivity deadline timestamp.
     * @param fillDeadlineOffset Added to the current time to set the fill deadline, which is the deadline for the
     * relayer to fill the deposit. After this destination chain timestamp, the fill will revert on the
     * destination chain.
     * @param exclusivityPeriod Added to the current time to set the exclusive relayer deadline,
     * which is the deadline for the exclusiveRelayer to fill the deposit. After this destination chain timestamp,
     * anyone can fill the deposit up to the fillDeadline timestamp.
     * @param message The message to send to the recipient on the destination chain if the recipient is a contract.
     * If the message is not empty, the recipient contract must implement handleV3AcrossMessage() or the fill will revert.
     */
    function depositNow(
        bytes32 depositor,
        bytes32 recipient,
        bytes32 inputToken,
        bytes32 outputToken,
        uint256 inputAmount,
        uint256 outputAmount,
        uint256 destinationChainId,
        bytes32 exclusiveRelayer,
        uint32 fillDeadlineOffset,
        uint32 exclusivityPeriod,
        bytes calldata message
    ) external payable override {
        deposit(
            depositor,
            recipient,
            inputToken,
            outputToken,
            inputAmount,
            outputAmount,
            destinationChainId,
            exclusiveRelayer,
            uint32(getCurrentTime()),
            uint32(getCurrentTime()) + fillDeadlineOffset,
            exclusivityPeriod,
            message
        );
    }

    /**
     * @notice A version of `depositNow` that supports addresses as input types for backward compatibility.
     * This function submits a deposit and sets `quoteTimestamp` to the current time. The `fill` and `exclusivity` deadlines
     * are set as offsets added to the current time. It is designed to be called by users, including Multisig contracts, who may
     * not have certainty when their transaction will be mined.
     *
     * @dev This version is identical to the original `depositV3Now` but uses `address` types for `depositor`, `recipient`,
     * `inputToken`, `outputToken`, and `exclusiveRelayer` to support compatibility with older systems.
     * It maintains the same logic and purpose, ensuring interoperability with both versions.
     *
     * @param depositor The account credited with the deposit, who can request to "speed up" this deposit by modifying
     * the output amount, recipient, and message.
     * @param recipient The account receiving funds on the destination chain. Can be an EOA or a contract. If
     * the output token is the wrapped native token for the chain, then the recipient will receive the native token if
     * an EOA or wrapped native token if a contract.
     * @param inputToken The token pulled from the caller's account and locked into this contract to initiate the deposit.
     * Equivalent tokens on the relayer's repayment chain will be sent as a refund. If this is the wrapped native token,
     * msg.value must equal inputTokenAmount when passed.
     * @param outputToken The token the relayer will send to the recipient on the destination chain. Must be an ERC20.
     * @param inputAmount The amount of input tokens pulled from the caller's account and locked into this contract.
     * This amount will be sent to the relayer as a refund following an optimistic challenge window in the HubPool, plus a system fee.
     * @param outputAmount The amount of output tokens the relayer will send to the recipient on the destination.
     * @param destinationChainId The destination chain identifier. Must be enabled with the input token as a valid deposit route
     * from this spoke pool, or the transaction will revert.
     * @param exclusiveRelayer The relayer exclusively allowed to fill the deposit before the exclusivity deadline.
     * @param fillDeadlineOffset Added to the current time to set the fill deadline. After this timestamp, fills on the
     * destination chain will revert.
     * @param exclusivityPeriod Added to the current time to set the exclusive relayer deadline. After this timestamp,
     * anyone can fill the deposit until the fill deadline.
     * @param message The message to send to the recipient on the destination chain. If the recipient is a contract, it must
     * implement `handleV3AcrossMessage()` if the message is not empty, or the fill will revert.
     */
    function depositV3Now(
        address depositor,
        address recipient,
        address inputToken,
        address outputToken,
        uint256 inputAmount,
        uint256 outputAmount,
        uint256 destinationChainId,
        address exclusiveRelayer,
        uint32 fillDeadlineOffset,
        uint32 exclusivityPeriod,
        bytes calldata message
    ) external payable override {
        depositV3(
            depositor,
            recipient,
            inputToken,
            outputToken,
            inputAmount,
            outputAmount,
            destinationChainId,
            exclusiveRelayer,
            uint32(getCurrentTime()),
            uint32(getCurrentTime()) + fillDeadlineOffset,
            exclusivityPeriod,
            message
        );
    }

    /**
     * @notice Depositor can use this function to signal to relayer to use updated output amount, recipient,
     * and/or message.
     * @dev the depositor and depositId must match the params in a FundsDeposited event that the depositor
     * wants to speed up. The relayer has the option but not the obligation to use this updated information
     * when filling the deposit via fillRelayWithUpdatedDeposit().
     * @param depositor Depositor that must sign the depositorSignature and was the original depositor.
     * @param depositId Deposit ID to speed up.
     * @param updatedOutputAmount New output amount to use for this deposit. Should be lower than previous value
     * otherwise relayer has no incentive to use this updated value.
     * @param updatedRecipient New recipient to use for this deposit. Can be modified if the recipient is a contract
     * that expects to receive a message from the relay and for some reason needs to be modified.
     * @param updatedMessage New message to use for this deposit. Can be modified if the recipient is a contract
     * that expects to receive a message from the relay and for some reason needs to be modified.
     * @param depositorSignature Signed EIP712 hashstruct containing the deposit ID. Should be signed by the depositor
     * account. If depositor is a contract, then should implement EIP1271 to sign as a contract. See
     * _verifyUpdateV3DepositMessage() for more details about how this signature should be constructed.
     */
    function speedUpDeposit(
        bytes32 depositor,
        uint256 depositId,
        uint256 updatedOutputAmount,
        bytes32 updatedRecipient,
        bytes calldata updatedMessage,
        bytes calldata depositorSignature
    ) public override nonReentrant {
        _verifyUpdateV3DepositMessage(
            depositor.toAddress(),
            depositId,
            chainId(),
            updatedOutputAmount,
            updatedRecipient,
            updatedMessage,
            depositorSignature,
            UPDATE_BYTES32_DEPOSIT_DETAILS_HASH
        );

        // Assuming the above checks passed, a relayer can take the signature and the updated deposit information
        // from the following event to submit a fill with updated relay data.
        emit RequestedSpeedUpDeposit(
            updatedOutputAmount,
            depositId,
            depositor,
            updatedRecipient,
            updatedMessage,
            depositorSignature
        );
    }

    /**
     * @notice A version of `speedUpDeposit` using `address` types for backward compatibility.
     * This function allows the depositor to signal to the relayer to use updated output amount, recipient, and/or message
     * when filling a deposit. This can be useful when the deposit needs to be modified after the original transaction has
     * been mined.
     *
     * @dev The `depositor` and `depositId` must match the parameters in a `FundsDeposited` event that the depositor wants to speed up.
     * The relayer is not obligated but has the option to use this updated information when filling the deposit using
     * `fillRelayWithUpdatedDeposit()`. This version uses `address` types for compatibility with systems relying on
     * `address`-based implementations.
     *
     * @param depositor The depositor that must sign the `depositorSignature` and was the original depositor.
     * @param depositId The deposit ID to speed up.
     * @param updatedOutputAmount The new output amount to use for this deposit. It should be lower than the previous value,
     * otherwise the relayer has no incentive to use this updated value.
     * @param updatedRecipient The new recipient for this deposit. Can be modified if the original recipient is a contract that
     * expects to receive a message from the relay and needs to be changed.
     * @param updatedMessage The new message for this deposit. Can be modified if the recipient is a contract that expects
     * to receive a message from the relay and needs to be updated.
     * @param depositorSignature The signed EIP712 hashstruct containing the deposit ID. Should be signed by the depositor account.
     * If the depositor is a contract, it should implement EIP1271 to sign as a contract. See `_verifyUpdateV3DepositMessage()`
     * for more details on how the signature should be constructed.
     */
    function speedUpV3Deposit(
        address depositor,
        uint256 depositId,
        uint256 updatedOutputAmount,
        address updatedRecipient,
        bytes calldata updatedMessage,
        bytes calldata depositorSignature
    ) public {
        _verifyUpdateV3DepositMessage(
            depositor,
            depositId,
            chainId(),
            updatedOutputAmount,
            updatedRecipient.toBytes32(),
            updatedMessage,
            depositorSignature,
            UPDATE_ADDRESS_DEPOSIT_DETAILS_HASH
        );

        // Assuming the above checks passed, a relayer can take the signature and the updated deposit information
        // from the following event to submit a fill with updated relay data.
        emit RequestedSpeedUpDeposit(
            updatedOutputAmount,
            depositId,
            depositor.toBytes32(),
            updatedRecipient.toBytes32(),
            updatedMessage,
            depositorSignature
        );
    }

    /**************************************
     *         RELAYER FUNCTIONS          *
     **************************************/

    /**
     * @notice Fulfill request to bridge cross chain by sending specified output tokens to the recipient.
     * @dev The fee paid to relayers and the system should be captured in the spread between output
     * amount and input amount when adjusted to be denominated in the input token. A relayer on the destination
     * chain will send outputAmount of outputTokens to the recipient and receive inputTokens on a repayment
     * chain of their choice. Therefore, the fee should account for destination fee transaction costs, the
     * relayer's opportunity cost of capital while they wait to be refunded following an optimistic challenge
     * window in the HubPool, and a system fee charged to relayers.
     * @dev The hash of the relayData will be used to uniquely identify the deposit to fill, so
     * modifying any params in it will result in a different hash and a different deposit. The hash will comprise
     * all parameters passed to deposit() on the origin chain along with that chain's chainId(). This chain's
     * chainId() must therefore match the destinationChainId passed into deposit.
     * Relayers are only refunded for filling deposits with deposit hashes that map exactly to the one emitted by the
     * origin SpokePool therefore the relayer should not modify any params in relayData.
     * @dev Cannot fill more than once. Partial fills are not supported.
     * @param relayData struct containing all the data needed to identify the deposit to be filled. Should match
     * all the same-named parameters emitted in the origin chain FundsDeposited event.
     * - depositor: The account credited with the deposit who can request to "speed up" this deposit by modifying
     * the output amount, recipient, and message.
     * - recipient The account receiving funds on this chain. Can be an EOA or a contract. If
     * the output token is the wrapped native token for the chain, then the recipient will receive native token if
     * an EOA or wrapped native token if a contract.
     * - inputToken: The token pulled from the caller's account to initiate the deposit. The equivalent of this
     * token on the repayment chain will be sent as a refund to the caller.
     * - outputToken The token that the caller will send to the recipient on the destination chain. Must be an
     * ERC20.
     * - inputAmount: This amount, less a system fee, will be sent to the caller on their repayment chain of choice as a refund
     * following an optimistic challenge window in the HubPool.
     * - outputAmount: The amount of output tokens that the caller will send to the recipient.
     * - originChainId: The origin chain identifier.
     * - exclusiveRelayer The relayer that will be exclusively allowed to fill this deposit before the
     * exclusivity deadline timestamp.
     * - fillDeadline The deadline for the caller to fill the deposit. After this timestamp,
     * the fill will revert on the destination chain.
     * - exclusivityDeadline: The deadline for the exclusive relayer to fill the deposit. After this
<<<<<<< HEAD
     * timestamp, anyone can fill this deposit. Note that if this value was set in deposit by adding an offset
     * to the deposit's block.timestamp, there is re-org risk for the caller of this method because the event's
     * block.timestamp can change. Read the comments in `deposit` about the `exclusivityParameter` for more details.
=======
     * timestamp, anyone can fill this deposit.
>>>>>>> ceda8660
     * - message The message to send to the recipient if the recipient is a contract that implements a
     * handleV3AcrossMessage() public function
     * @param repaymentChainId Chain of SpokePool where relayer wants to be refunded after the challenge window has
     * passed. Will receive inputAmount of the equivalent token to inputToken on the repayment chain.
     * @param repaymentAddress Address the relayer wants to be receive their refund at.
     */
    function fillRelay(
        V3RelayData memory relayData,
        uint256 repaymentChainId,
        bytes32 repaymentAddress
    ) public override nonReentrant unpausedFills {
        // Exclusivity deadline is inclusive and is the latest timestamp that the exclusive relayer has sole right
        // to fill the relay.
        if (
<<<<<<< HEAD
            _fillIsExclusive(relayData.exclusivityDeadline, uint32(getCurrentTime())) &&
            relayData.exclusiveRelayer.toAddress() != msg.sender
=======
            _fillIsExclusive(relayData.exclusiveRelayer, relayData.exclusivityDeadline, uint32(getCurrentTime())) &&
            relayData.exclusiveRelayer != msg.sender
>>>>>>> ceda8660
        ) {
            revert NotExclusiveRelayer();
        }

        V3RelayExecutionParams memory relayExecution = V3RelayExecutionParams({
            relay: relayData,
            relayHash: getV3RelayHash(relayData),
            updatedOutputAmount: relayData.outputAmount,
            updatedRecipient: relayData.recipient,
            updatedMessage: relayData.message,
            repaymentChainId: repaymentChainId
        });

        _fillRelayV3(relayExecution, repaymentAddress, false);
    }

    // Exposes the same function as fillRelay but with a legacy V3RelayData struct that takes in address types. Inner
    // function fillV3Relay() applies reentrancy & non-paused checks.
    function fillV3Relay(V3RelayDataLegacy calldata relayData, uint256 repaymentChainId) public override {
        // Convert V3RelayDataLegacy to V3RelayData using the .toBytes32() method.
        V3RelayData memory convertedRelayData = V3RelayData({
            depositor: relayData.depositor.toBytes32(),
            recipient: relayData.recipient.toBytes32(),
            exclusiveRelayer: relayData.exclusiveRelayer.toBytes32(),
            inputToken: relayData.inputToken.toBytes32(),
            outputToken: relayData.outputToken.toBytes32(),
            inputAmount: relayData.inputAmount,
            outputAmount: relayData.outputAmount,
            originChainId: relayData.originChainId,
            depositId: relayData.depositId,
            fillDeadline: relayData.fillDeadline,
            exclusivityDeadline: relayData.exclusivityDeadline,
            message: relayData.message
        });

        fillRelay(convertedRelayData, repaymentChainId, msg.sender.toBytes32());
    }

    /**
     * @notice Identical to fillV3Relay except that the relayer wants to use a depositor's updated output amount,
     * recipient, and/or message. The relayer should only use this function if they can supply a message signed
     * by the depositor that contains the fill's matching deposit ID along with updated relay parameters.
     * If the signature can be verified, then this function will emit a FilledV3Event that will be used by
     * the system for refund verification purposes. In other words, this function is an alternative way to fill a
     * a deposit than fillV3Relay.
     * @dev Subject to same exclusivity deadline rules as fillV3Relay().
     * @param relayData struct containing all the data needed to identify the deposit to be filled. See fillV3Relay().
     * @param repaymentChainId Chain of SpokePool where relayer wants to be refunded after the challenge window has
     * passed. See fillV3Relay().
     * @param repaymentAddress Address the relayer wants to be receive their refund at.
     * @param updatedOutputAmount New output amount to use for this deposit.
     * @param updatedRecipient New recipient to use for this deposit.
     * @param updatedMessage New message to use for this deposit.
     * @param depositorSignature Signed EIP712 hashstruct containing the deposit ID. Should be signed by the depositor
     * account.
     */
    function fillRelayWithUpdatedDeposit(
        V3RelayData calldata relayData,
        uint256 repaymentChainId,
        bytes32 repaymentAddress,
        uint256 updatedOutputAmount,
        bytes32 updatedRecipient,
        bytes calldata updatedMessage,
        bytes calldata depositorSignature
    ) public override nonReentrant unpausedFills {
        // Exclusivity deadline is inclusive and is the latest timestamp that the exclusive relayer has sole right
        // to fill the relay.
        if (
<<<<<<< HEAD
            _fillIsExclusive(relayData.exclusivityDeadline, uint32(getCurrentTime())) &&
            relayData.exclusiveRelayer.toAddress() != msg.sender
=======
            _fillIsExclusive(relayData.exclusiveRelayer, relayData.exclusivityDeadline, uint32(getCurrentTime())) &&
            relayData.exclusiveRelayer != msg.sender
>>>>>>> ceda8660
        ) {
            revert NotExclusiveRelayer();
        }

        V3RelayExecutionParams memory relayExecution = V3RelayExecutionParams({
            relay: relayData,
            relayHash: getV3RelayHash(relayData),
            updatedOutputAmount: updatedOutputAmount,
            updatedRecipient: updatedRecipient,
            updatedMessage: updatedMessage,
            repaymentChainId: repaymentChainId
        });

        _verifyUpdateV3DepositMessage(
            relayData.depositor.toAddress(),
            relayData.depositId,
            relayData.originChainId,
            updatedOutputAmount,
            updatedRecipient,
            updatedMessage,
            depositorSignature,
            UPDATE_BYTES32_DEPOSIT_DETAILS_HASH
        );

        _fillRelayV3(relayExecution, repaymentAddress, false);
    }

    /**
     * @notice Request Across to send LP funds to this contract to fulfill a slow fill relay
     * for a deposit in the next bundle.
     * @dev Slow fills are not possible unless the input and output tokens are "equivalent", i.e.
     * they route to the same L1 token via PoolRebalanceRoutes.
     * @dev Slow fills are created by inserting slow fill objects into a merkle tree that is included
     * in the next HubPool "root bundle". Once the optimistic challenge window has passed, the HubPool
     * will relay the slow root to this chain via relayRootBundle(). Once the slow root is relayed,
     * the slow fill can be executed by anyone who calls executeSlowRelayLeaf().
     * @dev Cannot request a slow fill if the fill deadline has passed.
     * @dev Cannot request a slow fill if the relay has already been filled or a slow fill has already been requested.
     * @param relayData struct containing all the data needed to identify the deposit that should be
     * slow filled. If any of the params are missing or different from the origin chain deposit,
     * then Across will not include a slow fill for the intended deposit.
     */
    function requestSlowFill(V3RelayData calldata relayData) public override nonReentrant unpausedFills {
        uint32 currentTime = uint32(getCurrentTime());
        // If a depositor has set an exclusivity deadline, then only the exclusive relayer should be able to
        // fast fill within this deadline. Moreover, the depositor should expect to get *fast* filled within
        // this deadline, not slow filled. As a simplifying assumption, we will not allow slow fills to be requested
        // during this exclusivity period.
        if (_fillIsExclusive(relayData.exclusiveRelayer, relayData.exclusivityDeadline, currentTime)) {
            revert NoSlowFillsInExclusivityWindow();
        }
        if (relayData.fillDeadline < currentTime) revert ExpiredFillDeadline();

        bytes32 relayHash = getV3RelayHash(relayData);
        if (fillStatuses[relayHash] != uint256(FillStatus.Unfilled)) revert InvalidSlowFillRequest();
        fillStatuses[relayHash] = uint256(FillStatus.RequestedSlowFill);

        emit RequestedSlowFill(
            relayData.inputToken,
            relayData.outputToken,
            relayData.inputAmount,
            relayData.outputAmount,
            relayData.originChainId,
            relayData.depositId,
            relayData.fillDeadline,
            relayData.exclusivityDeadline,
            relayData.exclusiveRelayer,
            relayData.depositor,
            relayData.recipient,
            _hashNonEmptyMessage(relayData.message)
        );
    }

    /**
     * @notice Fills a single leg of a particular order on the destination chain
     * @dev ERC-7683 fill function.
     * @param orderId Unique order identifier for this order
     * @param originData Data emitted on the origin to parameterize the fill
     * @param fillerData Data provided by the filler to inform the fill or express their preferences
     */
    function fill(
        bytes32 orderId,
        bytes calldata originData,
        bytes calldata fillerData
    ) external {
        if (keccak256(abi.encode(originData, chainId())) != orderId) {
            revert WrongERC7683OrderId();
        }

        // Ensure that the call is not malformed. If the call is malformed, abi.decode will fail.
        V3SpokePoolInterface.V3RelayData memory relayData = abi.decode(originData, (V3SpokePoolInterface.V3RelayData));
        AcrossDestinationFillerData memory destinationFillerData = abi.decode(
            fillerData,
            (AcrossDestinationFillerData)
        );

        // Must do a delegatecall because the function requires the inputs to be calldata.
        (bool success, bytes memory data) = address(this).delegatecall(
            abi.encodeCall(
                V3SpokePoolInterface.fillRelay,
                (relayData, destinationFillerData.repaymentChainId, msg.sender.toBytes32())
            )
        );
        if (!success) {
            revert LowLevelCallFailed(data);
        }
    }

    /**************************************
     *         DATA WORKER FUNCTIONS      *
     **************************************/

    /**
     * @notice Executes a slow relay leaf stored as part of a root bundle relayed by the HubPool.
     * @dev Executing a slow fill leaf is equivalent to filling the relayData so this function cannot be used to
     * double fill a recipient. The relayData that is filled is included in the slowFillLeaf and is hashed
     * like any other fill sent through a fill method.
     * @dev There is no relayer credited with filling this relay since funds are sent directly out of this contract.
     * @param slowFillLeaf Contains all data necessary to uniquely identify a relay for this chain. This struct is
     * hashed and included in a merkle root that is relayed to all spoke pools.
     * - relayData: struct containing all the data needed to identify the original deposit to be slow filled.
     * - chainId: chain identifier where slow fill leaf should be executed. If this doesn't match this chain's
     * chainId, then this function will revert.
     * - updatedOutputAmount: Amount to be sent to recipient out of this contract's balance. Can be set differently
     * from relayData.outputAmount to charge a different fee because this deposit was "slow" filled. Usually,
     * this will be set higher to reimburse the recipient for waiting for the slow fill.
     * @param rootBundleId Unique ID of root bundle containing slow relay root that this leaf is contained in.
     * @param proof Inclusion proof for this leaf in slow relay root in root bundle.
     */
    function executeSlowRelayLeaf(
        V3SlowFill calldata slowFillLeaf,
        uint32 rootBundleId,
        bytes32[] calldata proof
    ) public override nonReentrant {
        V3RelayData memory relayData = slowFillLeaf.relayData;

        _preExecuteLeafHook(relayData.outputToken.toAddress());

        // @TODO In the future consider allowing way for slow fill leaf to be created with updated
        // deposit params like outputAmount, message and recipient.
        V3RelayExecutionParams memory relayExecution = V3RelayExecutionParams({
            relay: relayData,
            relayHash: getV3RelayHash(relayData),
            updatedOutputAmount: slowFillLeaf.updatedOutputAmount,
            updatedRecipient: relayData.recipient,
            updatedMessage: relayData.message,
            repaymentChainId: EMPTY_REPAYMENT_CHAIN_ID // Repayment not relevant for slow fills.
        });

        _verifyV3SlowFill(relayExecution, rootBundleId, proof);

        // - No relayer to refund for slow fill executions.
        _fillRelayV3(relayExecution, EMPTY_RELAYER, true);
    }

    /**
     * @notice Executes a relayer refund leaf stored as part of a root bundle. Will send the relayer the amount they
     * sent to the recipient plus a relayer fee.
     * @param rootBundleId Unique ID of root bundle containing relayer refund root that this leaf is contained in.
     * @param relayerRefundLeaf Contains all data necessary to reconstruct leaf contained in root bundle and to
     * refund relayer. This data structure is explained in detail in the SpokePoolInterface.
     * @param proof Inclusion proof for this leaf in relayer refund root in root bundle.
     */
    function executeRelayerRefundLeaf(
        uint32 rootBundleId,
        SpokePoolInterface.RelayerRefundLeaf memory relayerRefundLeaf,
        bytes32[] memory proof
    ) public payable virtual override nonReentrant {
        _preExecuteLeafHook(relayerRefundLeaf.l2TokenAddress);

        if (relayerRefundLeaf.chainId != chainId()) revert InvalidChainId();

        RootBundle storage rootBundle = rootBundles[rootBundleId];

        // Check that proof proves that relayerRefundLeaf is contained within the relayer refund root.
        // Note: This should revert if the relayerRefundRoot is uninitialized.
        if (!MerkleLib.verifyRelayerRefund(rootBundle.relayerRefundRoot, relayerRefundLeaf, proof)) {
            revert InvalidMerkleProof();
        }

        _setClaimedLeaf(rootBundleId, relayerRefundLeaf.leafId);

        bool deferredRefunds = _distributeRelayerRefunds(
            relayerRefundLeaf.chainId,
            relayerRefundLeaf.amountToReturn,
            relayerRefundLeaf.refundAmounts,
            relayerRefundLeaf.leafId,
            relayerRefundLeaf.l2TokenAddress,
            relayerRefundLeaf.refundAddresses
        );

        emit ExecutedRelayerRefundRoot(
            relayerRefundLeaf.amountToReturn,
            relayerRefundLeaf.chainId,
            relayerRefundLeaf.refundAmounts,
            rootBundleId,
            relayerRefundLeaf.leafId,
            relayerRefundLeaf.l2TokenAddress,
            relayerRefundLeaf.refundAddresses,
            deferredRefunds,
            msg.sender
        );
    }

    /**
     * @notice Enables a relayer to claim outstanding repayments. Should virtually never be used, unless for some reason
     * relayer repayment transfer fails for reasons such as token transfer reverts due to blacklisting. In this case,
     * the relayer can still call this method and claim the tokens to a new address.
     * @param l2TokenAddress Address of the L2 token to claim refunds for.
     * @param refundAddress Address to send the refund to.
     */
    function claimRelayerRefund(bytes32 l2TokenAddress, bytes32 refundAddress) external {
        uint256 refund = relayerRefund[l2TokenAddress.toAddress()][msg.sender];
        if (refund == 0) revert NoRelayerRefundToClaim();
        relayerRefund[l2TokenAddress.toAddress()][msg.sender] = 0;
        IERC20Upgradeable(l2TokenAddress.toAddress()).safeTransfer(refundAddress.toAddress(), refund);

        emit ClaimedRelayerRefund(l2TokenAddress, refundAddress, refund, msg.sender);
    }

    /**************************************
     *           VIEW FUNCTIONS           *
     **************************************/

    /**
     * @notice Returns chain ID for this network.
     * @dev Some L2s like ZKSync don't support the CHAIN_ID opcode so we allow the implementer to override this.
     */
    function chainId() public view virtual override returns (uint256) {
        return block.chainid;
    }

    /**
     * @notice Gets the current time.
     * @return uint for the current timestamp.
     */
    function getCurrentTime() public view virtual returns (uint256) {
        return block.timestamp; // solhint-disable-line not-rely-on-time
    }

    /**
     * @notice Returns the deposit ID for an unsafe deposit. This function is used to compute the deposit ID
     * in unsafeDeposit and is provided as a convenience.
     * @dev msgSender and depositor are both used as inputs to allow passthrough depositors to create unique
     * deposit hash spaces for unique depositors.
     * @param msgSender The caller of the transaction used as input to produce the deposit ID.
     * @param depositor The depositor address used as input to produce the deposit ID.
     * @param depositNonce The nonce used as input to produce the deposit ID.
     * @return The deposit ID for the unsafe deposit.
     */
    function getUnsafeDepositId(
        address msgSender,
        bytes32 depositor,
        uint256 depositNonce
    ) public pure returns (uint256) {
        return uint256(keccak256(abi.encodePacked(msgSender, depositor, depositNonce)));
    }

    function getRelayerRefund(address l2TokenAddress, address refundAddress) public view returns (uint256) {
        return relayerRefund[l2TokenAddress][refundAddress];
    }

    function getV3RelayHash(V3RelayData memory relayData) public view returns (bytes32) {
        return keccak256(abi.encode(relayData, chainId()));
    }

    /**************************************
     *         INTERNAL FUNCTIONS         *
     **************************************/

<<<<<<< HEAD
    function _depositV3(DepositV3Params memory params) internal {
        // Verify depositor is a valid EVM address.
        params.depositor.checkAddress();

        // Check that deposit route is enabled for the input token. There are no checks required for the output token
        // which is pulled from the relayer at fill time and passed through this contract atomically to the recipient.
        if (!enabledDepositRoutes[params.inputToken.toAddress()][params.destinationChainId]) revert DisabledRoute();

        // Require that quoteTimestamp has a maximum age so that depositors pay an LP fee based on recent HubPool usage.
        // It is assumed that cross-chain timestamps are normally loosely in-sync, but clock drift can occur. If the
        // SpokePool time stalls or lags significantly, it is still possible to make deposits by setting quoteTimestamp
        // within the configured buffer. The owner should pause deposits/fills if this is undesirable.
        // This will underflow if quoteTimestamp is more than depositQuoteTimeBuffer;
        // this is safe but will throw an unintuitive error.

        // slither-disable-next-line timestamp
        uint256 currentTime = getCurrentTime();
        if (currentTime < params.quoteTimestamp || currentTime - params.quoteTimestamp > depositQuoteTimeBuffer)
            revert InvalidQuoteTimestamp();

        // fillDeadline is relative to the destination chain.
        // Don’t allow fillDeadline to be more than several bundles into the future.
        // This limits the maximum required lookback for dataworker and relayer instances.
        if (params.fillDeadline > currentTime + fillDeadlineBuffer) revert InvalidFillDeadline();

        // There are three cases for setting the exclusivity deadline using the exclusivity parameter:
        // 1. If this parameter is 0, then there is no exclusivity period and emit 0 for the deadline. This
        //    means that fillers of this deposit do not have to worry about the block.timestamp of this event changing
        //    due to re-orgs when filling this deposit.
        // 2. If the exclusivity parameter is less than or equal to MAX_EXCLUSIVITY_PERIOD_SECONDS, then the exclusivity
        //    deadline is set to the block.timestamp of this event plus the exclusivity parameter. This means that the
        //    filler of this deposit assumes re-org risk when filling this deposit because the block.timestamp of this
        //    event affects the exclusivity deadline.
        // 3. Otherwise, interpret this parameter as a timestamp and emit it as the exclusivity deadline. This means
        //    that the filler of this deposit will not assume re-org risk related to the block.timestamp of this
        //    event changing.
        uint32 exclusivityDeadline = params.exclusivityParameter;
        if (exclusivityDeadline > 0) {
            if (exclusivityDeadline <= MAX_EXCLUSIVITY_PERIOD_SECONDS) {
                exclusivityDeadline += uint32(currentTime);
            }

            // As a safety measure, prevent caller from inadvertently locking funds during exclusivity period
            //  by forcing them to specify an exclusive relayer.
            if (params.exclusiveRelayer == bytes32(0)) revert InvalidExclusiveRelayer();
        }

        // If the address of the origin token is a wrappedNativeToken contract and there is a msg.value with the
        // transaction then the user is sending the native token. In this case, the native token should be
        // wrapped.
        if (params.inputToken == address(wrappedNativeToken).toBytes32() && msg.value > 0) {
            if (msg.value != params.inputAmount) revert MsgValueDoesNotMatchInputAmount();
            wrappedNativeToken.deposit{ value: msg.value }();
            // Else, it is a normal ERC20. In this case pull the token from the caller as per normal.
            // Note: this includes the case where the L2 caller has WETH (already wrapped ETH) and wants to bridge them.
            // In this case the msg.value will be set to 0, indicating a "normal" ERC20 bridging action.
        } else {
            // msg.value should be 0 if input token isn't the wrapped native token.
            if (msg.value != 0) revert MsgValueDoesNotMatchInputAmount();
            IERC20Upgradeable(params.inputToken.toAddress()).safeTransferFrom(
                msg.sender,
                address(this),
                params.inputAmount
            );
        }

        emit FundsDeposited(
            params.inputToken,
            params.outputToken,
            params.inputAmount,
            params.outputAmount,
            params.destinationChainId,
            params.depositId,
            params.quoteTimestamp,
            params.fillDeadline,
            exclusivityDeadline,
            params.depositor,
            params.recipient,
            params.exclusiveRelayer,
            params.message
        );
    }

=======
>>>>>>> ceda8660
    function _deposit(
        address depositor,
        address recipient,
        address originToken,
        uint256 amount,
        uint256 destinationChainId,
        int64 relayerFeePct,
        uint32 quoteTimestamp,
        bytes memory message
    ) internal {
        // Check that deposit route is enabled.
        if (!enabledDepositRoutes[originToken][destinationChainId]) revert DisabledRoute();

        // We limit the relay fees to prevent the user spending all their funds on fees.
        if (SignedMath.abs(relayerFeePct) >= 0.5e18) revert InvalidRelayerFeePct();
        if (amount > MAX_TRANSFER_SIZE) revert MaxTransferSizeExceeded();

        // Require that quoteTimestamp has a maximum age so that depositors pay an LP fee based on recent HubPool usage.
        // It is assumed that cross-chain timestamps are normally loosely in-sync, but clock drift can occur. If the
        // SpokePool time stalls or lags significantly, it is still possible to make deposits by setting quoteTimestamp
        // within the configured buffer. The owner should pause deposits if this is undesirable. This will underflow if
        // quoteTimestamp is more than depositQuoteTimeBuffer; this is safe but will throw an unintuitive error.

        // slither-disable-next-line timestamp
        if (getCurrentTime() - quoteTimestamp > depositQuoteTimeBuffer) revert InvalidQuoteTimestamp();

        // Increment count of deposits so that deposit ID for this spoke pool is unique.
        uint32 newDepositId = numberOfDeposits++;

        // If the address of the origin token is a wrappedNativeToken contract and there is a msg.value with the
        // transaction then the user is sending ETH. In this case, the ETH should be deposited to wrappedNativeToken.
        if (originToken == address(wrappedNativeToken) && msg.value > 0) {
            if (msg.value != amount) revert MsgValueDoesNotMatchInputAmount();
            wrappedNativeToken.deposit{ value: msg.value }();
            // Else, it is a normal ERC20. In this case pull the token from the user's wallet as per normal.
            // Note: this includes the case where the L2 user has WETH (already wrapped ETH) and wants to bridge them.
            // In this case the msg.value will be set to 0, indicating a "normal" ERC20 bridging action.
        } else {
            IERC20Upgradeable(originToken).safeTransferFrom(msg.sender, address(this), amount);
        }

        emit FundsDeposited(
            originToken.toBytes32(), // inputToken
            bytes32(0), // outputToken. Setting this to 0x0 means that the outputToken should be assumed to be the
            // canonical token for the destination chain matching the inputToken. Therefore, this deposit
            // can always be slow filled.
            // - setting token to 0x0 will signal to off-chain validator that the "equivalent"
            // token as the inputToken for the destination chain should be replaced here.
            amount, // inputAmount
            _computeAmountPostFees(amount, relayerFeePct), // outputAmount
            // - output amount will be the deposit amount less relayerFeePct, which should now be set
            // equal to realizedLpFeePct + gasFeePct + capitalCostFeePct where (gasFeePct + capitalCostFeePct)
            // is equal to the old usage of `relayerFeePct`.
            destinationChainId,
            newDepositId,
            quoteTimestamp,
            INFINITE_FILL_DEADLINE, // fillDeadline. Default to infinite expiry because
            // expired deposits refunds could be a breaking change for existing users of this function.
            0, // exclusivityDeadline. Setting this to 0 along with the exclusiveRelayer to 0x0 means that there
            // is no exclusive deadline
            depositor.toBytes32(),
            recipient.toBytes32(),
            bytes32(0), // exclusiveRelayer. Setting this to 0x0 will signal to off-chain validator that there
            // is no exclusive relayer.
            message
        );
    }

    function _distributeRelayerRefunds(
        uint256 _chainId,
        uint256 amountToReturn,
        uint256[] memory refundAmounts,
        uint32 leafId,
        address l2TokenAddress,
        address[] memory refundAddresses
    ) internal returns (bool deferredRefunds) {
        uint256 numRefunds = refundAmounts.length;
        if (refundAddresses.length != numRefunds) revert InvalidMerkleLeaf();

        if (numRefunds > 0) {
            uint256 spokeStartBalance = IERC20Upgradeable(l2TokenAddress).balanceOf(address(this));
            uint256 totalRefundedAmount = 0; // Track the total amount refunded.

            // Send each relayer refund address the associated refundAmount for the L2 token address.
            // Note: Even if the L2 token is not enabled on this spoke pool, we should still refund relayers.
            for (uint256 i = 0; i < numRefunds; ++i) {
                if (refundAmounts[i] > 0) {
                    totalRefundedAmount += refundAmounts[i];

                    // Only if the total refunded amount exceeds the spoke starting balance, should we revert. This
                    // ensures that bundles are atomic, if we have sufficient balance to refund all relayers and
                    // prevents can only re-pay some of the relayers.
                    if (totalRefundedAmount > spokeStartBalance) revert InsufficientSpokePoolBalanceToExecuteLeaf();

                    bool success = _noRevertTransfer(l2TokenAddress, refundAddresses[i], refundAmounts[i]);

                    // If the transfer failed then track a deferred transfer for the relayer. Given this function would
                    // have reverted if there was insufficient balance, this will only happen if the transfer call
                    // reverts. This will only occur if the underlying transfer method on the l2Token reverts due to
                    // recipient blacklisting or other related modifications to the l2Token.transfer method.
                    if (!success) {
                        relayerRefund[l2TokenAddress][refundAddresses[i]] += refundAmounts[i];
                        deferredRefunds = true;
                    }
                }
            }
        }
        // If leaf's amountToReturn is positive, then send L2 --> L1 message to bridge tokens back via
        // chain-specific bridging method.
        if (amountToReturn > 0) {
            _bridgeTokensToHubPool(amountToReturn, l2TokenAddress);

            emit TokensBridged(amountToReturn, _chainId, leafId, l2TokenAddress.toBytes32(), msg.sender);
        }
    }

    // Re-implementation of OZ _callOptionalReturnBool to use private logic. Function executes a transfer and returns a
    // bool indicating if the external call was successful, rather than reverting. Original method:
    // https://github.com/OpenZeppelin/openzeppelin-contracts/blob/28aed34dc5e025e61ea0390c18cac875bfde1a78/contracts/token/ERC20/utils/SafeERC20.sol#L188
    function _noRevertTransfer(
        address token,
        address to,
        uint256 amount
    ) internal returns (bool) {
        bool success;
        uint256 returnSize;
        uint256 returnValue;
        bytes memory data = abi.encodeCall(IERC20Upgradeable.transfer, (to, amount));
        assembly {
            success := call(gas(), token, 0, add(data, 0x20), mload(data), 0, 0x20)
            returnSize := returndatasize()
            returnValue := mload(0)
        }
        return success && (returnSize == 0 ? address(token).code.length > 0 : returnValue == 1);
    }

    function _setCrossDomainAdmin(address newCrossDomainAdmin) internal {
        if (newCrossDomainAdmin == address(0)) revert InvalidCrossDomainAdmin();
        crossDomainAdmin = newCrossDomainAdmin;
        emit SetXDomainAdmin(newCrossDomainAdmin);
    }

    function _setWithdrawalRecipient(address newWithdrawalRecipient) internal {
        if (newWithdrawalRecipient == address(0)) revert InvalidWithdrawalRecipient();
        withdrawalRecipient = newWithdrawalRecipient;
        emit SetWithdrawalRecipient(newWithdrawalRecipient);
    }

    function _preExecuteLeafHook(address) internal virtual {
        // This method by default is a no-op. Different child spoke pools might want to execute functionality here
        // such as wrapping any native tokens owned by the contract into wrapped tokens before proceeding with
        // executing the leaf.
    }

    // Should be overriden by implementing contract depending on how L2 handles sending tokens to L1.
    function _bridgeTokensToHubPool(uint256 amountToReturn, address l2TokenAddress) internal virtual;

    function _setClaimedLeaf(uint32 rootBundleId, uint32 leafId) internal {
        RootBundle storage rootBundle = rootBundles[rootBundleId];

        // Verify the leafId in the leaf has not yet been claimed.
        if (MerkleLib.isClaimed(rootBundle.claimedBitmap, leafId)) revert ClaimedMerkleLeaf();

        // Set leaf as claimed in bitmap. This is passed by reference to the storage rootBundle.
        MerkleLib.setClaimed(rootBundle.claimedBitmap, leafId);
    }

    function _verifyUpdateV3DepositMessage(
        address depositor,
        uint256 depositId,
        uint256 originChainId,
        uint256 updatedOutputAmount,
        bytes32 updatedRecipient,
        bytes memory updatedMessage,
        bytes memory depositorSignature,
        bytes32 hashType
    ) internal view {
        // A depositor can request to modify an un-relayed deposit by signing a hash containing the updated
        // details and information uniquely identifying the deposit to relay. This information ensures
        // that this signature cannot be re-used for other deposits.
        bytes32 expectedTypedDataV4Hash = _hashTypedDataV4(
            keccak256(
                abi.encode(
                    hashType,
                    depositId,
                    originChainId,
                    updatedOutputAmount,
                    updatedRecipient,
                    keccak256(updatedMessage)
                )
            ),
            originChainId
        );
        _verifyDepositorSignature(depositor, expectedTypedDataV4Hash, depositorSignature);
    }

    // This function is isolated and made virtual to allow different L2's to implement chain specific recovery of
    // signers from signatures because some L2s might not support ecrecover. To be safe, consider always reverting
    // this function for L2s where ecrecover is different from how it works on Ethereum, otherwise there is the
    // potential to forge a signature from the depositor using a different private key than the original depositor's.
    function _verifyDepositorSignature(
        address depositor,
        bytes32 ethSignedMessageHash,
        bytes memory depositorSignature
    ) internal view virtual {
        // Note:
        // - We don't need to worry about re-entrancy from a contract deployed at the depositor address since the method
        //   `SignatureChecker.isValidSignatureNow` is a view method. Re-entrancy can happen, but it cannot affect state.
        // - EIP-1271 signatures are supported. This means that a signature valid now, may not be valid later and vice-versa.
        // - For an EIP-1271 signature to work, the depositor contract address must map to a deployed contract on the destination
        //   chain that can validate the signature.
        // - Regular signatures from an EOA are also supported.
        bool isValid = SignatureChecker.isValidSignatureNow(depositor, ethSignedMessageHash, depositorSignature);
        if (!isValid) revert InvalidDepositorSignature();
    }

    function _verifyV3SlowFill(
        V3RelayExecutionParams memory relayExecution,
        uint32 rootBundleId,
        bytes32[] memory proof
    ) internal view {
        V3SlowFill memory slowFill = V3SlowFill({
            relayData: relayExecution.relay,
            chainId: chainId(),
            updatedOutputAmount: relayExecution.updatedOutputAmount
        });

        if (!MerkleLib.verifyV3SlowRelayFulfillment(rootBundles[rootBundleId].slowRelayRoot, slowFill, proof)) {
            revert InvalidMerkleProof();
        }
    }

    function _computeAmountPostFees(uint256 amount, int256 feesPct) private pure returns (uint256) {
        return (amount * uint256(int256(1e18) - feesPct)) / 1e18;
    }

    // Unwraps ETH and does a transfer to a recipient address. If the recipient is a smart contract then sends wrappedNativeToken.
    function _unwrapwrappedNativeTokenTo(address payable to, uint256 amount) internal {
        if (address(to).isContract()) {
            IERC20Upgradeable(address(wrappedNativeToken)).safeTransfer(to, amount);
        } else {
            wrappedNativeToken.withdraw(amount);
            AddressLibUpgradeable.sendValue(to, amount);
        }
    }

    // @param relayer: relayer who is actually credited as filling this deposit. Can be different from
    // exclusiveRelayer if passed exclusivityDeadline or if slow fill.
    function _fillRelayV3(
        V3RelayExecutionParams memory relayExecution,
        bytes32 relayer,
        bool isSlowFill
    ) internal {
        V3RelayData memory relayData = relayExecution.relay;

        if (relayData.fillDeadline < getCurrentTime()) revert ExpiredFillDeadline();

        bytes32 relayHash = relayExecution.relayHash;

        // If a slow fill for this fill was requested then the relayFills value for this hash will be
        // FillStatus.RequestedSlowFill. Therefore, if this is the status, then this fast fill
        // will be replacing the slow fill. If this is a slow fill execution, then the following variable
        // is trivially true. We'll emit this value in the FilledRelay
        // event to assist the Dataworker in knowing when to return funds back to the HubPool that can no longer
        // be used for a slow fill execution.
        FillType fillType = isSlowFill
            ? FillType.SlowFill // The following is true if this is a fast fill that was sent after a slow fill request.
            : (
                fillStatuses[relayExecution.relayHash] == uint256(FillStatus.RequestedSlowFill)
                    ? FillType.ReplacedSlowFill
                    : FillType.FastFill
            );

        // @dev This function doesn't support partial fills. Therefore, we associate the relay hash with
        // an enum tracking its fill status. All filled relays, whether slow or fast fills, are set to the Filled
        // status. However, we also use this slot to track whether this fill had a slow fill requested. Therefore
        // we can include a bool in the FilledRelay event making it easy for the dataworker to compute if this
        // fill was a fast fill that replaced a slow fill and therefore this SpokePool has excess funds that it
        // needs to send back to the HubPool.
        if (fillStatuses[relayHash] == uint256(FillStatus.Filled)) revert RelayFilled();
        fillStatuses[relayHash] = uint256(FillStatus.Filled);

        // @dev Before returning early, emit events to assist the dataworker in being able to know which fills were
        // successful.
        emit FilledRelay(
            relayData.inputToken,
            relayData.outputToken,
            relayData.inputAmount,
            relayData.outputAmount,
            relayExecution.repaymentChainId,
            relayData.originChainId,
            relayData.depositId,
            relayData.fillDeadline,
            relayData.exclusivityDeadline,
            relayData.exclusiveRelayer,
            relayer,
            relayData.depositor,
            relayData.recipient,
            _hashNonEmptyMessage(relayData.message),
            V3RelayExecutionEventInfo({
                updatedRecipient: relayExecution.updatedRecipient,
                updatedMessageHash: _hashNonEmptyMessage(relayExecution.updatedMessage),
                updatedOutputAmount: relayExecution.updatedOutputAmount,
                fillType: fillType
            })
        );

<<<<<<< HEAD
        // If relayer and receiver are the same address, there is no need to do any transfer, as it would result in no
        // net movement of funds.
        // Note: this is important because it means that relayers can intentionally self-relay in a capital efficient
        // way (no need to have funds on the destination).
        // If this is a slow fill, we can't exit early since we still need to send funds out of this contract
        // since there is no "relayer".
        address recipientToSend = relayExecution.updatedRecipient.toAddress();

        if (msg.sender == recipientToSend && !isSlowFill) return;

=======
>>>>>>> ceda8660
        // If relay token is wrappedNativeToken then unwrap and send native token.
        address outputToken = relayData.outputToken.toAddress();
        uint256 amountToSend = relayExecution.updatedOutputAmount;
        address recipientToSend = relayExecution.updatedRecipient;
        if (outputToken == address(wrappedNativeToken)) {
            // Note: useContractFunds is True if we want to send funds to the recipient directly out of this contract,
            // otherwise we expect the caller to send funds to the recipient. If useContractFunds is True and the
            // recipient wants wrappedNativeToken, then we can assume that wrappedNativeToken is already in the
            // contract, otherwise we'll need the user to send wrappedNativeToken to this contract. Regardless, we'll
            // need to unwrap it to native token before sending to the user.
            if (!isSlowFill) IERC20Upgradeable(outputToken).safeTransferFrom(msg.sender, address(this), amountToSend);
            _unwrapwrappedNativeTokenTo(payable(recipientToSend), amountToSend);
            // Else, this is a normal ERC20 token. Send to recipient.
        } else {
            // Note: Similar to note above, send token directly from the contract to the user in the slow relay case.
            if (!isSlowFill) IERC20Upgradeable(outputToken).safeTransferFrom(msg.sender, recipientToSend, amountToSend);
            else IERC20Upgradeable(outputToken).safeTransfer(recipientToSend, amountToSend);
        }

        bytes memory updatedMessage = relayExecution.updatedMessage;
        if (updatedMessage.length > 0 && recipientToSend.isContract()) {
            AcrossMessageHandler(recipientToSend).handleV3AcrossMessage(
                outputToken,
                amountToSend,
                msg.sender,
                updatedMessage
            );
        }
    }

    // Determine whether the combination of exlcusiveRelayer and exclusivityDeadline implies active exclusivity.
    function _fillIsExclusive(
        address exclusiveRelayer,
        uint32 exclusivityDeadline,
        uint32 currentTime
    ) internal pure returns (bool) {
        return exclusivityDeadline >= currentTime && exclusiveRelayer != address(0);
    }

    // Helper for emitting message hash. For easier easier human readability we return bytes32(0) for empty message.
    function _hashNonEmptyMessage(bytes memory message) internal pure returns (bytes32) {
        if (message.length == 0) return bytes32(0);
        else return keccak256(message);
    }

    // Implementing contract needs to override this to ensure that only the appropriate cross chain admin can execute
    // certain admin functions. For L2 contracts, the cross chain admin refers to some L1 address or contract, and for
    // L1, this would just be the same admin of the HubPool.
    function _requireAdminSender() internal virtual;

    // Added to enable the this contract to receive native token (ETH). Used when unwrapping wrappedNativeToken.
    receive() external payable {}

    // Reserve storage slots for future versions of this base contract to add state variables without
    // affecting the storage layout of child contracts. Decrement the size of __gap whenever state variables
    // are added. This is at bottom of contract to make sure it's always at the end of storage.
    uint256[998] private __gap;
}<|MERGE_RESOLUTION|>--- conflicted
+++ resolved
@@ -489,7 +489,6 @@
      *  This must be set to some time between [currentTime - depositQuoteTimeBuffer, currentTime]
      * where currentTime is block.timestamp on this chain or this transaction will revert.
      * @param fillDeadline The deadline for the relayer to fill the deposit. After this destination chain timestamp,
-<<<<<<< HEAD
      * the fill will revert on the destination chain. Must be set before currentTime + fillDeadlineBuffer, where
      * currentTime is block.timestamp on this chain or this transaction will revert.
      * @param exclusivityParameter This value is used to set the exclusivity deadline timestamp in the emitted deposit
@@ -503,13 +502,6 @@
      *        due to a chain-reorg, which would also change the exclusivity timestamp.
      *     3. TIMESTAMP: Otherwise, set this value as the exclusivity deadline timestamp.
      * which is the deadline for the exclusiveRelayer to fill the deposit.
-=======
-     * the fill will revert on the destination chain. Must be set between [currentTime, currentTime + fillDeadlineBuffer]
-     * where currentTime is block.timestamp on this chain or this transaction will revert.
-     * @param exclusivityPeriod Added to the current time to set the exclusive relayer deadline,
-     * which is the deadline for the exclusiveRelayer to fill the deposit. After this destination chain timestamp,
-     * anyone can fill the deposit.
->>>>>>> ceda8660
      * @param message The message to send to the recipient on the destination chain if the recipient is a contract.
      * If the message is not empty, the recipient contract must implement handleV3AcrossMessage() or the fill will revert.
      */
@@ -604,7 +596,6 @@
         uint32 fillDeadline,
         uint32 exclusivityPeriod,
         bytes calldata message
-<<<<<<< HEAD
     ) public payable override {
         deposit(
             depositor.toBytes32(),
@@ -615,56 +606,6 @@
             outputAmount,
             destinationChainId,
             exclusiveRelayer.toBytes32(),
-=======
-    ) public payable override nonReentrant unpausedDeposits {
-        // Check that deposit route is enabled for the input token. There are no checks required for the output token
-        // which is pulled from the relayer at fill time and passed through this contract atomically to the recipient.
-        if (!enabledDepositRoutes[inputToken][destinationChainId]) revert DisabledRoute();
-
-        // Require that quoteTimestamp has a maximum age so that depositors pay an LP fee based on recent HubPool usage.
-        // It is assumed that cross-chain timestamps are normally loosely in-sync, but clock drift can occur. If the
-        // SpokePool time stalls or lags significantly, it is still possible to make deposits by setting quoteTimestamp
-        // within the configured buffer. The owner should pause deposits/fills if this is undesirable.
-        // This will underflow if quoteTimestamp is more than depositQuoteTimeBuffer;
-        // this is safe but will throw an unintuitive error.
-
-        // slither-disable-next-line timestamp
-        uint256 currentTime = getCurrentTime();
-        if (currentTime - quoteTimestamp > depositQuoteTimeBuffer) revert InvalidQuoteTimestamp();
-
-        // fillDeadline is relative to the destination chain.
-        // Don’t allow fillDeadline to be more than several bundles into the future.
-        // This limits the maximum required lookback for dataworker and relayer instances.
-        // Also, don't allow fillDeadline to be in the past. This poses a potential UX issue if the destination
-        // chain time keeping and this chain's time keeping are out of sync but is not really a practical hurdle
-        // unless they are significantly out of sync or the depositor is setting very short fill deadlines. This latter
-        // situation won't be a problem for honest users.
-        if (fillDeadline < currentTime || fillDeadline > currentTime + fillDeadlineBuffer) revert InvalidFillDeadline();
-
-        // If the address of the origin token is a wrappedNativeToken contract and there is a msg.value with the
-        // transaction then the user is sending the native token. In this case, the native token should be
-        // wrapped.
-        if (inputToken == address(wrappedNativeToken) && msg.value > 0) {
-            if (msg.value != inputAmount) revert MsgValueDoesNotMatchInputAmount();
-            wrappedNativeToken.deposit{ value: msg.value }();
-            // Else, it is a normal ERC20. In this case pull the token from the caller as per normal.
-            // Note: this includes the case where the L2 caller has WETH (already wrapped ETH) and wants to bridge them.
-            // In this case the msg.value will be set to 0, indicating a "normal" ERC20 bridging action.
-        } else {
-            // msg.value should be 0 if input token isn't the wrapped native token.
-            if (msg.value != 0) revert MsgValueDoesNotMatchInputAmount();
-            IERC20Upgradeable(inputToken).safeTransferFrom(msg.sender, address(this), inputAmount);
-        }
-
-        emit V3FundsDeposited(
-            inputToken,
-            outputToken,
-            inputAmount,
-            outputAmount,
-            destinationChainId,
-            // Increment count of deposits so that deposit ID for this spoke pool is unique.
-            numberOfDeposits++,
->>>>>>> ceda8660
             quoteTimestamp,
             fillDeadline,
             uint32(currentTime) + exclusivityPeriod,
@@ -1010,13 +951,9 @@
      * - fillDeadline The deadline for the caller to fill the deposit. After this timestamp,
      * the fill will revert on the destination chain.
      * - exclusivityDeadline: The deadline for the exclusive relayer to fill the deposit. After this
-<<<<<<< HEAD
      * timestamp, anyone can fill this deposit. Note that if this value was set in deposit by adding an offset
      * to the deposit's block.timestamp, there is re-org risk for the caller of this method because the event's
      * block.timestamp can change. Read the comments in `deposit` about the `exclusivityParameter` for more details.
-=======
-     * timestamp, anyone can fill this deposit.
->>>>>>> ceda8660
      * - message The message to send to the recipient if the recipient is a contract that implements a
      * handleV3AcrossMessage() public function
      * @param repaymentChainId Chain of SpokePool where relayer wants to be refunded after the challenge window has
@@ -1031,13 +968,8 @@
         // Exclusivity deadline is inclusive and is the latest timestamp that the exclusive relayer has sole right
         // to fill the relay.
         if (
-<<<<<<< HEAD
             _fillIsExclusive(relayData.exclusivityDeadline, uint32(getCurrentTime())) &&
             relayData.exclusiveRelayer.toAddress() != msg.sender
-=======
-            _fillIsExclusive(relayData.exclusiveRelayer, relayData.exclusivityDeadline, uint32(getCurrentTime())) &&
-            relayData.exclusiveRelayer != msg.sender
->>>>>>> ceda8660
         ) {
             revert NotExclusiveRelayer();
         }
@@ -1106,13 +1038,8 @@
         // Exclusivity deadline is inclusive and is the latest timestamp that the exclusive relayer has sole right
         // to fill the relay.
         if (
-<<<<<<< HEAD
             _fillIsExclusive(relayData.exclusivityDeadline, uint32(getCurrentTime())) &&
             relayData.exclusiveRelayer.toAddress() != msg.sender
-=======
-            _fillIsExclusive(relayData.exclusiveRelayer, relayData.exclusivityDeadline, uint32(getCurrentTime())) &&
-            relayData.exclusiveRelayer != msg.sender
->>>>>>> ceda8660
         ) {
             revert NotExclusiveRelayer();
         }
@@ -1383,7 +1310,6 @@
      *         INTERNAL FUNCTIONS         *
      **************************************/
 
-<<<<<<< HEAD
     function _depositV3(DepositV3Params memory params) internal {
         // Verify depositor is a valid EVM address.
         params.depositor.checkAddress();
@@ -1467,8 +1393,6 @@
         );
     }
 
-=======
->>>>>>> ceda8660
     function _deposit(
         address depositor,
         address recipient,
@@ -1776,19 +1700,6 @@
             })
         );
 
-<<<<<<< HEAD
-        // If relayer and receiver are the same address, there is no need to do any transfer, as it would result in no
-        // net movement of funds.
-        // Note: this is important because it means that relayers can intentionally self-relay in a capital efficient
-        // way (no need to have funds on the destination).
-        // If this is a slow fill, we can't exit early since we still need to send funds out of this contract
-        // since there is no "relayer".
-        address recipientToSend = relayExecution.updatedRecipient.toAddress();
-
-        if (msg.sender == recipientToSend && !isSlowFill) return;
-
-=======
->>>>>>> ceda8660
         // If relay token is wrappedNativeToken then unwrap and send native token.
         address outputToken = relayData.outputToken.toAddress();
         uint256 amountToSend = relayExecution.updatedOutputAmount;
