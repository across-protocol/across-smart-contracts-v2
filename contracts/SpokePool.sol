// SPDX-License-Identifier: BUSL-1.1
pragma solidity ^0.8.0;

import "./MerkleLib.sol";
import "./external/interfaces/WETH9Interface.sol";
import "./interfaces/SpokePoolInterface.sol";
import "./interfaces/USSSpokePoolInterface.sol";
import "./upgradeable/MultiCallerUpgradeable.sol";
import "./upgradeable/EIP712CrossChainUpgradeable.sol";
import "./upgradeable/AddressLibUpgradeable.sol";

import "@openzeppelin/contracts-upgradeable/token/ERC20/IERC20Upgradeable.sol";
import "@openzeppelin/contracts-upgradeable/token/ERC20/utils/SafeERC20Upgradeable.sol";
import "@openzeppelin/contracts/utils/cryptography/SignatureChecker.sol";
import "@openzeppelin/contracts-upgradeable/proxy/utils/UUPSUpgradeable.sol";
import "@openzeppelin/contracts-upgradeable/security/ReentrancyGuardUpgradeable.sol";
import "@openzeppelin/contracts/utils/math/SignedMath.sol";

// This interface is expected to be implemented by any contract that expects to receive messages from the SpokePool.
interface AcrossMessageHandler {
    function handleAcrossMessage(
        address tokenSent,
        uint256 amount,
        bool fillCompleted,
        address relayer,
        bytes memory message
    ) external;
}

/**
 * @title SpokePool
 * @notice Base contract deployed on source and destination chains enabling depositors to transfer assets from source to
 * destination. Deposit orders are fulfilled by off-chain relayers who also interact with this contract. Deposited
 * tokens are locked on the source chain and relayers send the recipient the desired token currency and amount
 * on the destination chain. Locked source chain tokens are later sent over the canonical token bridge to L1 HubPool.
 * Relayers are refunded with destination tokens out of this contract after another off-chain actor, a "data worker",
 * submits a proof that the relayer correctly submitted a relay on this SpokePool.
 */
abstract contract SpokePool is
    USSSpokePoolInterface,
    SpokePoolInterface,
    UUPSUpgradeable,
    ReentrancyGuardUpgradeable,
    MultiCallerUpgradeable,
    EIP712CrossChainUpgradeable
{
    using SafeERC20Upgradeable for IERC20Upgradeable;
    using AddressLibUpgradeable for address;

    // Address of the L1 contract that acts as the owner of this SpokePool. This should normally be set to the HubPool
    // address. The crossDomainAdmin address is unused when the SpokePool is deployed to the same chain as the HubPool.
    address public crossDomainAdmin;

    // Address of the L1 contract that will send tokens to and receive tokens from this contract to fund relayer
    // refunds and slow relays.
    address public hubPool;

    // Note: The following two storage variables prefixed with DEPRECATED used to be variables that could be set by
    // the cross-domain admin. Admins ended up not changing these in production, so to reduce
    // gas in deposit/fill functions, we are converting them to private variables to maintain the contract
    // storage layout and replacing them with immutable or constant variables, because retrieving a constant
    // value is cheaper than retrieving a storage variable. Please see out the immutable/constant variable section.
    WETH9Interface private DEPRECATED_wrappedNativeToken;
    uint32 private DEPRECATED_depositQuoteTimeBuffer;

    // Count of deposits is used to construct a unique deposit identifier for this spoke pool.
    uint32 public numberOfDeposits;

    // Whether deposits and fills are disabled.
    bool public pausedFills;
    bool public pausedDeposits;

    // This contract can store as many root bundles as the HubPool chooses to publish here.
    RootBundle[] public rootBundles;

    // Origin token to destination token routings can be turned on or off, which can enable or disable deposits.
    mapping(address => mapping(uint256 => bool)) public enabledDepositRoutes;

    // Each relay is associated with the hash of parameters that uniquely identify the original deposit and a relay
    // attempt for that deposit. The relay itself is just represented as the amount filled so far. The total amount to
    // relay, the fees, and the agents are all parameters included in the hash key.
    mapping(bytes32 => uint256) private DEPRECATED_relayFills;

    // Mapping of USS relay hashes to fill statuses. Distinguished from relayFills
    // to eliminate any chance of collision between RelayData hashes and USSRelayData hashes.
    mapping(bytes32 => uint256) public fillStatuses;

    // Note: We will likely un-deprecate the fill and deposit counters to implement a better
    // dynamic LP fee mechanism but for now we'll deprecate it to reduce bytecode
    // in deposit/fill functions. This can be used to implement a UBA-esque fee mechanism.

    // This keeps track of the worst-case liabilities due to fills.
    // It is never reset. Users should only rely on it to determine the worst-case increase in liabilities between
    // two points. This is used to provide frontrunning protection to ensure the relayer's assumptions about the state
    // upon which their expected repayments are based will not change before their transaction is mined.
    mapping(address => uint256) private DEPRECATED_fillCounter;

    // This keeps track of the total running deposits for each token. This allows depositors to protect themselves from
    // frontrunning that might change their worst-case quote.
    mapping(address => uint256) private DEPRECATED_depositCounter;

    // This tracks the number of identical refunds that have been requested.
    // The intention is to allow an off-chain system to know when this could be a duplicate and ensure that the other
    // requests are known and accounted for.
    mapping(bytes32 => uint256) private DEPRECATED_refundsRequested;

    /**************************************************************
     *                CONSTANT/IMMUTABLE VARIABLES                *
     **************************************************************/
    // Constant and immutable variables do not take up storage slots and are instead added to the contract bytecode
    // at compile time. The difference between them is that constant variables must be declared inline, meaning
    // that they cannot be changed in production without changing the contract code, while immutable variables
    // can be set in the constructor. Therefore we use the immutable keyword for variables that we might want to be
    // different for each child contract (one obvious example of this is the wrappedNativeToken) or that we might
    // want to update in the future like depositQuoteTimeBuffer. Constants are unlikely to ever be changed.

    // Address of wrappedNativeToken contract for this network. If an origin token matches this, then the caller can
    // optionally instruct this contract to wrap native tokens when depositing (ie ETH->WETH or MATIC->WMATIC).
    /// @custom:oz-upgrades-unsafe-allow state-variable-immutable
    WETH9Interface public immutable wrappedNativeToken;

    // Any deposit quote times greater than or less than this value to the current contract time is blocked. Forces
    // caller to use an approximately "current" realized fee.
    /// @custom:oz-upgrades-unsafe-allow state-variable-immutable
    uint32 public immutable depositQuoteTimeBuffer;

    // The fill deadline can only be set this far into the future from the timestamp of the deposit on this contract.
    /// @custom:oz-upgrades-unsafe-allow state-variable-immutable
    uint32 public immutable fillDeadlineBuffer;

    uint256 public constant MAX_TRANSFER_SIZE = 1e36;

    // Note: this needs to be larger than the max transfer size to ensure that all slow fills are fillable, even if
    // their fees are negative.
    // It's important that it isn't too large, however, as it should be multipliable by ~2e18 without overflowing.
    // 1e40 * 2e18 = 2e58 << 2^255 ~= 5e76
    uint256 public constant SLOW_FILL_MAX_TOKENS_TO_SEND = 1e40;

    // Set max payout adjustment to something

    bytes32 public constant UPDATE_DEPOSIT_DETAILS_HASH =
        keccak256(
            "UpdateDepositDetails(uint32 depositId,uint256 originChainId,int64 updatedRelayerFeePct,address updatedRecipient,bytes updatedMessage)"
        );

    /****************************************
     *                EVENTS                *
     ****************************************/
    event SetXDomainAdmin(address indexed newAdmin);
    event SetHubPool(address indexed newHubPool);
    event EnabledDepositRoute(address indexed originToken, uint256 indexed destinationChainId, bool enabled);
    event RequestedSpeedUpDeposit(
        int64 newRelayerFeePct,
        uint32 indexed depositId,
        address indexed depositor,
        address updatedRecipient,
        bytes updatedMessage,
        bytes depositorSignature
    );
    event FilledRelay(
        uint256 amount,
        uint256 totalFilledAmount,
        uint256 fillAmount,
        uint256 repaymentChainId,
        uint256 indexed originChainId,
        uint256 destinationChainId,
        int64 relayerFeePct,
        int64 realizedLpFeePct,
        uint32 indexed depositId,
        address destinationToken,
        address relayer,
        address indexed depositor,
        address recipient,
        bytes message,
        RelayExecutionInfo updatableRelayData
    );
    event RefundRequested(
        address indexed relayer,
        address refundToken,
        uint256 amount,
        uint256 indexed originChainId,
        uint256 destinationChainId,
        int64 realizedLpFeePct,
        uint32 indexed depositId,
        uint256 fillBlock,
        uint256 previousIdenticalRequests
    );
    event RelayedRootBundle(
        uint32 indexed rootBundleId,
        bytes32 indexed relayerRefundRoot,
        bytes32 indexed slowRelayRoot
    );
    event ExecutedRelayerRefundRoot(
        uint256 amountToReturn,
        uint256 indexed chainId,
        uint256[] refundAmounts,
        uint32 indexed rootBundleId,
        uint32 indexed leafId,
        address l2TokenAddress,
        address[] refundAddresses
    );
    event TokensBridged(
        uint256 amountToReturn,
        uint256 indexed chainId,
        uint32 indexed leafId,
        address indexed l2TokenAddress
    );
    event EmergencyDeleteRootBundle(uint256 indexed rootBundleId);
    event PausedDeposits(bool isPaused);
    event PausedFills(bool isPaused);

    /**
     * @notice Represents data used to fill a deposit.
     * @param relay Relay containing original data linked to deposit. Contains fields that can be
     * overridden by other parameters in the RelayExecution struct.
     * @param relayHash Hash of the relay data.
     * @param updatedRelayerFeePct Actual relayer fee pct to use for this relay.
     * @param updatedRecipient Actual recipient to use for this relay.
     * @param updatedMessage Actual message to use for this relay.
     * @param repaymentChainId Chain ID of the network that the relayer will receive refunds on.
     * @param maxTokensToSend Max number of tokens to pull from relayer.
     * @param maxCount Max count to protect the relayer from frontrunning.
     * @param slowFill Whether this is a slow fill.
     * @param payoutAdjustmentPct Adjustment to the payout amount. Can be used to increase or decrease the payout to
     * allow for rewards or penalties. Used in slow fills.
     */
    struct RelayExecution {
        RelayData relay;
        bytes32 relayHash;
        int64 updatedRelayerFeePct;
        address updatedRecipient;
        bytes updatedMessage;
        uint256 repaymentChainId;
        uint256 maxTokensToSend;
        uint256 maxCount;
        bool slowFill;
        int256 payoutAdjustmentPct;
    }

    /**
     * @notice Packs together information to include in FilledRelay event.
     * @dev This struct is emitted as opposed to its constituent parameters due to the limit on number of
     * parameters in an event.
     * @param recipient Recipient of the relayed funds.
     * @param message Message included in the relay.
     * @param relayerFeePct Relayer fee pct used for this relay.
     * @param isSlowRelay Whether this is a slow relay.
     * @param payoutAdjustmentPct Adjustment to the payout amount.
     */
    struct RelayExecutionInfo {
        address recipient;
        bytes message;
        int64 relayerFeePct;
        bool isSlowRelay;
        int256 payoutAdjustmentPct;
    }

    /**
     * @notice Construct the SpokePool. Normally, logic contracts used in upgradeable proxies shouldn't
     * have constructors since the following code will be executed within the logic contract's state, not the
     * proxy contract's state. However, if we restrict the constructor to setting only immutable variables, then
     * we are safe because immutable variables are included in the logic contract's bytecode rather than its storage.
     * @dev Do not leave an implementation contract uninitialized. An uninitialized implementation contract can be
     * taken over by an attacker, which may impact the proxy. To prevent the implementation contract from being
     * used, you should invoke the _disableInitializers function in the constructor to automatically lock it when
     * it is deployed:
     * @param _wrappedNativeTokenAddress wrappedNativeToken address for this network to set.
     * @param _depositQuoteTimeBuffer depositQuoteTimeBuffer to set. Quote timestamps can't be set more than this amount
     * into the past from the block time of the deposit.
     * @param _fillDeadlineBuffer fillDeadlineBuffer to set. Fill deadlines can't be set more than this amount
     * into the future from the block time of the deposit.
     */
    /// @custom:oz-upgrades-unsafe-allow constructor
    constructor(
        address _wrappedNativeTokenAddress,
        uint32 _depositQuoteTimeBuffer,
        uint32 _fillDeadlineBuffer
    ) {
        wrappedNativeToken = WETH9Interface(_wrappedNativeTokenAddress);
        depositQuoteTimeBuffer = _depositQuoteTimeBuffer;
        fillDeadlineBuffer = _fillDeadlineBuffer;
        _disableInitializers();
    }

    /**
     * @notice Construct the base SpokePool.
     * @param _initialDepositId Starting deposit ID. Set to 0 unless this is a re-deployment in order to mitigate
     * relay hash collisions.
     * @param _crossDomainAdmin Cross domain admin to set. Can be changed by admin.
     * @param _hubPool Hub pool address to set. Can be changed by admin.
     */
    function __SpokePool_init(
        uint32 _initialDepositId,
        address _crossDomainAdmin,
        address _hubPool
    ) public onlyInitializing {
        numberOfDeposits = _initialDepositId;
        __EIP712_init("ACROSS-V2", "1.0.0");
        __UUPSUpgradeable_init();
        __ReentrancyGuard_init();
        _setCrossDomainAdmin(_crossDomainAdmin);
        _setHubPool(_hubPool);
    }

    /****************************************
     *               MODIFIERS              *
     ****************************************/

    /**
     * @dev Function that should revert when `msg.sender` is not authorized to upgrade the contract. Called by
     * {upgradeTo} and {upgradeToAndCall}.
     * @dev This should be set to cross domain admin for specific SpokePool.
     */
    modifier onlyAdmin() {
        _requireAdminSender();
        _;
    }

    modifier unpausedDeposits() {
        require(!pausedDeposits, "Paused deposits");
        _;
    }

    modifier unpausedFills() {
        require(!pausedFills, "Paused fills");
        _;
    }

    /**************************************
     *          ADMIN FUNCTIONS           *
     **************************************/

    // Allows cross domain admin to upgrade UUPS proxy implementation.
    function _authorizeUpgrade(address newImplementation) internal override onlyAdmin {}

    /**
     * @notice Pauses deposit-related functions. This is intended to be used if this contract is deprecated or when
     * something goes awry.
     * @dev Affects `deposit()` but not `speedUpDeposit()`, so that existing deposits can be sped up and still
     * relayed.
     * @param pause true if the call is meant to pause the system, false if the call is meant to unpause it.
     */
    function pauseDeposits(bool pause) public override onlyAdmin nonReentrant {
        pausedDeposits = pause;
        emit PausedDeposits(pause);
    }

    /**
     * @notice Pauses fill-related functions. This is intended to be used if this contract is deprecated or when
     * something goes awry.
     * @dev Affects fillRelayWithUpdatedDeposit() and fillRelay().
     * @param pause true if the call is meant to pause the system, false if the call is meant to unpause it.
     */
    function pauseFills(bool pause) public override onlyAdmin nonReentrant {
        pausedFills = pause;
        emit PausedFills(pause);
    }

    /**
     * @notice Change cross domain admin address. Callable by admin only.
     * @param newCrossDomainAdmin New cross domain admin.
     */
    function setCrossDomainAdmin(address newCrossDomainAdmin) public override onlyAdmin nonReentrant {
        _setCrossDomainAdmin(newCrossDomainAdmin);
    }

    /**
     * @notice Change L1 hub pool address. Callable by admin only.
     * @param newHubPool New hub pool.
     */
    function setHubPool(address newHubPool) public override onlyAdmin nonReentrant {
        _setHubPool(newHubPool);
    }

    /**
     * @notice Enable/Disable an origin token => destination chain ID route for deposits. Callable by admin only.
     * @param originToken Token that depositor can deposit to this contract.
     * @param destinationChainId Chain ID for where depositor wants to receive funds.
     * @param enabled True to enable deposits, False otherwise.
     */
    function setEnableRoute(
        address originToken,
        uint256 destinationChainId,
        bool enabled
    ) public override onlyAdmin nonReentrant {
        enabledDepositRoutes[originToken][destinationChainId] = enabled;
        emit EnabledDepositRoute(originToken, destinationChainId, enabled);
    }

    /**
     * @notice This method stores a new root bundle in this contract that can be executed to refund relayers, fulfill
     * slow relays, and send funds back to the HubPool on L1. This method can only be called by the admin and is
     * designed to be called as part of a cross-chain message from the HubPool's executeRootBundle method.
     * @param relayerRefundRoot Merkle root containing relayer refund leaves that can be individually executed via
     * executeRelayerRefundLeaf().
     * @param slowRelayRoot Merkle root containing slow relay fulfillment leaves that can be individually executed via
     * executeSlowRelayLeaf().
     */
    function relayRootBundle(bytes32 relayerRefundRoot, bytes32 slowRelayRoot) public override onlyAdmin nonReentrant {
        uint32 rootBundleId = uint32(rootBundles.length);
        RootBundle storage rootBundle = rootBundles.push();
        rootBundle.relayerRefundRoot = relayerRefundRoot;
        rootBundle.slowRelayRoot = slowRelayRoot;
        emit RelayedRootBundle(rootBundleId, relayerRefundRoot, slowRelayRoot);
    }

    /**
     * @notice This method is intended to only be used in emergencies where a bad root bundle has reached the
     * SpokePool.
     * @param rootBundleId Index of the root bundle that needs to be deleted. Note: this is intentionally a uint256
     * to ensure that a small input range doesn't limit which indices this method is able to reach.
     */
    function emergencyDeleteRootBundle(uint256 rootBundleId) public override onlyAdmin nonReentrant {
        // Deleting a struct containing a mapping does not delete the mapping in Solidity, therefore the bitmap's
        // data will still remain potentially leading to vulnerabilities down the line. The way around this would
        // be to iterate through every key in the mapping and resetting the value to 0, but this seems expensive and
        // would require a new list in storage to keep track of keys.
        //slither-disable-next-line mapping-deletion
        delete rootBundles[rootBundleId];
        emit EmergencyDeleteRootBundle(rootBundleId);
    }

    /**************************************
     *         DEPOSITOR FUNCTIONS        *
     **************************************/

    // Note: The following deposit functions will be removed in favor of the
    // depositUSS_ functions. These are maintained for backwards compatibility with
    // UI's that expect to call this interface.

    /**
     * @notice Called by user to bridge funds from origin to destination chain. Depositor will effectively lock
     * tokens in this contract and receive a destination token on the destination chain. The origin => destination
     * token mapping is stored on the L1 HubPool.
     * @notice The caller must first approve this contract to spend amount of originToken.
     * @notice The originToken => destinationChainId must be enabled.
     * @notice This method is payable because the caller is able to deposit native token if the originToken is
     * wrappedNativeToken and this function will handle wrapping the native token to wrappedNativeToken.
     * @param recipient Address to receive funds at on destination chain.
     * @param originToken Token to lock into this contract to initiate deposit.
     * @param amount Amount of tokens to deposit. Will be amount of tokens to receive less fees.
     * @param destinationChainId Denotes network where user will receive funds from SpokePool by a relayer.
     * @param relayerFeePct % of deposit amount taken out to incentivize a fast relayer.
     * @param quoteTimestamp Timestamp used by relayers to compute this deposit's realizedLPFeePct which is paid
     * to LP pool on HubPool.
     * @param message Arbitrary data that can be used to pass additional information to the recipient along with the tokens.
     * Note: this is intended to be used to pass along instructions for how a contract should use or allocate the tokens.
     */
    function deposit(
        address recipient,
        address originToken,
        uint256 amount,
        uint256 destinationChainId,
        int64 relayerFeePct,
        uint32 quoteTimestamp,
        bytes memory message,
        uint256 // maxCount. Deprecated.
    ) public payable override nonReentrant unpausedDeposits {
        _deposit(
            msg.sender,
            recipient,
            originToken,
            amount,
            destinationChainId,
            relayerFeePct,
            quoteTimestamp,
            message
        );
    }

    /**
     * @notice The only difference between depositFor and deposit is that the depositor address stored
     * in the relay hash can be overridden by the caller. This means that the passed in depositor
     * can speed up the deposit, which is useful if the deposit is taken from the end user to a middle layer
     * contract, like an aggregator or the SpokePoolVerifier, before calling deposit on this contract.
     * @notice The caller must first approve this contract to spend amount of originToken.
     * @notice The originToken => destinationChainId must be enabled.
     * @notice This method is payable because the caller is able to deposit native token if the originToken is
     * wrappedNativeToken and this function will handle wrapping the native token to wrappedNativeToken.
     * @param depositor Address who is credited for depositing funds on origin chain and can speed up the deposit.
     * @param recipient Address to receive funds at on destination chain.
     * @param originToken Token to lock into this contract to initiate deposit.
     * @param amount Amount of tokens to deposit. Will be amount of tokens to receive less fees.
     * @param destinationChainId Denotes network where user will receive funds from SpokePool by a relayer.
     * @param relayerFeePct % of deposit amount taken out to incentivize a fast relayer.
     * @param quoteTimestamp Timestamp used by relayers to compute this deposit's realizedLPFeePct which is paid
     * to LP pool on HubPool.
     * @param message Arbitrary data that can be used to pass additional information to the recipient along with the tokens.
     * Note: this is intended to be used to pass along instructions for how a contract should use or allocate the tokens.
     */
    function depositFor(
        address depositor,
        address recipient,
        address originToken,
        uint256 amount,
        uint256 destinationChainId,
        int64 relayerFeePct,
        uint32 quoteTimestamp,
        bytes memory message,
        uint256 // maxCount. Deprecated.
    ) public payable nonReentrant unpausedDeposits {
        _deposit(depositor, recipient, originToken, amount, destinationChainId, relayerFeePct, quoteTimestamp, message);
    }

    /**
     * @notice This is a simple wrapper for deposit() that sets the quoteTimestamp to the current SpokePool timestamp.
     * @notice This function is intended for multisig depositors who can accept some LP fee uncertainty in order to lift
     * the quoteTimestamp buffer constraint.
     * @dev Re-orgs may produce invalid fills if the quoteTimestamp moves across a change in HubPool utilisation.
     * @dev The existing function modifiers are already enforced by _deposit(), so no additional modifiers are imposed.
     * @param recipient Address to receive funds at on destination chain.
     * @param originToken Token to lock into this contract to initiate deposit.
     * @param amount Amount of tokens to deposit. Will be amount of tokens to receive less fees.
     * @param destinationChainId Denotes network where user will receive funds from SpokePool by a relayer.
     * @param relayerFeePct % of deposit amount taken out to incentivize a fast relayer.
     * @param message Arbitrary data that can be used to pass additional information to the recipient along with the tokens.
     * Note: this is intended to be used to pass along instructions for how a contract should use or allocate the tokens.
     * @param maxCount used to protect the depositor from frontrunning to guarantee their quote remains valid.
     */
    function depositNow(
        address recipient,
        address originToken,
        uint256 amount,
        uint256 destinationChainId,
        int64 relayerFeePct,
        bytes memory message,
        uint256 maxCount
    ) public payable {
        deposit(
            recipient,
            originToken,
            amount,
            destinationChainId,
            relayerFeePct,
            uint32(getCurrentTime()),
            message,
            maxCount
        );
    }

    /**
     * @notice This is a simple wrapper for depositFor() that sets the quoteTimestamp to the current SpokePool timestamp.
     * @notice This function is intended for multisig depositors who can accept some LP fee uncertainty in order to lift
     * the quoteTimestamp buffer constraint.
     * @dev Re-orgs may produce invalid fills if the quoteTimestamp moves across a change in HubPool utilisation.
     * @dev The existing function modifiers are already enforced by _deposit(), so no additional modifiers are imposed.
     * @param depositor Address who is credited for depositing funds on origin chain and can speed up the deposit.
     * @param recipient Address to receive funds at on destination chain.
     * @param originToken Token to lock into this contract to initiate deposit.
     * @param amount Amount of tokens to deposit. Will be amount of tokens to receive less fees.
     * @param destinationChainId Denotes network where user will receive funds from SpokePool by a relayer.
     * @param relayerFeePct % of deposit amount taken out to incentivize a fast relayer.
     * @param message Arbitrary data that can be used to pass additional information to the recipient along with the tokens.
     * Note: this is intended to be used to pass along instructions for how a contract should use or allocate the tokens.
     * @param maxCount used to protect the depositor from frontrunning to guarantee their quote remains valid.
     */
    function depositForNow(
        address depositor,
        address recipient,
        address originToken,
        uint256 amount,
        uint256 destinationChainId,
        int64 relayerFeePct,
        bytes memory message,
        uint256 maxCount
    ) public payable {
        depositFor(
            depositor,
            recipient,
            originToken,
            amount,
            destinationChainId,
            relayerFeePct,
            uint32(getCurrentTime()),
            message,
            maxCount
        );
    }

    /**
     * @notice Convenience method that depositor can use to signal to relayer to use updated fee.
     * @notice Relayer should only use events emitted by this function to submit fills with updated fees, otherwise they
     * risk their fills getting disputed for being invalid, for example if the depositor never actually signed the
     * update fee message.
     * @notice This function will revert if the depositor did not sign a message containing the updated fee for the
     * deposit ID stored in this contract. If the deposit ID is for another contract, or the depositor address is
     * incorrect, or the updated fee is incorrect, then the signature will not match and this function will revert.
     * @notice This function is not subject to a deposit pause on the off chance that deposits sent before all deposits
     * are paused have very low fees and the user wants to entice a relayer to fill them with a higher fee.
     * @param depositor Signer of the update fee message who originally submitted the deposit. If the deposit doesn't
     * exist, then the relayer will not be able to fill any relay, so the caller should validate that the depositor
     * did in fact submit a relay.
     * @param updatedRelayerFeePct New relayer fee that relayers can use.
     * @param depositId Deposit to update fee for that originated in this contract.
     * @param updatedRecipient New recipient address that should receive the tokens.
     * @param updatedMessage New message that should be provided to the recipient.
     * @param depositorSignature Signed message containing the depositor address, this contract chain ID, the updated
     * relayer fee %, and the deposit ID. This signature is produced by signing a hash of data according to the
     * EIP-712 standard. See more in the _verifyUpdateRelayerFeeMessage() comments.
     */
    function speedUpDeposit(
        address depositor,
        int64 updatedRelayerFeePct,
        uint32 depositId,
        address updatedRecipient,
        bytes memory updatedMessage,
        bytes memory depositorSignature
    ) public override nonReentrant {
        require(SignedMath.abs(updatedRelayerFeePct) < 0.5e18, "Invalid relayer fee");

        _verifyUpdateDepositMessage(
            depositor,
            depositId,
            chainId(),
            updatedRelayerFeePct,
            updatedRecipient,
            updatedMessage,
            depositorSignature
        );

        // Assuming the above checks passed, a relayer can take the signature and the updated relayer fee information
        // from the following event to submit a fill with an updated fee %.
        emit RequestedSpeedUpDeposit(
            updatedRelayerFeePct,
            depositId,
            depositor,
            updatedRecipient,
            updatedMessage,
            depositorSignature
        );
    }

    /********************************************
     *         USS DEPOSITOR FUNCTIONS          *
     ********************************************/

    function depositUSS(
        address depositor,
        address recipient,
        address inputToken,
        address outputToken,
        uint256 inputAmount,
        uint256 outputAmount,
        uint256 destinationChainId,
        address exclusiveRelayer,
        uint32 quoteTimestamp,
        uint32 fillDeadline,
        uint32 exclusivityDeadline,
        bytes memory message
    ) public payable override nonReentrant unpausedDeposits {
        // Check that deposit route is enabled for the input token. There are no checks required for the output token
        // which is pulled from the relayer at fill time and passed through this contract atomically to the recipient.
        if (!enabledDepositRoutes[inputToken][destinationChainId]) revert DisabledRoute();

        // Require that quoteTimestamp has a maximum age so that depositors pay an LP fee based on recent HubPool usage.
        // It is assumed that cross-chain timestamps are normally loosely in-sync, but clock drift can occur. If the
        // SpokePool time stalls or lags significantly, it is still possible to make deposits by setting quoteTimestamp
        // within the configured buffer. The owner should pause deposits/fills if this is undesirable.
        // This will underflow if quoteTimestamp is more than depositQuoteTimeBuffer;
        // this is safe but will throw an unintuitive error.

        // slither-disable-next-line timestamp
        if (getCurrentTime() - quoteTimestamp > depositQuoteTimeBuffer) revert InvalidQuoteTimestamp();

        // fillDeadline is relative to the destination chain.
        // Don’t allow fillDeadline to be more than several bundles into the future.
        // This limits the maximum required lookback for dataworker and relayer instances.
        if (fillDeadline > getCurrentTime() + fillDeadlineBuffer) revert InvalidFillDeadline();

        // No need to sanity check exclusivityDeadline because if its bigger than fillDeadline, then
        // there the full deadline is exclusive, and if its too small, then there is no exclusivity period.

        // If the address of the origin token is a wrappedNativeToken contract and there is a msg.value with the
        // transaction then the user is sending the native token. In this case, the native token should be
        // wrapped.
        if (inputToken == address(wrappedNativeToken) && msg.value > 0) {
            if (msg.value != inputAmount) revert MsgValueDoesNotMatchInputAmount();
            wrappedNativeToken.deposit{ value: msg.value }();
            // Else, it is a normal ERC20. In this case pull the token from the caller as per normal.
            // Note: this includes the case where the L2 caller has WETH (already wrapped ETH) and wants to bridge them.
            // In this case the msg.value will be set to 0, indicating a "normal" ERC20 bridging action.
        } else IERC20Upgradeable(inputToken).safeTransferFrom(msg.sender, address(this), inputAmount);

        emit USSFundsDeposited(
            inputToken,
            outputToken,
            inputAmount,
            outputAmount,
            destinationChainId,
            // Increment count of deposits so that deposit ID for this spoke pool is unique.
            numberOfDeposits++,
            quoteTimestamp,
            fillDeadline,
            exclusivityDeadline,
            depositor,
            recipient,
            exclusiveRelayer,
            message
        );
    }

    /**************************************
     *         RELAYER FUNCTIONS          *
     **************************************/

    // Note: The following fill functions will be removed in favor of the
    // fillRelayUSS_ functions. These are maintained for backwards compatibility with
    // relayers so that they can fill old deposits that emitted FundsDepositted events
    // pre-upgrade. All future deposits that emit USSFundsDeposited events will be
    // fillable only with fillRelayUSS_ functions.

    /**
    /**
     * @notice Called by relayer to fulfill part of a deposit by sending destination tokens to the recipient.
     * Relayer is expected to pass in unique identifying information for deposit that they want to fulfill, and this
     * relay submission will be validated by off-chain data workers who can dispute this relay if any part is invalid.
     * If the relay is valid, then the relayer will be refunded on their desired repayment chain. If relay is invalid,
     * then relayer will not receive any refund.
     * @notice All of the deposit data can be found via on-chain events from the origin SpokePool, except for the
     * realizedLpFeePct which is a function of the HubPool's utilization at the deposit quote time. This fee %
     * is deterministic based on the quote time, so the relayer should just compute it using the canonical algorithm
     * as described in a UMIP linked to the HubPool's identifier.
     * @param depositor Depositor on origin chain who set this chain as the destination chain.
     * @param recipient Specified recipient on this chain.
     * @param destinationToken Token to send to recipient. Should be mapped to the origin token, origin chain ID
     * and this chain ID via a mapping on the HubPool.
     * @param amount Full size of the deposit.
     * @param maxTokensToSend Max amount of tokens to send recipient. If higher than amount, then caller will
     * send recipient the full relay amount.
     * @param repaymentChainId Chain of SpokePool where relayer wants to be refunded after the challenge window has
     * passed.
     * @param originChainId Chain of SpokePool where deposit originated.
     * @param realizedLpFeePct Fee % based on L1 HubPool utilization at deposit quote time. Deterministic based on
     * quote time.
     * @param relayerFeePct Fee % to keep as relayer, specified by depositor.
     * @param depositId Unique deposit ID on origin spoke pool.
     * @param message Message to send to recipient along with tokens.
     * @param maxCount Max count to protect the relayer from frontrunning.
     */
    function fillRelay(
        address depositor,
        address recipient,
        address destinationToken,
        uint256 amount,
        uint256 maxTokensToSend,
        uint256 repaymentChainId,
        uint256 originChainId,
        int64 realizedLpFeePct,
        int64 relayerFeePct,
        uint32 depositId,
        bytes memory message,
        uint256 maxCount
    ) public nonReentrant unpausedFills {
        // Each relay attempt is mapped to the hash of data uniquely identifying it, which includes the deposit data
        // such as the origin chain ID and the deposit ID, and the data in a relay attempt such as who the recipient
        // is, which chain and currency the recipient wants to receive funds on, and the relay fees.
        RelayExecution memory relayExecution = RelayExecution({
            relay: SpokePoolInterface.RelayData({
                depositor: depositor,
                recipient: recipient,
                destinationToken: destinationToken,
                amount: amount,
                realizedLpFeePct: realizedLpFeePct,
                relayerFeePct: relayerFeePct,
                depositId: depositId,
                originChainId: originChainId,
                destinationChainId: chainId(),
                message: message
            }),
            relayHash: bytes32(0),
            updatedRelayerFeePct: relayerFeePct,
            updatedRecipient: recipient,
            updatedMessage: message,
            repaymentChainId: repaymentChainId,
            maxTokensToSend: maxTokensToSend,
            slowFill: false,
            payoutAdjustmentPct: 0,
            maxCount: maxCount
        });
        relayExecution.relayHash = _getRelayHash(relayExecution.relay);

        uint256 fillAmountPreFees = _fillRelay(relayExecution);
        _emitFillRelay(relayExecution, fillAmountPreFees);
    }

    /**
     * @notice Called by relayer to execute same logic as calling fillRelay except that relayer is using an updated
     * relayer fee %. The fee % must have been emitted in a message cryptographically signed by the depositor.
     * @notice By design, the depositor probably emitted the message with the updated fee by calling speedUpDeposit().
     * @param depositor Depositor on origin chain who set this chain as the destination chain.
     * @param recipient Specified recipient on this chain.
     * @param destinationToken Token to send to recipient. Should be mapped to the origin token, origin chain ID
     * and this chain ID via a mapping on the HubPool.
     * @param amount Full size of the deposit.
     * @param maxTokensToSend Max amount of tokens to send recipient. If higher than amount, then caller will
     * send recipient the full relay amount.
     * @param repaymentChainId Chain of SpokePool where relayer wants to be refunded after the challenge window has
     * passed.
     * @param originChainId Chain of SpokePool where deposit originated.
     * @param realizedLpFeePct Fee % based on L1 HubPool utilization at deposit quote time. Deterministic based on
     * quote time.
     * @param relayerFeePct Original fee % to keep as relayer set by depositor.
     * @param updatedRelayerFeePct New fee % to keep as relayer also specified by depositor.
     * @param depositId Unique deposit ID on origin spoke pool.
     * @param message Original message that was sent along with this deposit.
     * @param updatedMessage Modified message that the depositor signed when updating parameters.
     * @param depositorSignature Signed message containing the depositor address, this contract chain ID, the updated
     * relayer fee %, and the deposit ID. This signature is produced by signing a hash of data according to the
     * EIP-712 standard. See more in the _verifyUpdateRelayerFeeMessage() comments.
     * @param maxCount Max fill count to protect the relayer from frontrunning.
     */
    function fillRelayWithUpdatedDeposit(
        address depositor,
        address recipient,
        address updatedRecipient,
        address destinationToken,
        uint256 amount,
        uint256 maxTokensToSend,
        uint256 repaymentChainId,
        uint256 originChainId,
        int64 realizedLpFeePct,
        int64 relayerFeePct,
        int64 updatedRelayerFeePct,
        uint32 depositId,
        bytes memory message,
        bytes memory updatedMessage,
        bytes memory depositorSignature,
        uint256 maxCount
    ) public override nonReentrant unpausedFills {
        RelayExecution memory relayExecution = RelayExecution({
            relay: SpokePoolInterface.RelayData({
                depositor: depositor,
                recipient: recipient,
                destinationToken: destinationToken,
                amount: amount,
                realizedLpFeePct: realizedLpFeePct,
                relayerFeePct: relayerFeePct,
                depositId: depositId,
                originChainId: originChainId,
                destinationChainId: chainId(),
                message: message
            }),
            relayHash: bytes32(0),
            updatedRelayerFeePct: updatedRelayerFeePct,
            updatedRecipient: updatedRecipient,
            updatedMessage: updatedMessage,
            repaymentChainId: repaymentChainId,
            maxTokensToSend: maxTokensToSend,
            slowFill: false,
            payoutAdjustmentPct: 0,
            maxCount: maxCount
        });
        relayExecution.relayHash = _getRelayHash(relayExecution.relay);

        _verifyUpdateDepositMessage(
            depositor,
            depositId,
            originChainId,
            updatedRelayerFeePct,
            updatedRecipient,
            updatedMessage,
            depositorSignature
        );
        uint256 fillAmountPreFees = _fillRelay(relayExecution);
        _emitFillRelay(relayExecution, fillAmountPreFees);
    }

    /******************************************
     *         USS RELAYER FUNCTIONS          *
     ******************************************/

    function fillUSSRelay(USSRelayData memory relayData, uint256 repaymentChainId)
        public
        override
        nonReentrant
        unpausedFills
    {
        // Exclusivity deadline is inclusive and is the latest timestamp that the exclusive relayer has sole right
        // to fill the relay.
        // solhint-disable-next-line not-rely-on-time
        if (relayData.exclusiveRelayer != msg.sender && relayData.exclusivityDeadline >= block.timestamp) {
            revert NotExclusiveRelayer();
        }

<<<<<<< HEAD
        // No need to override passed in destination chain id to be equal to chainId(),
        // since this is not emitted in the FilledRelay event. So we do not have to fear a replay attack.
=======
        // Don't let caller override destination chain ID so they can't attempt a replay attack of an identical
        // fill that was destined for a different chain. This is required because the relayData
        // is used to form the relayHash which this contract uses to uniquely ID relays.
>>>>>>> 22ae84cf
        relayData.destinationChainId = chainId();

        USSRelayExecutionParams memory relayExecution = USSRelayExecutionParams({
            relay: relayData,
            relayHash: bytes32(0),
            updatedOutputAmount: relayData.outputAmount,
            updatedRecipient: relayData.recipient,
            updatedMessage: relayData.message,
<<<<<<< HEAD
            repaymentChainId: repaymentChainId,
            slowFill: false,
            payoutAdjustmentPct: 0
        });
        relayExecution.relayHash = keccak256(abi.encode(relayExecution.relay));

        _fillRelayUSS(relayExecution, msg.sender);
=======
            repaymentChainId: repaymentChainId
        });
        relayExecution.relayHash = keccak256(abi.encode(relayExecution.relay));

        _fillRelayUSS(relayExecution, msg.sender, false);
>>>>>>> 22ae84cf
    }

    /**
     * @notice Request Across to send LP funds to this contract to fulfill a slow fill relay
     * for a deposit in the next bundle.
     * @dev Slow fills are not possible unless the input and output tokens are "equivalent", i.e.
     * they route to the same L1 token via PoolRebalanceRoutes.
     * @param relayData USSRelayData struct containing all the data needed to identify the deposit that should be
     * slow filled. If any of the params are missing or different then Across will not include a slow
     * fill for the intended deposit.
     */
    function requestUSSSlowFill(USSRelayData memory relayData) public override nonReentrant unpausedFills {
<<<<<<< HEAD
        // TODO: Should we require that the exclusivity deadline has passed? In practice, I would never expect
        // an exclusive relayer to request a slow fill, but there could be reasons?
=======
>>>>>>> 22ae84cf
        // solhint-disable-next-line not-rely-on-time
        if (relayData.fillDeadline < block.timestamp) revert ExpiredFillDeadline();

        bytes32 relayHash = keccak256(abi.encode(relayData));
<<<<<<< HEAD
        if (relayFills[relayHash] != uint256(FillStatus.Unfilled)) revert InvalidSlowFill();
        relayFills[relayHash] = uint256(FillStatus.RequestedSlowFill);
=======
        if (fillStatuses[relayHash] != uint256(FillStatus.Unfilled)) revert InvalidSlowFillRequest();
        fillStatuses[relayHash] = uint256(FillStatus.RequestedSlowFill);
>>>>>>> 22ae84cf

        emit RequestedUSSSlowFill(
            relayData.inputToken,
            relayData.outputToken,
            relayData.inputAmount,
            relayData.outputAmount,
            relayData.originChainId,
            relayData.depositId,
            relayData.fillDeadline,
            relayData.exclusivityDeadline,
            relayData.exclusiveRelayer,
            relayData.depositor,
            relayData.recipient,
            relayData.message
        );
    }

    /**************************************
     *         DATA WORKER FUNCTIONS      *
     **************************************/

    /**
     * @notice Executes a slow relay leaf stored as part of a root bundle. Will send the full amount remaining in the
     * relay to the recipient, less fees.
     * @dev This function assumes that the relay's destination chain ID is the current chain ID, which prevents
     * the caller from executing a slow relay intended for another chain on this chain.
     * @param depositor Depositor on origin chain who set this chain as the destination chain.
     * @param recipient Specified recipient on this chain.
     * @param destinationToken Token to send to recipient. Should be mapped to the origin token, origin chain ID
     * and this chain ID via a mapping on the HubPool.
     * @param amount Full size of the deposit.
     * @param originChainId Chain of SpokePool where deposit originated.
     * @param realizedLpFeePct Fee % based on L1 HubPool utilization at deposit quote time. Deterministic based on
     * quote time.
     * @param relayerFeePct Original fee % to keep as relayer set by depositor.
     * @param depositId Unique deposit ID on origin spoke pool.
     * @param rootBundleId Unique ID of root bundle containing slow relay root that this leaf is contained in.
     * @param message Message to send to the recipient if the recipient is a contract.
     * @param payoutAdjustment Adjustment to the payout amount. Can be used to increase or decrease the payout to allow
     * for rewards or penalties.
     * @param proof Inclusion proof for this leaf in slow relay root in root bundle.
     */
    function executeSlowRelayLeaf(
        address depositor,
        address recipient,
        address destinationToken,
        uint256 amount,
        uint256 originChainId,
        int64 realizedLpFeePct,
        int64 relayerFeePct,
        uint32 depositId,
        uint32 rootBundleId,
        bytes memory message,
        int256 payoutAdjustment,
        bytes32[] memory proof
    ) public override nonReentrant {
        _preExecuteLeafHook(destinationToken);
        _executeSlowRelayLeaf(
            depositor,
            recipient,
            destinationToken,
            amount,
            originChainId,
            chainId(),
            realizedLpFeePct,
            relayerFeePct,
            depositId,
            rootBundleId,
            message,
            payoutAdjustment,
            proof
        );
    }

    // @dev We pack the function params into USSSlowFill to avoid stack-to-deep error that occurs
    // when a function is called with more than 13 params.
    function executeUSSSlowRelayLeaf(
        USSSlowFill memory slowFillLeaf,
        uint32 rootBundleId,
        bytes32[] memory proof
    ) public override nonReentrant {
        USSRelayData memory relayData = slowFillLeaf.relayData;

        _preExecuteLeafHook(relayData.outputToken);

<<<<<<< HEAD
=======
        // Don't let caller override destination chain ID so they can't attempt a replay attack of an identical
        // fill that was destined for a different chain. This is required because the relayData
        // is used to form the relayHash which this contract uses to uniquely ID relays.
>>>>>>> 22ae84cf
        relayData.destinationChainId = chainId();

        // @TODO In the future consider allowing way for slow fill leaf to be created with updated
        // deposit params like outputAmount, message and recipient.
        USSRelayExecutionParams memory relayExecution = USSRelayExecutionParams({
            relay: relayData,
            relayHash: bytes32(0),
<<<<<<< HEAD
            updatedOutputAmount: relayData.outputAmount,
            updatedRecipient: relayData.recipient,
            updatedMessage: relayData.message,
            repaymentChainId: 0, // Hardcoded to 0 for slow fills
            slowFill: true, // This is a slow fill execution
            payoutAdjustmentPct: slowFillLeaf.payoutAdjustmentPct
=======
            updatedOutputAmount: slowFillLeaf.updatedOutputAmount,
            updatedRecipient: relayData.recipient,
            updatedMessage: relayData.message,
            repaymentChainId: 0 // Hardcoded to 0 for slow fills
>>>>>>> 22ae84cf
        });
        relayExecution.relayHash = keccak256(abi.encode(relayExecution.relay));

        _verifyUSSSlowFill(relayExecution, rootBundleId, proof);

        // - 0x0 hardcoded as relayer for slow fill execution.
<<<<<<< HEAD
        _fillRelayUSS(relayExecution, address(0));
=======
        _fillRelayUSS(relayExecution, address(0), true);
>>>>>>> 22ae84cf
    }

    /**
     * @notice Executes a relayer refund leaf stored as part of a root bundle. Will send the relayer the amount they
     * sent to the recipient plus a relayer fee.
     * @param rootBundleId Unique ID of root bundle containing relayer refund root that this leaf is contained in.
     * @param relayerRefundLeaf Contains all data necessary to reconstruct leaf contained in root bundle and to
     * refund relayer. This data structure is explained in detail in the SpokePoolInterface.
     * @param proof Inclusion proof for this leaf in relayer refund root in root bundle.
     */
    function executeRelayerRefundLeaf(
        uint32 rootBundleId,
        SpokePoolInterface.RelayerRefundLeaf memory relayerRefundLeaf,
        bytes32[] memory proof
    ) public override nonReentrant {
        _preExecuteLeafHook(relayerRefundLeaf.l2TokenAddress);

        _validateRelayerRefundLeaf(
            relayerRefundLeaf.chainId,
            relayerRefundLeaf.refundAddresses,
            relayerRefundLeaf.refundAmounts
        );

        RootBundle storage rootBundle = rootBundles[rootBundleId];

        // Check that proof proves that relayerRefundLeaf is contained within the relayer refund root.
        // Note: This should revert if the relayerRefundRoot is uninitialized.
        if (!MerkleLib.verifyRelayerRefund(rootBundle.relayerRefundRoot, relayerRefundLeaf, proof))
            revert InvalidMerkleProof();

        _setClaimedLeaf(rootBundleId, relayerRefundLeaf.leafId);

        _distributeRelayerRefunds(
            relayerRefundLeaf.chainId,
            relayerRefundLeaf.amountToReturn,
            relayerRefundLeaf.refundAmounts,
            relayerRefundLeaf.leafId,
            relayerRefundLeaf.l2TokenAddress,
            relayerRefundLeaf.refundAddresses
        );

        emit ExecutedRelayerRefundRoot(
            relayerRefundLeaf.amountToReturn,
            relayerRefundLeaf.chainId,
            relayerRefundLeaf.refundAmounts,
            rootBundleId,
            relayerRefundLeaf.leafId,
            relayerRefundLeaf.l2TokenAddress,
            relayerRefundLeaf.refundAddresses
        );
    }

    /**
     * @notice Executes a relayer refund leaf stored as part of a root bundle. Will send the relayer the amount they
     * sent to the recipient plus a relayer fee.
     * @param rootBundleId Unique ID of root bundle containing relayer refund root that this leaf is contained in.
     * @param relayerRefundLeaf Contains all data necessary to reconstruct leaf contained in root bundle and to
     * refund relayer. This data structure is explained in detail in the SpokePoolInterface.
     * @param proof Inclusion proof for this leaf in relayer refund root in root bundle.
     */
    function executeUSSRelayerRefundLeaf(
        uint32 rootBundleId,
        USSSpokePoolInterface.USSRelayerRefundLeaf memory relayerRefundLeaf,
        bytes32[] memory proof
    ) public override nonReentrant {
        _preExecuteLeafHook(relayerRefundLeaf.l2TokenAddress);

        _validateRelayerRefundLeaf(
            relayerRefundLeaf.chainId,
            relayerRefundLeaf.refundAddresses,
            relayerRefundLeaf.refundAmounts
        );

        RootBundle storage rootBundle = rootBundles[rootBundleId];

        // Check that proof proves that relayerRefundLeaf is contained within the relayer refund root.
        // Note: This should revert if the relayerRefundRoot is uninitialized.
        if (!MerkleLib.verifyUSSRelayerRefund(rootBundle.relayerRefundRoot, relayerRefundLeaf, proof))
            revert InvalidMerkleProof();
        _setClaimedLeaf(rootBundleId, relayerRefundLeaf.leafId);

        _distributeRelayerRefunds(
            relayerRefundLeaf.chainId,
            relayerRefundLeaf.amountToReturn,
            relayerRefundLeaf.refundAmounts,
            relayerRefundLeaf.leafId,
            relayerRefundLeaf.l2TokenAddress,
            relayerRefundLeaf.refundAddresses
        );

        emit ExecutedUSSRelayerRefundRoot(
            relayerRefundLeaf.amountToReturn,
            relayerRefundLeaf.chainId,
            relayerRefundLeaf.refundAmounts,
            rootBundleId,
            relayerRefundLeaf.leafId,
            relayerRefundLeaf.l2TokenAddress,
            relayerRefundLeaf.refundAddresses,
            relayerRefundLeaf.fillsRefundedRoot,
            relayerRefundLeaf.fillsRefundedHash
        );
    }

    /**************************************
     *           VIEW FUNCTIONS           *
     **************************************/

    /**
     * @notice Returns chain ID for this network.
     * @dev Some L2s like ZKSync don't support the CHAIN_ID opcode so we allow the implementer to override this.
     */
    function chainId() public view virtual override returns (uint256) {
        return block.chainid;
    }

    /**
     * @notice Gets the current time.
     * @return uint for the current timestamp.
     */
    function getCurrentTime() public view virtual returns (uint256) {
        return block.timestamp; // solhint-disable-line not-rely-on-time
    }

    /**************************************
     *         INTERNAL FUNCTIONS         *
     **************************************/

    function _deposit(
        address depositor,
        address recipient,
        address originToken,
        uint256 amount,
        uint256 destinationChainId,
        int64 relayerFeePct,
        uint32 quoteTimestamp,
        bytes memory message
    ) internal {
        // Check that deposit route is enabled.
        require(enabledDepositRoutes[originToken][destinationChainId], "Disabled route");

        // We limit the relay fees to prevent the user spending all their funds on fees.
        require(SignedMath.abs(relayerFeePct) < 0.5e18, "Invalid relayer fee");
        require(amount <= MAX_TRANSFER_SIZE, "Amount too large");

        // Require that quoteTimestamp has a maximum age so that depositors pay an LP fee based on recent HubPool usage.
        // It is assumed that cross-chain timestamps are normally loosely in-sync, but clock drift can occur. If the
        // SpokePool time stalls or lags significantly, it is still possible to make deposits by setting quoteTimestamp
        // within the configured buffer. The owner should pause deposits if this is undesirable. This will underflow if
        // quoteTimestamp is more than depositQuoteTimeBuffer; this is safe but will throw an unintuitive error.

        // slither-disable-next-line timestamp
        require(getCurrentTime() - quoteTimestamp <= depositQuoteTimeBuffer, "invalid quoteTimestamp");

        // Increment count of deposits so that deposit ID for this spoke pool is unique.
        uint32 newDepositId = numberOfDeposits++;

        // If the address of the origin token is a wrappedNativeToken contract and there is a msg.value with the
        // transaction then the user is sending ETH. In this case, the ETH should be deposited to wrappedNativeToken.
        if (originToken == address(wrappedNativeToken) && msg.value > 0) {
            require(msg.value == amount, "msg.value must match amount");
            wrappedNativeToken.deposit{ value: msg.value }();
            // Else, it is a normal ERC20. In this case pull the token from the user's wallet as per normal.
            // Note: this includes the case where the L2 user has WETH (already wrapped ETH) and wants to bridge them.
            // In this case the msg.value will be set to 0, indicating a "normal" ERC20 bridging action.
        } else IERC20Upgradeable(originToken).safeTransferFrom(msg.sender, address(this), amount);

        emit USSFundsDeposited(
            originToken, // inputToken
            address(0), // outputToken
            // - setting token to 0x0 will signal to off-chain validator that the "equivalent"
            // token as the inputToken for the destination chain should be replaced here.
            amount, // inputAmount
            _computeAmountPostFees(amount, relayerFeePct), // outputAmount
            // - output amount will be the deposit amount less relayerFeePct, which should now be set
            // equal to realizedLpFeePct + gasFeePct + capitalCostFeePct where (gasFeePct + capitalCostFeePct)
            // is equal to the old usage of `relayerFeePct`.
            destinationChainId,
            newDepositId,
            quoteTimestamp,
            type(uint32).max, // fillDeadline. Older deposits don't expire.
            0, // exclusivityDeadline.
            depositor,
            recipient,
            address(0), // exclusiveRelayer. Setting this to 0x0 will signal to off-chain validator that there
            // is no exclusive relayer.
            message
        );
    }

    function _distributeRelayerRefunds(
        uint256 _chainId,
        uint256 amountToReturn,
        uint256[] memory refundAmounts,
        uint32 leafId,
        address l2TokenAddress,
        address[] memory refundAddresses
    ) internal {
        // Send each relayer refund address the associated refundAmount for the L2 token address.
        // Note: Even if the L2 token is not enabled on this spoke pool, we should still refund relayers.
        uint256 length = refundAmounts.length;
        for (uint256 i = 0; i < length; ++i) {
            uint256 amount = refundAmounts[i];
            if (amount > 0) IERC20Upgradeable(l2TokenAddress).safeTransfer(refundAddresses[i], amount);
        }

        // If leaf's amountToReturn is positive, then send L2 --> L1 message to bridge tokens back via
        // chain-specific bridging method.
        if (amountToReturn > 0) {
            _bridgeTokensToHubPool(amountToReturn, l2TokenAddress);

            emit TokensBridged(amountToReturn, _chainId, leafId, l2TokenAddress);
        }
    }

    // Verifies inclusion proof of leaf in root and sends recipient remainder of relay. Marks relay as filled.
    function _executeSlowRelayLeaf(
        address depositor,
        address recipient,
        address destinationToken,
        uint256 amount,
        uint256 originChainId,
        uint256 destinationChainId,
        int64 realizedLpFeePct,
        int64 relayerFeePct,
        uint32 depositId,
        uint32 rootBundleId,
        bytes memory message,
        int256 payoutAdjustmentPct,
        bytes32[] memory proof
    ) internal {
        RelayExecution memory relayExecution = RelayExecution({
            relay: SpokePoolInterface.RelayData({
                depositor: depositor,
                recipient: recipient,
                destinationToken: destinationToken,
                amount: amount,
                realizedLpFeePct: realizedLpFeePct,
                relayerFeePct: relayerFeePct,
                depositId: depositId,
                originChainId: originChainId,
                destinationChainId: destinationChainId,
                message: message
            }),
            relayHash: bytes32(0),
            updatedRelayerFeePct: 0,
            updatedRecipient: recipient,
            updatedMessage: message,
            repaymentChainId: 0,
            maxTokensToSend: SLOW_FILL_MAX_TOKENS_TO_SEND,
            slowFill: true,
            payoutAdjustmentPct: payoutAdjustmentPct,
            maxCount: type(uint256).max
        });
        relayExecution.relayHash = _getRelayHash(relayExecution.relay);

        _verifySlowFill(relayExecution, rootBundleId, proof);

        // Note: use relayAmount as the max amount to send, so the relay is always completely filled by the contract's
        // funds in all cases. As this is a slow relay we set the relayerFeePct to 0. This effectively refunds the
        // relayer component of the relayerFee thereby only charging the depositor the LpFee.
        uint256 fillAmountPreFees = _fillRelay(relayExecution);

        // Note: Set repayment chain ID to 0 to indicate that there is no repayment to be made. The off-chain data
        // worker can use repaymentChainId=0 as a signal to ignore such relays for refunds. Also, set the relayerFeePct
        // to 0 as slow relays do not pay the caller of this method (depositor is refunded this fee).
        _emitFillRelay(relayExecution, fillAmountPreFees);
    }

    function _setCrossDomainAdmin(address newCrossDomainAdmin) internal {
        require(newCrossDomainAdmin != address(0), "Bad bridge router address");
        crossDomainAdmin = newCrossDomainAdmin;
        emit SetXDomainAdmin(newCrossDomainAdmin);
    }

    function _setHubPool(address newHubPool) internal {
        require(newHubPool != address(0), "Bad hub pool address");
        hubPool = newHubPool;
        emit SetHubPool(newHubPool);
    }

    function _preExecuteLeafHook(address l2TokenAddress) internal virtual {
        // This method by default is a no-op. Different child spoke pools might want to execute functionality here
        // such as wrapping any native tokens owned by the contract into wrapped tokens before proceeding with
        // executing the leaf.
    }

    // Should be overriden by implementing contract depending on how L2 handles sending tokens to L1.
    function _bridgeTokensToHubPool(uint256 amountToReturn, address l2TokenAddress) internal virtual;

    function _validateRelayerRefundLeaf(
        uint256 _chainId,
        address[] memory refundAddresses,
        uint256[] memory refundAmounts
    ) internal view {
        if (_chainId != chainId()) revert InvalidChainId();
        if (refundAddresses.length != refundAmounts.length) revert InvalidMerkleLeaf();
    }

    function _setClaimedLeaf(uint32 rootBundleId, uint32 leafId) internal {
        RootBundle storage rootBundle = rootBundles[rootBundleId];

        // Verify the leafId in the leaf has not yet been claimed.
        if (MerkleLib.isClaimed(rootBundle.claimedBitmap, leafId)) revert ClaimedMerkleLeaf();

        // Set leaf as claimed in bitmap. This is passed by reference to the storage rootBundle.
        MerkleLib.setClaimed(rootBundle.claimedBitmap, leafId);
    }

    function _verifyUpdateDepositMessage(
        address depositor,
        uint32 depositId,
        uint256 originChainId,
        int64 updatedRelayerFeePct,
        address updatedRecipient,
        bytes memory updatedMessage,
        bytes memory depositorSignature
    ) internal view {
        // A depositor can request to modify an un-relayed deposit by signing a hash containing the updated
        // details and information uniquely identifying the deposit to relay. This information ensures
        // that this signature cannot be re-used for other deposits.
        // Note: We use the EIP-712 (https://eips.ethereum.org/EIPS/eip-712) standard for hashing and signing typed data.
        // Specifically, we use the version of the encoding known as "v4", as implemented by the JSON RPC method
        // `eth_signedTypedDataV4` in MetaMask (https://docs.metamask.io/guide/signing-data.html).
        bytes32 expectedTypedDataV4Hash = _hashTypedDataV4(
            // EIP-712 compliant hash struct: https://eips.ethereum.org/EIPS/eip-712#definition-of-hashstruct
            keccak256(
                abi.encode(
                    UPDATE_DEPOSIT_DETAILS_HASH,
                    depositId,
                    originChainId,
                    updatedRelayerFeePct,
                    updatedRecipient,
                    keccak256(updatedMessage)
                )
            ),
            // By passing in the origin chain id, we enable the verification of the signature on a different chain
            originChainId
        );
        _verifyDepositorSignature(depositor, expectedTypedDataV4Hash, depositorSignature);
    }

    // This function is isolated and made virtual to allow different L2's to implement chain specific recovery of
    // signers from signatures because some L2s might not support ecrecover. To be safe, consider always reverting
    // this function for L2s where ecrecover is different from how it works on Ethereum, otherwise there is the
    // potential to forge a signature from the depositor using a different private key than the original depositor's.
    function _verifyDepositorSignature(
        address depositor,
        bytes32 ethSignedMessageHash,
        bytes memory depositorSignature
    ) internal view virtual {
        // Note:
        // - We don't need to worry about reentrancy from a contract deployed at the depositor address since the method
        //   `SignatureChecker.isValidSignatureNow` is a view method. Re-entrancy can happen, but it cannot affect state.
        // - EIP-1271 signatures are supported. This means that a signature valid now, may not be valid later and vice-versa.
        // - For an EIP-1271 signature to work, the depositor contract address must map to a deployed contract on the destination
        //   chain that can validate the signature.
        // - Regular signatures from an EOA are also supported.
        bool isValid = SignatureChecker.isValidSignatureNow(depositor, ethSignedMessageHash, depositorSignature);
        require(isValid, "invalid signature");
    }

    function _verifySlowFill(
        RelayExecution memory relayExecution,
        uint32 rootBundleId,
        bytes32[] memory proof
    ) internal view {
        SlowFill memory slowFill = SlowFill({
            relayData: relayExecution.relay,
            payoutAdjustmentPct: relayExecution.payoutAdjustmentPct
        });

        require(
            MerkleLib.verifySlowRelayFulfillment(rootBundles[rootBundleId].slowRelayRoot, slowFill, proof),
            "Invalid slow relay proof"
        );
    }

    function _verifyUSSSlowFill(
        USSRelayExecutionParams memory relayExecution,
        uint32 rootBundleId,
        bytes32[] memory proof
    ) internal view {
        USSSlowFill memory slowFill = USSSlowFill({
            relayData: relayExecution.relay,
<<<<<<< HEAD
            payoutAdjustmentPct: relayExecution.payoutAdjustmentPct
=======
            updatedOutputAmount: relayExecution.updatedOutputAmount
>>>>>>> 22ae84cf
        });

        if (!MerkleLib.verifyUSSSlowRelayFulfillment(rootBundles[rootBundleId].slowRelayRoot, slowFill, proof))
            revert InvalidMerkleProof();
    }

    function _computeAmountPreFees(uint256 amount, int64 feesPct) private pure returns (uint256) {
        return (1e18 * amount) / uint256((int256(1e18) - feesPct));
    }

    function _computeAmountPostFees(uint256 amount, int256 feesPct) private pure returns (uint256) {
        return (amount * uint256(int256(1e18) - feesPct)) / 1e18;
    }

    function _getRelayHash(SpokePoolInterface.RelayData memory relayData) private pure returns (bytes32) {
        return keccak256(abi.encode(relayData));
    }

    // Unwraps ETH and does a transfer to a recipient address. If the recipient is a smart contract then sends wrappedNativeToken.
    function _unwrapwrappedNativeTokenTo(address payable to, uint256 amount) internal {
        if (address(to).isContract()) {
            IERC20Upgradeable(address(wrappedNativeToken)).safeTransfer(to, amount);
        } else {
            wrappedNativeToken.withdraw(amount);
            AddressLibUpgradeable.sendValue(to, amount);
        }
    }

    /**
     * @notice Caller specifies the max amount of tokens to send to user. Based on this amount and the amount of the
     * relay remaining (as stored in the relayFills mapping), pull the amount of tokens from the caller
     * and send to the recipient.
     * @dev relayFills keeps track of pre-fee fill amounts as a convenience to relayers who want to specify round
     * numbers for the maxTokensToSend parameter or convenient numbers like 100 (i.e. relayers who will fully
     * fill any relay up to 100 tokens, and partial fill with 100 tokens for larger relays).
     * @dev Caller must approve this contract to transfer up to maxTokensToSend of the relayData.destinationToken.
     * The amount to be sent might end up less if there is insufficient relay amount remaining to be sent.
     */
    function _fillRelay(RelayExecution memory relayExecution) internal returns (uint256 fillAmountPreFees) {
        RelayData memory relayData = relayExecution.relay;
        // We limit the relay fees to prevent the user spending all their funds on fees. Note that 0.5e18 (i.e. 50%)
        // fees are just magic numbers. The important point is to prevent the total fee from being 100%, otherwise
        // computing the amount pre fees runs into divide-by-0 issues.
        require(
            SignedMath.abs(relayExecution.updatedRelayerFeePct) < 0.5e18 &&
                SignedMath.abs(relayData.realizedLpFeePct) < 0.5e18,
            "invalid fees"
        );

        require(relayData.amount <= MAX_TRANSFER_SIZE, "Amount too large");

        // Check that the relay has not already been completely filled. Note that the relays mapping will point to
        // the amount filled so far for a particular relayHash, so this will start at 0 and increment with each fill.
        require(DEPRECATED_relayFills[relayExecution.relayHash] < relayData.amount, "relay filled");

        // Derive the amount of the relay filled if the caller wants to send exactly maxTokensToSend tokens to
        // the recipient. For example, if the user wants to send 10 tokens to the recipient, the full relay amount
        // is 100, and the fee %'s total 5%, then this computation would return ~10.5, meaning that to fill 10.5/100
        // of the full relay size, the caller would need to send 10 tokens to the user.
        // This is equivalent to the amount to be sent by the relayer before fees have been taken out.
        fillAmountPreFees = _computeAmountPreFees(
            relayExecution.maxTokensToSend,
            (relayData.realizedLpFeePct + relayExecution.updatedRelayerFeePct)
        );
        // If fill amount minus fees, which is possible with small fill amounts and negative fees, then
        // revert.
        require(fillAmountPreFees > 0, "fill amount pre fees is 0");

        // If user's specified max amount to send is greater than the amount of the relay remaining pre-fees,
        // we'll pull exactly enough tokens to complete the relay.
        uint256 amountRemainingInRelay = relayData.amount - DEPRECATED_relayFills[relayExecution.relayHash];
        if (amountRemainingInRelay < fillAmountPreFees) {
            fillAmountPreFees = amountRemainingInRelay;
        }

        // Apply post-fees computation to amount that relayer will send to user. Rounding errors are possible
        // when computing fillAmountPreFees and then amountToSend, and we just want to enforce that
        // the error added to amountToSend is consistently applied to partial and full fills.
        uint256 amountToSend = _computeAmountPostFees(
            fillAmountPreFees,
            relayData.realizedLpFeePct + relayExecution.updatedRelayerFeePct
        );

        // This can only happen in a slow fill, where the contract is funding the relay.
        if (relayExecution.payoutAdjustmentPct != 0) {
            // If payoutAdjustmentPct is positive, then the recipient will receive more than the amount they
            // were originally expecting. If it is negative, then the recipient will receive less.
            // -1e18 is -100%. Because we cannot pay out negative values, that is the minimum.
            require(relayExecution.payoutAdjustmentPct >= -1e18, "payoutAdjustmentPct too small");

            // Allow the payout adjustment to go up to 1000% (i.e. 11x).
            // This is a sanity check to ensure the payouts do not grow too large via some sort of issue in bundle
            // construction.
            require(relayExecution.payoutAdjustmentPct <= 100e18, "payoutAdjustmentPct too large");

            // Note: since _computeAmountPostFees is typically intended for fees, the signage must be reversed.
            amountToSend = _computeAmountPostFees(amountToSend, -relayExecution.payoutAdjustmentPct);

            // Note: this error should never happen, since the maxTokensToSend is expected to be set much higher than
            // the amount, but it is here as a sanity check.
            require(amountToSend <= relayExecution.maxTokensToSend, "Somehow hit maxTokensToSend!");
        }

        // Since the first partial fill is used to update the fill counter for the entire refund amount, we don't have
        // a simple way to handle the case where follow-up partial fills take repayment on different chains. We'd
        // need a way to decrement the fill counter in this case (or increase deposit counter) to ensure that users
        // have adequate frontrunning protections.
        // Instead of adding complexity, we require that all partial fills set repayment chain equal to destination chain.
        // Note: .slowFill is checked because slow fills set repaymentChainId to 0.
        bool localRepayment = relayExecution.repaymentChainId == relayExecution.relay.destinationChainId;
        require(
            localRepayment || relayExecution.relay.amount == fillAmountPreFees || relayExecution.slowFill,
            "invalid repayment chain"
        );

<<<<<<< HEAD
=======
        // Update fill counter.
        _updateCountFromFill(
            DEPRECATED_relayFills[relayExecution.relayHash],
            localRepayment,
            relayData.amount,
            relayData.realizedLpFeePct,
            relayData.destinationToken,
            relayExecution.slowFill
        );

>>>>>>> 22ae84cf
        // relayFills keeps track of pre-fee fill amounts as a convenience to relayers who want to specify round
        // numbers for the maxTokensToSend parameter or convenient numbers like 100 (i.e. relayers who will fully
        // fill any relay up to 100 tokens, and partial fill with 100 tokens for larger relays).
        DEPRECATED_relayFills[relayExecution.relayHash] += fillAmountPreFees;

        // If relayer and receiver are the same address, there is no need to do any transfer, as it would result in no
        // net movement of funds.
        // Note: this is important because it means that relayers can intentionally self-relay in a capital efficient
        // way (no need to have funds on the destination).
        // If this is a slow fill, we can't exit early since we still need to send funds out of this contract
        // since there is no "relayer".
        if (msg.sender == relayExecution.updatedRecipient && !relayExecution.slowFill) return fillAmountPreFees;

        // If relay token is wrappedNativeToken then unwrap and send native token.
        if (relayData.destinationToken == address(wrappedNativeToken)) {
            // Note: useContractFunds is True if we want to send funds to the recipient directly out of this contract,
            // otherwise we expect the caller to send funds to the recipient. If useContractFunds is True and the
            // recipient wants wrappedNativeToken, then we can assume that wrappedNativeToken is already in the
            // contract, otherwise we'll need the user to send wrappedNativeToken to this contract. Regardless, we'll
            // need to unwrap it to native token before sending to the user.
            if (!relayExecution.slowFill)
                IERC20Upgradeable(relayData.destinationToken).safeTransferFrom(msg.sender, address(this), amountToSend);
            _unwrapwrappedNativeTokenTo(payable(relayExecution.updatedRecipient), amountToSend);
            // Else, this is a normal ERC20 token. Send to recipient.
        } else {
            // Note: Similar to note above, send token directly from the contract to the user in the slow relay case.
            if (!relayExecution.slowFill)
                IERC20Upgradeable(relayData.destinationToken).safeTransferFrom(
                    msg.sender,
                    relayExecution.updatedRecipient,
                    amountToSend
                );
            else
                IERC20Upgradeable(relayData.destinationToken).safeTransfer(
                    relayExecution.updatedRecipient,
                    amountToSend
                );
        }

        if (relayExecution.updatedRecipient.isContract() && relayExecution.updatedMessage.length > 0) {
            AcrossMessageHandler(relayExecution.updatedRecipient).handleAcrossMessage(
                relayData.destinationToken,
                amountToSend,
                DEPRECATED_relayFills[relayExecution.relayHash] >= relayData.amount,
                msg.sender,
                relayExecution.updatedMessage
            );
        }
    }

<<<<<<< HEAD
    // @param relayer: relayer who is actually credited as filling this deposit. Can be differenet from
    // exclusiveRelayer if passed exclusivityDeadline or if slow fill.
    function _fillRelayUSS(USSRelayExecutionParams memory relayExecution, address relayer) internal {
=======
    // @param relayer: relayer who is actually credited as filling this deposit. Can be different from
    // exclusiveRelayer if passed exclusivityDeadline or if slow fill.
    function _fillRelayUSS(
        USSRelayExecutionParams memory relayExecution,
        address relayer,
        bool isSlowFill
    ) internal {
>>>>>>> 22ae84cf
        USSRelayData memory relayData = relayExecution.relay;

        // solhint-disable-next-line not-rely-on-time
        if (relayData.fillDeadline < block.timestamp) revert ExpiredFillDeadline();

        bytes32 relayHash = relayExecution.relayHash;
<<<<<<< HEAD
        // If a slow fill for this fill was requested then the relayFills value for this hash will be
        // FillStatus.RequestedSlowFill. Therefore, if this is the status, then this fast fill
        // will be replacing the slow fill. If this is a slow fill execution, then the following variable
        // is trivially false since a slow fill cannot replace itself. We'll emit this param in the FilledRelay
        // event to assist the Dataworker in knowing when to return funds back to the HubPool that can no longer
        // be used for a slow fill execution.
        bool replacedSlowFillExecution = !relayExecution.slowFill &&
            relayFills[relayExecution.relayHash] == uint256(FillStatus.RequestedSlowFill);
=======

        // If a slow fill for this fill was requested then the relayFills value for this hash will be
        // FillStatus.RequestedSlowFill. Therefore, if this is the status, then this fast fill
        // will be replacing the slow fill. If this is a slow fill execution, then the following variable
        // is trivially true. We'll emit this value in the FilledRelay
        // event to assist the Dataworker in knowing when to return funds back to the HubPool that can no longer
        // be used for a slow fill execution.
        FillType fillType = isSlowFill
            ? FillType.SlowFill
            : (
                // The following is true if this is a fast fill that was sent after a slow fill request.
                fillStatuses[relayExecution.relayHash] == uint256(FillStatus.RequestedSlowFill)
                    ? FillType.ReplacedSlowFill
                    : FillType.FastFill
            );
>>>>>>> 22ae84cf

        // @dev This function doesn't support partial fills. Therefore, we associate the relay hash with
        // an enum tracking its fill status. All filled relays, whether slow or fast fills, are set to the Filled
        // status. However, we also use this slot to track whether this fill had a slow fill requested. Therefore
        // we can include a bool in the FilledRelay event making it easy for the dataworker to compute if this
        // fill was a fast fill that replaced a slow fill and therefore this SpokePool has excess funds that it
        // needs to send back to the HubPool.
<<<<<<< HEAD
        if (relayFills[relayHash] == uint256(FillStatus.Filled)) revert RelayFilled();
        relayFills[relayHash] = uint256(FillStatus.Filled);

        uint256 amountToSend = relayExecution.updatedOutputAmount;

        // This can only happen in a slow fill, where the contract is funding the relay.
        int256 payoutAdjustmentPct = relayExecution.payoutAdjustmentPct;
        if (payoutAdjustmentPct != 0) {
            // If payoutAdjustmentPct is positive, then the recipient will receive more than the amount they
            // were originally expecting. If it is negative, then the recipient will receive less.
            // -1e18 is -100%. Because we cannot pay out negative values, that is the minimum.
            // Moreover, allow the payout adjustment to go up to 1000% (i.e. 11x).
            // This is a sanity check to ensure the payouts do not grow too large via some sort of issue in bundle
            // construction.

            if (payoutAdjustmentPct < -1e18 || payoutAdjustmentPct > 100e18) revert InvalidPayoutAdjustmentPct();

            // Note: since _computeAmountPostFees is typically intended for fees, the signage must be reversed.
            amountToSend = _computeAmountPostFees(amountToSend, -payoutAdjustmentPct);
        }
=======
        if (fillStatuses[relayHash] == uint256(FillStatus.Filled)) revert RelayFilled();
        fillStatuses[relayHash] = uint256(FillStatus.Filled);

        // @dev Before returning early, emit events to assist the dataworker in being able to know which fills were
        // successful.
        emit FilledUSSRelay(
            relayData.inputToken,
            relayData.outputToken,
            relayData.inputAmount,
            relayData.outputAmount,
            relayExecution.repaymentChainId,
            relayData.originChainId,
            relayData.depositId,
            relayData.fillDeadline,
            relayData.exclusivityDeadline,
            relayData.exclusiveRelayer,
            relayer,
            relayData.depositor,
            relayData.recipient,
            relayData.message,
            USSRelayExecutionEventInfo({
                updatedRecipient: relayExecution.updatedRecipient,
                updatedMessage: relayExecution.updatedMessage,
                updatedOutputAmount: relayExecution.updatedOutputAmount,
                fillType: fillType
            })
        );
>>>>>>> 22ae84cf

        // If relayer and receiver are the same address, there is no need to do any transfer, as it would result in no
        // net movement of funds.
        // Note: this is important because it means that relayers can intentionally self-relay in a capital efficient
        // way (no need to have funds on the destination).
        // If this is a slow fill, we can't exit early since we still need to send funds out of this contract
        // since there is no "relayer".
<<<<<<< HEAD
        bool isSlowFill = relayExecution.slowFill;
        address recipientToSend = relayExecution.updatedRecipient;
=======
        address recipientToSend = relayExecution.updatedRecipient;

>>>>>>> 22ae84cf
        if (msg.sender == recipientToSend && !isSlowFill) return;

        // If relay token is wrappedNativeToken then unwrap and send native token.
        address outputToken = relayData.outputToken;
<<<<<<< HEAD
=======
        uint256 amountToSend = relayExecution.updatedOutputAmount;
>>>>>>> 22ae84cf
        if (outputToken == address(wrappedNativeToken)) {
            // Note: useContractFunds is True if we want to send funds to the recipient directly out of this contract,
            // otherwise we expect the caller to send funds to the recipient. If useContractFunds is True and the
            // recipient wants wrappedNativeToken, then we can assume that wrappedNativeToken is already in the
            // contract, otherwise we'll need the user to send wrappedNativeToken to this contract. Regardless, we'll
            // need to unwrap it to native token before sending to the user.
            if (!isSlowFill) IERC20Upgradeable(outputToken).safeTransferFrom(msg.sender, address(this), amountToSend);
            _unwrapwrappedNativeTokenTo(payable(recipientToSend), amountToSend);
            // Else, this is a normal ERC20 token. Send to recipient.
        } else {
            // Note: Similar to note above, send token directly from the contract to the user in the slow relay case.
            if (!isSlowFill) IERC20Upgradeable(outputToken).safeTransferFrom(msg.sender, recipientToSend, amountToSend);
            else IERC20Upgradeable(outputToken).safeTransfer(recipientToSend, amountToSend);
        }

        // @TODO Can we remove the third param in handleAcrossMessage since we no longer support partial fills? Will
        // require integrators sign-off.
        bytes memory updatedMessage = relayExecution.updatedMessage;
        if (recipientToSend.isContract() && updatedMessage.length > 0) {
            AcrossMessageHandler(recipientToSend).handleAcrossMessage(
                outputToken,
                amountToSend,
                true, // fillCompleted
                msg.sender,
                updatedMessage
            );
        }
<<<<<<< HEAD

        emit FilledUSSRelay(
            relayData.inputToken,
            relayData.outputToken,
            relayData.inputAmount,
            relayData.outputAmount,
            relayExecution.repaymentChainId,
            relayData.originChainId,
            relayData.depositId,
            relayData.fillDeadline,
            relayData.exclusivityDeadline,
            relayData.exclusiveRelayer,
            relayer,
            relayData.depositor,
            relayData.recipient,
            relayData.message,
            replacedSlowFillExecution
        );

        emit USSRelayExecution(
            relayExecution.payoutAdjustmentPct,
            relayExecution.updatedOutputAmount,
            relayExecution.updatedRecipient,
            relayExecution.updatedMessage,
            relayExecution.slowFill
        );
=======
    }

    function _updateCountFromFill(
        uint256 startingFillAmount,
        bool localRepayment,
        uint256 totalFillAmount,
        int64 realizedLPFeePct,
        address token,
        bool useContractFunds
    ) internal {
        // If this is a slow fill, a first partial fill with repayment on another chain, or a partial fill has already happened, do nothing, as these
        // should not impact the count. Initial 0-fills will not reach this part of the code.
        if (useContractFunds || startingFillAmount > 0 || !localRepayment) return;
        fillCounter[token] += _computeAmountPostFees(totalFillAmount, realizedLPFeePct);
>>>>>>> 22ae84cf
    }

    function _emitFillRelay(RelayExecution memory relayExecution, uint256 fillAmountPreFees) internal {
        RelayExecutionInfo memory relayExecutionInfo = RelayExecutionInfo({
            relayerFeePct: relayExecution.updatedRelayerFeePct,
            recipient: relayExecution.updatedRecipient,
            message: relayExecution.updatedMessage,
            isSlowRelay: relayExecution.slowFill,
            payoutAdjustmentPct: relayExecution.payoutAdjustmentPct
        });

        emit FilledRelay(
            relayExecution.relay.amount,
            DEPRECATED_relayFills[relayExecution.relayHash],
            fillAmountPreFees,
            relayExecution.repaymentChainId,
            relayExecution.relay.originChainId,
            relayExecution.relay.destinationChainId,
            relayExecution.relay.relayerFeePct,
            relayExecution.relay.realizedLpFeePct,
            relayExecution.relay.depositId,
            relayExecution.relay.destinationToken,
            msg.sender,
            relayExecution.relay.depositor,
            relayExecution.relay.recipient,
            relayExecution.relay.message,
            relayExecutionInfo
        );
    }

    // Implementing contract needs to override this to ensure that only the appropriate cross chain admin can execute
    // certain admin functions. For L2 contracts, the cross chain admin refers to some L1 address or contract, and for
    // L1, this would just be the same admin of the HubPool.
    function _requireAdminSender() internal virtual;

    // Added to enable the this contract to receive native token (ETH). Used when unwrapping wrappedNativeToken.
    receive() external payable {}

    // Reserve storage slots for future versions of this base contract to add state variables without
    // affecting the storage layout of child contracts. Decrement the size of __gap whenever state variables
    // are added. This is at bottom of contract to make sure it's always at the end of storage.
    uint256[1000] private __gap;
}<|MERGE_RESOLUTION|>--- conflicted
+++ resolved
@@ -882,14 +882,9 @@
             revert NotExclusiveRelayer();
         }
 
-<<<<<<< HEAD
-        // No need to override passed in destination chain id to be equal to chainId(),
-        // since this is not emitted in the FilledRelay event. So we do not have to fear a replay attack.
-=======
         // Don't let caller override destination chain ID so they can't attempt a replay attack of an identical
         // fill that was destined for a different chain. This is required because the relayData
         // is used to form the relayHash which this contract uses to uniquely ID relays.
->>>>>>> 22ae84cf
         relayData.destinationChainId = chainId();
 
         USSRelayExecutionParams memory relayExecution = USSRelayExecutionParams({
@@ -898,21 +893,11 @@
             updatedOutputAmount: relayData.outputAmount,
             updatedRecipient: relayData.recipient,
             updatedMessage: relayData.message,
-<<<<<<< HEAD
-            repaymentChainId: repaymentChainId,
-            slowFill: false,
-            payoutAdjustmentPct: 0
-        });
-        relayExecution.relayHash = keccak256(abi.encode(relayExecution.relay));
-
-        _fillRelayUSS(relayExecution, msg.sender);
-=======
             repaymentChainId: repaymentChainId
         });
         relayExecution.relayHash = keccak256(abi.encode(relayExecution.relay));
 
         _fillRelayUSS(relayExecution, msg.sender, false);
->>>>>>> 22ae84cf
     }
 
     /**
@@ -925,22 +910,12 @@
      * fill for the intended deposit.
      */
     function requestUSSSlowFill(USSRelayData memory relayData) public override nonReentrant unpausedFills {
-<<<<<<< HEAD
-        // TODO: Should we require that the exclusivity deadline has passed? In practice, I would never expect
-        // an exclusive relayer to request a slow fill, but there could be reasons?
-=======
->>>>>>> 22ae84cf
         // solhint-disable-next-line not-rely-on-time
         if (relayData.fillDeadline < block.timestamp) revert ExpiredFillDeadline();
 
         bytes32 relayHash = keccak256(abi.encode(relayData));
-<<<<<<< HEAD
-        if (relayFills[relayHash] != uint256(FillStatus.Unfilled)) revert InvalidSlowFill();
-        relayFills[relayHash] = uint256(FillStatus.RequestedSlowFill);
-=======
         if (fillStatuses[relayHash] != uint256(FillStatus.Unfilled)) revert InvalidSlowFillRequest();
         fillStatuses[relayHash] = uint256(FillStatus.RequestedSlowFill);
->>>>>>> 22ae84cf
 
         emit RequestedUSSSlowFill(
             relayData.inputToken,
@@ -1026,12 +1001,9 @@
 
         _preExecuteLeafHook(relayData.outputToken);
 
-<<<<<<< HEAD
-=======
         // Don't let caller override destination chain ID so they can't attempt a replay attack of an identical
         // fill that was destined for a different chain. This is required because the relayData
         // is used to form the relayHash which this contract uses to uniquely ID relays.
->>>>>>> 22ae84cf
         relayData.destinationChainId = chainId();
 
         // @TODO In the future consider allowing way for slow fill leaf to be created with updated
@@ -1039,30 +1011,17 @@
         USSRelayExecutionParams memory relayExecution = USSRelayExecutionParams({
             relay: relayData,
             relayHash: bytes32(0),
-<<<<<<< HEAD
-            updatedOutputAmount: relayData.outputAmount,
-            updatedRecipient: relayData.recipient,
-            updatedMessage: relayData.message,
-            repaymentChainId: 0, // Hardcoded to 0 for slow fills
-            slowFill: true, // This is a slow fill execution
-            payoutAdjustmentPct: slowFillLeaf.payoutAdjustmentPct
-=======
             updatedOutputAmount: slowFillLeaf.updatedOutputAmount,
             updatedRecipient: relayData.recipient,
             updatedMessage: relayData.message,
             repaymentChainId: 0 // Hardcoded to 0 for slow fills
->>>>>>> 22ae84cf
         });
         relayExecution.relayHash = keccak256(abi.encode(relayExecution.relay));
 
         _verifyUSSSlowFill(relayExecution, rootBundleId, proof);
 
         // - 0x0 hardcoded as relayer for slow fill execution.
-<<<<<<< HEAD
-        _fillRelayUSS(relayExecution, address(0));
-=======
         _fillRelayUSS(relayExecution, address(0), true);
->>>>>>> 22ae84cf
     }
 
     /**
@@ -1447,11 +1406,7 @@
     ) internal view {
         USSSlowFill memory slowFill = USSSlowFill({
             relayData: relayExecution.relay,
-<<<<<<< HEAD
-            payoutAdjustmentPct: relayExecution.payoutAdjustmentPct
-=======
             updatedOutputAmount: relayExecution.updatedOutputAmount
->>>>>>> 22ae84cf
         });
 
         if (!MerkleLib.verifyUSSSlowRelayFulfillment(rootBundles[rootBundleId].slowRelayRoot, slowFill, proof))
@@ -1567,19 +1522,6 @@
             "invalid repayment chain"
         );
 
-<<<<<<< HEAD
-=======
-        // Update fill counter.
-        _updateCountFromFill(
-            DEPRECATED_relayFills[relayExecution.relayHash],
-            localRepayment,
-            relayData.amount,
-            relayData.realizedLpFeePct,
-            relayData.destinationToken,
-            relayExecution.slowFill
-        );
-
->>>>>>> 22ae84cf
         // relayFills keeps track of pre-fee fill amounts as a convenience to relayers who want to specify round
         // numbers for the maxTokensToSend parameter or convenient numbers like 100 (i.e. relayers who will fully
         // fill any relay up to 100 tokens, and partial fill with 100 tokens for larger relays).
@@ -1630,11 +1572,6 @@
         }
     }
 
-<<<<<<< HEAD
-    // @param relayer: relayer who is actually credited as filling this deposit. Can be differenet from
-    // exclusiveRelayer if passed exclusivityDeadline or if slow fill.
-    function _fillRelayUSS(USSRelayExecutionParams memory relayExecution, address relayer) internal {
-=======
     // @param relayer: relayer who is actually credited as filling this deposit. Can be different from
     // exclusiveRelayer if passed exclusivityDeadline or if slow fill.
     function _fillRelayUSS(
@@ -1642,23 +1579,12 @@
         address relayer,
         bool isSlowFill
     ) internal {
->>>>>>> 22ae84cf
         USSRelayData memory relayData = relayExecution.relay;
 
         // solhint-disable-next-line not-rely-on-time
         if (relayData.fillDeadline < block.timestamp) revert ExpiredFillDeadline();
 
         bytes32 relayHash = relayExecution.relayHash;
-<<<<<<< HEAD
-        // If a slow fill for this fill was requested then the relayFills value for this hash will be
-        // FillStatus.RequestedSlowFill. Therefore, if this is the status, then this fast fill
-        // will be replacing the slow fill. If this is a slow fill execution, then the following variable
-        // is trivially false since a slow fill cannot replace itself. We'll emit this param in the FilledRelay
-        // event to assist the Dataworker in knowing when to return funds back to the HubPool that can no longer
-        // be used for a slow fill execution.
-        bool replacedSlowFillExecution = !relayExecution.slowFill &&
-            relayFills[relayExecution.relayHash] == uint256(FillStatus.RequestedSlowFill);
-=======
 
         // If a slow fill for this fill was requested then the relayFills value for this hash will be
         // FillStatus.RequestedSlowFill. Therefore, if this is the status, then this fast fill
@@ -1674,7 +1600,6 @@
                     ? FillType.ReplacedSlowFill
                     : FillType.FastFill
             );
->>>>>>> 22ae84cf
 
         // @dev This function doesn't support partial fills. Therefore, we associate the relay hash with
         // an enum tracking its fill status. All filled relays, whether slow or fast fills, are set to the Filled
@@ -1682,28 +1607,6 @@
         // we can include a bool in the FilledRelay event making it easy for the dataworker to compute if this
         // fill was a fast fill that replaced a slow fill and therefore this SpokePool has excess funds that it
         // needs to send back to the HubPool.
-<<<<<<< HEAD
-        if (relayFills[relayHash] == uint256(FillStatus.Filled)) revert RelayFilled();
-        relayFills[relayHash] = uint256(FillStatus.Filled);
-
-        uint256 amountToSend = relayExecution.updatedOutputAmount;
-
-        // This can only happen in a slow fill, where the contract is funding the relay.
-        int256 payoutAdjustmentPct = relayExecution.payoutAdjustmentPct;
-        if (payoutAdjustmentPct != 0) {
-            // If payoutAdjustmentPct is positive, then the recipient will receive more than the amount they
-            // were originally expecting. If it is negative, then the recipient will receive less.
-            // -1e18 is -100%. Because we cannot pay out negative values, that is the minimum.
-            // Moreover, allow the payout adjustment to go up to 1000% (i.e. 11x).
-            // This is a sanity check to ensure the payouts do not grow too large via some sort of issue in bundle
-            // construction.
-
-            if (payoutAdjustmentPct < -1e18 || payoutAdjustmentPct > 100e18) revert InvalidPayoutAdjustmentPct();
-
-            // Note: since _computeAmountPostFees is typically intended for fees, the signage must be reversed.
-            amountToSend = _computeAmountPostFees(amountToSend, -payoutAdjustmentPct);
-        }
-=======
         if (fillStatuses[relayHash] == uint256(FillStatus.Filled)) revert RelayFilled();
         fillStatuses[relayHash] = uint256(FillStatus.Filled);
 
@@ -1731,7 +1634,6 @@
                 fillType: fillType
             })
         );
->>>>>>> 22ae84cf
 
         // If relayer and receiver are the same address, there is no need to do any transfer, as it would result in no
         // net movement of funds.
@@ -1739,21 +1641,13 @@
         // way (no need to have funds on the destination).
         // If this is a slow fill, we can't exit early since we still need to send funds out of this contract
         // since there is no "relayer".
-<<<<<<< HEAD
-        bool isSlowFill = relayExecution.slowFill;
         address recipientToSend = relayExecution.updatedRecipient;
-=======
-        address recipientToSend = relayExecution.updatedRecipient;
-
->>>>>>> 22ae84cf
+
         if (msg.sender == recipientToSend && !isSlowFill) return;
 
         // If relay token is wrappedNativeToken then unwrap and send native token.
         address outputToken = relayData.outputToken;
-<<<<<<< HEAD
-=======
         uint256 amountToSend = relayExecution.updatedOutputAmount;
->>>>>>> 22ae84cf
         if (outputToken == address(wrappedNativeToken)) {
             // Note: useContractFunds is True if we want to send funds to the recipient directly out of this contract,
             // otherwise we expect the caller to send funds to the recipient. If useContractFunds is True and the
@@ -1781,49 +1675,6 @@
                 updatedMessage
             );
         }
-<<<<<<< HEAD
-
-        emit FilledUSSRelay(
-            relayData.inputToken,
-            relayData.outputToken,
-            relayData.inputAmount,
-            relayData.outputAmount,
-            relayExecution.repaymentChainId,
-            relayData.originChainId,
-            relayData.depositId,
-            relayData.fillDeadline,
-            relayData.exclusivityDeadline,
-            relayData.exclusiveRelayer,
-            relayer,
-            relayData.depositor,
-            relayData.recipient,
-            relayData.message,
-            replacedSlowFillExecution
-        );
-
-        emit USSRelayExecution(
-            relayExecution.payoutAdjustmentPct,
-            relayExecution.updatedOutputAmount,
-            relayExecution.updatedRecipient,
-            relayExecution.updatedMessage,
-            relayExecution.slowFill
-        );
-=======
-    }
-
-    function _updateCountFromFill(
-        uint256 startingFillAmount,
-        bool localRepayment,
-        uint256 totalFillAmount,
-        int64 realizedLPFeePct,
-        address token,
-        bool useContractFunds
-    ) internal {
-        // If this is a slow fill, a first partial fill with repayment on another chain, or a partial fill has already happened, do nothing, as these
-        // should not impact the count. Initial 0-fills will not reach this part of the code.
-        if (useContractFunds || startingFillAmount > 0 || !localRepayment) return;
-        fillCounter[token] += _computeAmountPostFees(totalFillAmount, realizedLPFeePct);
->>>>>>> 22ae84cf
     }
 
     function _emitFillRelay(RelayExecution memory relayExecution, uint256 fillAmountPreFees) internal {
