--- conflicted
+++ resolved
@@ -617,50 +617,7 @@
     }
 
     /**
-<<<<<<< HEAD
      * @notice See deposit for details. This function is identical to deposit except that it does not use the
-=======
-     * @notice An overloaded version of `unsafeDepositV3` that accepts `address` types for backward compatibility.
-     * @dev This version mirrors the original `unsafeDepositV3` function, but uses `address` types for `depositor`, `recipient`,
-     * `inputToken`, `outputToken`, and `exclusiveRelayer` for compatibility with contracts using the `address` type.
-     *
-     * The key functionality and logic remain identical, ensuring interoperability across both versions.
-     */
-    function unsafeDepositV3(
-        address depositor,
-        address recipient,
-        address inputToken,
-        address outputToken,
-        uint256 inputAmount,
-        uint256 outputAmount,
-        uint256 destinationChainId,
-        address exclusiveRelayer,
-        uint256 depositNonce,
-        uint32 quoteTimestamp,
-        uint32 fillDeadline,
-        uint32 exclusivityParameter,
-        bytes calldata message
-    ) public payable {
-        unsafeDepositV3(
-            depositor.toBytes32(),
-            recipient.toBytes32(),
-            inputToken.toBytes32(),
-            outputToken.toBytes32(),
-            inputAmount,
-            outputAmount,
-            destinationChainId,
-            exclusiveRelayer.toBytes32(),
-            depositNonce,
-            quoteTimestamp,
-            fillDeadline,
-            exclusivityParameter,
-            message
-        );
-    }
-
-    /**
-     * @notice See depositV3 for details. This function is identical to depositV3 except that it does not use the
->>>>>>> 6a2f8ac7
      * global deposit ID counter as a deposit nonce, instead allowing the caller to pass in a deposit nonce. This
      * function is designed to be used by anyone who wants to pre-compute their resultant relay data hash, which
      * could be useful for filling a deposit faster and avoiding any risk of a relay hash unexpectedly changing
