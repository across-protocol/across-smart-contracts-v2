--- conflicted
+++ resolved
@@ -35,15 +35,9 @@
     // refunds and slow relays.
     address public hubPool;
 
-<<<<<<< HEAD
     // Address of wrappedNativeToken contract for this network. If an origin token matches this, then the caller can
     // optionally instruct this contract to wrap native tokens when depositing (ie ETH->WETH or MATIC->WMATIC).
-    WETH9 public wrappedNativeToken;
-=======
-    // Address of WETH contract for this network. If an origin token matches this, then the caller can optionally
-    // instruct this contract to wrap ETH when depositing.
-    WETH9 public immutable weth;
->>>>>>> eb350254
+    WETH9 public immutable wrappedNativeToken;
 
     // Any deposit quote times greater than or less than this value to the current contract time is blocked. Forces
     // caller to use an approximately "current" realized fee. Defaults to 10 minutes.
@@ -159,14 +153,6 @@
      *               MODIFIERS              *
      ****************************************/
 
-<<<<<<< HEAD
-    modifier onlyEnabledRoute(address originToken, uint256 destinationChainId) {
-        require(enabledDepositRoutes[originToken][destinationChainId], "Disabled route");
-        _;
-    }
-
-=======
->>>>>>> eb350254
     // Implementing contract needs to override _requireAdminSender() to ensure that admin functions are protected
     // appropriately.
     modifier onlyAdmin() {
@@ -293,17 +279,10 @@
         // transaction then the user is sending ETH. In this case, the ETH should be deposited to wrappedNativeToken.
         if (originToken == address(wrappedNativeToken) && msg.value > 0) {
             require(msg.value == amount, "msg.value must match amount");
-<<<<<<< HEAD
             wrappedNativeToken.deposit{ value: msg.value }();
-            // Else, it is a normal ERC20. In this case pull the token from the users wallet as per normal.
-            // Note: this includes the case where the L2 user has wrappedNativeToken (already wrapped ETH) and wants to
-            // bridge them. In this case the msg.value will be set to 0, indicating a "normal" ERC20 bridging action.
-=======
-            weth.deposit{ value: msg.value }();
             // Else, it is a normal ERC20. In this case pull the token from the user's wallet as per normal.
             // Note: this includes the case where the L2 user has WETH (already wrapped ETH) and wants to bridge them.
             // In this case the msg.value will be set to 0, indicating a "normal" ERC20 bridging action.
->>>>>>> eb350254
         } else IERC20(originToken).safeTransferFrom(msg.sender, address(this), amount);
 
         _emitDeposit(
