// SPDX-License-Identifier: BUSL-1.1
pragma solidity ^0.8.0;

import "./MerkleLib.sol";
import "./external/interfaces/WETH9Interface.sol";
import "./interfaces/SpokePoolInterface.sol";
import "./interfaces/USSSpokePoolInterface.sol";
import "./upgradeable/MultiCallerUpgradeable.sol";
import "./upgradeable/EIP712CrossChainUpgradeable.sol";
import "./upgradeable/AddressLibUpgradeable.sol";

import "@openzeppelin/contracts-upgradeable/token/ERC20/IERC20Upgradeable.sol";
import "@openzeppelin/contracts-upgradeable/token/ERC20/utils/SafeERC20Upgradeable.sol";
import "@openzeppelin/contracts/utils/cryptography/SignatureChecker.sol";
import "@openzeppelin/contracts-upgradeable/proxy/utils/UUPSUpgradeable.sol";
import "@openzeppelin/contracts-upgradeable/security/ReentrancyGuardUpgradeable.sol";
import "@openzeppelin/contracts/utils/math/SignedMath.sol";

// This interface is expected to be implemented by any contract that expects to receive messages from the SpokePool.
interface AcrossMessageHandler {
    function handleAcrossMessage(
        address tokenSent,
        uint256 amount,
        bool fillCompleted,
        address relayer,
        bytes memory message
    ) external;

    // New function interface to be used with USS functions since fillCompleted no longer has any
    // meaning now that partial fills are impossible.
    function handleUSSAcrossMessage(
        address tokenSent,
        uint256 amount,
        address relayer,
        bytes memory message
    ) external;
}

/**
 * @title SpokePool
 * @notice Base contract deployed on source and destination chains enabling depositors to transfer assets from source to
 * destination. Deposit orders are fulfilled by off-chain relayers who also interact with this contract. Deposited
 * tokens are locked on the source chain and relayers send the recipient the desired token currency and amount
 * on the destination chain. Locked source chain tokens are later sent over the canonical token bridge to L1 HubPool.
 * Relayers are refunded with destination tokens out of this contract after another off-chain actor, a "data worker",
 * submits a proof that the relayer correctly submitted a relay on this SpokePool.
 */
abstract contract SpokePool is
    USSSpokePoolInterface,
    SpokePoolInterface,
    UUPSUpgradeable,
    ReentrancyGuardUpgradeable,
    MultiCallerUpgradeable,
    EIP712CrossChainUpgradeable
{
    using SafeERC20Upgradeable for IERC20Upgradeable;
    using AddressLibUpgradeable for address;

    // Address of the L1 contract that acts as the owner of this SpokePool. This should normally be set to the HubPool
    // address. The crossDomainAdmin address is unused when the SpokePool is deployed to the same chain as the HubPool.
    address public crossDomainAdmin;

    // Address of the L1 contract that will send tokens to and receive tokens from this contract to fund relayer
    // refunds and slow relays.
    address public hubPool;

    // Note: The following two storage variables prefixed with DEPRECATED used to be variables that could be set by
    // the cross-domain admin. Admins ended up not changing these in production, so to reduce
    // gas in deposit/fill functions, we are converting them to private variables to maintain the contract
    // storage layout and replacing them with immutable or constant variables, because retrieving a constant
    // value is cheaper than retrieving a storage variable. Please see out the immutable/constant variable section.
    WETH9Interface private DEPRECATED_wrappedNativeToken;
    uint32 private DEPRECATED_depositQuoteTimeBuffer;

    // Count of deposits is used to construct a unique deposit identifier for this spoke pool.
    uint32 public numberOfDeposits;

    // Whether deposits and fills are disabled.
    bool public pausedFills;
    bool public pausedDeposits;

    // This contract can store as many root bundles as the HubPool chooses to publish here.
    RootBundle[] public rootBundles;

    // Origin token to destination token routings can be turned on or off, which can enable or disable deposits.
    mapping(address => mapping(uint256 => bool)) public enabledDepositRoutes;

    // Each relay is associated with the hash of parameters that uniquely identify the original deposit and a relay
    // attempt for that deposit. The relay itself is just represented as the amount filled so far. The total amount to
    // relay, the fees, and the agents are all parameters included in the hash key.
    mapping(bytes32 => uint256) private DEPRECATED_relayFills;

    // Mapping of USS relay hashes to fill statuses. Distinguished from relayFills
    // to eliminate any chance of collision between RelayData hashes and USSRelayData hashes.
    mapping(bytes32 => uint256) public fillStatuses;

    // Note: We will likely un-deprecate the fill and deposit counters to implement a better
    // dynamic LP fee mechanism but for now we'll deprecate it to reduce bytecode
    // in deposit/fill functions. This can be used to implement a UBA-esque fee mechanism.

    // This keeps track of the worst-case liabilities due to fills.
    // It is never reset. Users should only rely on it to determine the worst-case increase in liabilities between
    // two points. This is used to provide frontrunning protection to ensure the relayer's assumptions about the state
    // upon which their expected repayments are based will not change before their transaction is mined.
    mapping(address => uint256) private DEPRECATED_fillCounter;

    // This keeps track of the total running deposits for each token. This allows depositors to protect themselves from
    // frontrunning that might change their worst-case quote.
    mapping(address => uint256) private DEPRECATED_depositCounter;

    // This tracks the number of identical refunds that have been requested.
    // The intention is to allow an off-chain system to know when this could be a duplicate and ensure that the other
    // requests are known and accounted for.
    mapping(bytes32 => uint256) private DEPRECATED_refundsRequested;

    /**************************************************************
     *                CONSTANT/IMMUTABLE VARIABLES                *
     **************************************************************/
    // Constant and immutable variables do not take up storage slots and are instead added to the contract bytecode
    // at compile time. The difference between them is that constant variables must be declared inline, meaning
    // that they cannot be changed in production without changing the contract code, while immutable variables
    // can be set in the constructor. Therefore we use the immutable keyword for variables that we might want to be
    // different for each child contract (one obvious example of this is the wrappedNativeToken) or that we might
    // want to update in the future like depositQuoteTimeBuffer. Constants are unlikely to ever be changed.

    // Address of wrappedNativeToken contract for this network. If an origin token matches this, then the caller can
    // optionally instruct this contract to wrap native tokens when depositing (ie ETH->WETH or MATIC->WMATIC).
    /// @custom:oz-upgrades-unsafe-allow state-variable-immutable
    WETH9Interface public immutable wrappedNativeToken;

    // Any deposit quote times greater than or less than this value to the current contract time is blocked. Forces
    // caller to use an approximately "current" realized fee.
    /// @custom:oz-upgrades-unsafe-allow state-variable-immutable
    uint32 public immutable depositQuoteTimeBuffer;

    // The fill deadline can only be set this far into the future from the timestamp of the deposit on this contract.
    /// @custom:oz-upgrades-unsafe-allow state-variable-immutable
    uint32 public immutable fillDeadlineBuffer;

    uint256 public constant MAX_TRANSFER_SIZE = 1e36;

    // Note: this needs to be larger than the max transfer size to ensure that all slow fills are fillable, even if
    // their fees are negative.
    // It's important that it isn't too large, however, as it should be multipliable by ~2e18 without overflowing.
    // 1e40 * 2e18 = 2e58 << 2^255 ~= 5e76
    uint256 public constant SLOW_FILL_MAX_TOKENS_TO_SEND = 1e40;

    // Set max payout adjustment to something

    bytes32 public constant UPDATE_DEPOSIT_DETAILS_HASH =
        keccak256(
            "UpdateDepositDetails(uint32 depositId,uint256 originChainId,int64 updatedRelayerFeePct,address updatedRecipient,bytes updatedMessage)"
        );

    bytes32 public constant UPDATE_USS_DEPOSIT_DETAILS_HASH =
        keccak256(
            "UpdateDepositDetails(uint32 depositId,uint256 originChainId,uint256 updatedOutputAmount,address updatedRecipient,bytes updatedMessage)"
        );
    /****************************************
     *                EVENTS                *
     ****************************************/
    event SetXDomainAdmin(address indexed newAdmin);
    event SetHubPool(address indexed newHubPool);
    event EnabledDepositRoute(address indexed originToken, uint256 indexed destinationChainId, bool enabled);
    event RequestedSpeedUpDeposit(
        int64 newRelayerFeePct,
        uint32 indexed depositId,
        address indexed depositor,
        address updatedRecipient,
        bytes updatedMessage,
        bytes depositorSignature
    );
    event FilledRelay(
        uint256 amount,
        uint256 totalFilledAmount,
        uint256 fillAmount,
        uint256 repaymentChainId,
        uint256 indexed originChainId,
        uint256 destinationChainId,
        int64 relayerFeePct,
        int64 realizedLpFeePct,
        uint32 indexed depositId,
        address destinationToken,
        address relayer,
        address indexed depositor,
        address recipient,
        bytes message,
        RelayExecutionInfo updatableRelayData
    );
    event RefundRequested(
        address indexed relayer,
        address refundToken,
        uint256 amount,
        uint256 indexed originChainId,
        uint256 destinationChainId,
        int64 realizedLpFeePct,
        uint32 indexed depositId,
        uint256 fillBlock,
        uint256 previousIdenticalRequests
    );
    event RelayedRootBundle(
        uint32 indexed rootBundleId,
        bytes32 indexed relayerRefundRoot,
        bytes32 indexed slowRelayRoot
    );
    event ExecutedRelayerRefundRoot(
        uint256 amountToReturn,
        uint256 indexed chainId,
        uint256[] refundAmounts,
        uint32 indexed rootBundleId,
        uint32 indexed leafId,
        address l2TokenAddress,
        address[] refundAddresses
    );
    event TokensBridged(
        uint256 amountToReturn,
        uint256 indexed chainId,
        uint32 indexed leafId,
        address indexed l2TokenAddress
    );
    event EmergencyDeleteRootBundle(uint256 indexed rootBundleId);
    event PausedDeposits(bool isPaused);
    event PausedFills(bool isPaused);

    /**
     * @notice Represents data used to fill a deposit.
     * @param relay Relay containing original data linked to deposit. Contains fields that can be
     * overridden by other parameters in the RelayExecution struct.
     * @param relayHash Hash of the relay data.
     * @param updatedRelayerFeePct Actual relayer fee pct to use for this relay.
     * @param updatedRecipient Actual recipient to use for this relay.
     * @param updatedMessage Actual message to use for this relay.
     * @param repaymentChainId Chain ID of the network that the relayer will receive refunds on.
     * @param maxTokensToSend Max number of tokens to pull from relayer.
     * @param maxCount Max count to protect the relayer from frontrunning.
     * @param slowFill Whether this is a slow fill.
     * @param payoutAdjustmentPct Adjustment to the payout amount. Can be used to increase or decrease the payout to
     * allow for rewards or penalties. Used in slow fills.
     */
    struct RelayExecution {
        RelayData relay;
        bytes32 relayHash;
        int64 updatedRelayerFeePct;
        address updatedRecipient;
        bytes updatedMessage;
        uint256 repaymentChainId;
        uint256 maxTokensToSend;
        uint256 maxCount;
        bool slowFill;
        int256 payoutAdjustmentPct;
    }

    /**
     * @notice Packs together information to include in FilledRelay event.
     * @dev This struct is emitted as opposed to its constituent parameters due to the limit on number of
     * parameters in an event.
     * @param recipient Recipient of the relayed funds.
     * @param message Message included in the relay.
     * @param relayerFeePct Relayer fee pct used for this relay.
     * @param isSlowRelay Whether this is a slow relay.
     * @param payoutAdjustmentPct Adjustment to the payout amount.
     */
    struct RelayExecutionInfo {
        address recipient;
        bytes message;
        int64 relayerFeePct;
        bool isSlowRelay;
        int256 payoutAdjustmentPct;
    }

    /**
     * @notice Construct the SpokePool. Normally, logic contracts used in upgradeable proxies shouldn't
     * have constructors since the following code will be executed within the logic contract's state, not the
     * proxy contract's state. However, if we restrict the constructor to setting only immutable variables, then
     * we are safe because immutable variables are included in the logic contract's bytecode rather than its storage.
     * @dev Do not leave an implementation contract uninitialized. An uninitialized implementation contract can be
     * taken over by an attacker, which may impact the proxy. To prevent the implementation contract from being
     * used, you should invoke the _disableInitializers function in the constructor to automatically lock it when
     * it is deployed:
     * @param _wrappedNativeTokenAddress wrappedNativeToken address for this network to set.
     * @param _depositQuoteTimeBuffer depositQuoteTimeBuffer to set. Quote timestamps can't be set more than this amount
     * into the past from the block time of the deposit.
     * @param _fillDeadlineBuffer fillDeadlineBuffer to set. Fill deadlines can't be set more than this amount
     * into the future from the block time of the deposit.
     */
    /// @custom:oz-upgrades-unsafe-allow constructor
    constructor(
        address _wrappedNativeTokenAddress,
        uint32 _depositQuoteTimeBuffer,
        uint32 _fillDeadlineBuffer
    ) {
        wrappedNativeToken = WETH9Interface(_wrappedNativeTokenAddress);
        depositQuoteTimeBuffer = _depositQuoteTimeBuffer;
        fillDeadlineBuffer = _fillDeadlineBuffer;
        _disableInitializers();
    }

    /**
     * @notice Construct the base SpokePool.
     * @param _initialDepositId Starting deposit ID. Set to 0 unless this is a re-deployment in order to mitigate
     * relay hash collisions.
     * @param _crossDomainAdmin Cross domain admin to set. Can be changed by admin.
     * @param _hubPool Hub pool address to set. Can be changed by admin.
     */
    function __SpokePool_init(
        uint32 _initialDepositId,
        address _crossDomainAdmin,
        address _hubPool
    ) public onlyInitializing {
        numberOfDeposits = _initialDepositId;
        __EIP712_init("ACROSS-V2", "1.0.0");
        __UUPSUpgradeable_init();
        __ReentrancyGuard_init();
        _setCrossDomainAdmin(_crossDomainAdmin);
        _setHubPool(_hubPool);
    }

    /****************************************
     *               MODIFIERS              *
     ****************************************/

    /**
     * @dev Function that should revert when `msg.sender` is not authorized to upgrade the contract. Called by
     * {upgradeTo} and {upgradeToAndCall}.
     * @dev This should be set to cross domain admin for specific SpokePool.
     */
    modifier onlyAdmin() {
        _requireAdminSender();
        _;
    }

    modifier unpausedDeposits() {
        require(!pausedDeposits, "Paused deposits");
        _;
    }

    modifier unpausedFills() {
        require(!pausedFills, "Paused fills");
        _;
    }

    /**************************************
     *          ADMIN FUNCTIONS           *
     **************************************/

    // Allows cross domain admin to upgrade UUPS proxy implementation.
    function _authorizeUpgrade(address newImplementation) internal override onlyAdmin {}

    /**
     * @notice Pauses deposit-related functions. This is intended to be used if this contract is deprecated or when
     * something goes awry.
     * @dev Affects `deposit()` but not `speedUpDeposit()`, so that existing deposits can be sped up and still
     * relayed.
     * @param pause true if the call is meant to pause the system, false if the call is meant to unpause it.
     */
    function pauseDeposits(bool pause) public override onlyAdmin nonReentrant {
        pausedDeposits = pause;
        emit PausedDeposits(pause);
    }

    /**
     * @notice Pauses fill-related functions. This is intended to be used if this contract is deprecated or when
     * something goes awry.
     * @dev Affects fillRelayWithUpdatedDeposit() and fillRelay().
     * @param pause true if the call is meant to pause the system, false if the call is meant to unpause it.
     */
    function pauseFills(bool pause) public override onlyAdmin nonReentrant {
        pausedFills = pause;
        emit PausedFills(pause);
    }

    /**
     * @notice Change cross domain admin address. Callable by admin only.
     * @param newCrossDomainAdmin New cross domain admin.
     */
    function setCrossDomainAdmin(address newCrossDomainAdmin) public override onlyAdmin nonReentrant {
        _setCrossDomainAdmin(newCrossDomainAdmin);
    }

    /**
     * @notice Change L1 hub pool address. Callable by admin only.
     * @param newHubPool New hub pool.
     */
    function setHubPool(address newHubPool) public override onlyAdmin nonReentrant {
        _setHubPool(newHubPool);
    }

    /**
     * @notice Enable/Disable an origin token => destination chain ID route for deposits. Callable by admin only.
     * @param originToken Token that depositor can deposit to this contract.
     * @param destinationChainId Chain ID for where depositor wants to receive funds.
     * @param enabled True to enable deposits, False otherwise.
     */
    function setEnableRoute(
        address originToken,
        uint256 destinationChainId,
        bool enabled
    ) public override onlyAdmin nonReentrant {
        enabledDepositRoutes[originToken][destinationChainId] = enabled;
        emit EnabledDepositRoute(originToken, destinationChainId, enabled);
    }

    /**
     * @notice This method stores a new root bundle in this contract that can be executed to refund relayers, fulfill
     * slow relays, and send funds back to the HubPool on L1. This method can only be called by the admin and is
     * designed to be called as part of a cross-chain message from the HubPool's executeRootBundle method.
     * @param relayerRefundRoot Merkle root containing relayer refund leaves that can be individually executed via
     * executeRelayerRefundLeaf().
     * @param slowRelayRoot Merkle root containing slow relay fulfillment leaves that can be individually executed via
     * executeSlowRelayLeaf().
     */
    function relayRootBundle(bytes32 relayerRefundRoot, bytes32 slowRelayRoot) public override onlyAdmin nonReentrant {
        uint32 rootBundleId = uint32(rootBundles.length);
        RootBundle storage rootBundle = rootBundles.push();
        rootBundle.relayerRefundRoot = relayerRefundRoot;
        rootBundle.slowRelayRoot = slowRelayRoot;
        emit RelayedRootBundle(rootBundleId, relayerRefundRoot, slowRelayRoot);
    }

    /**
     * @notice This method is intended to only be used in emergencies where a bad root bundle has reached the
     * SpokePool.
     * @param rootBundleId Index of the root bundle that needs to be deleted. Note: this is intentionally a uint256
     * to ensure that a small input range doesn't limit which indices this method is able to reach.
     */
    function emergencyDeleteRootBundle(uint256 rootBundleId) public override onlyAdmin nonReentrant {
        // Deleting a struct containing a mapping does not delete the mapping in Solidity, therefore the bitmap's
        // data will still remain potentially leading to vulnerabilities down the line. The way around this would
        // be to iterate through every key in the mapping and resetting the value to 0, but this seems expensive and
        // would require a new list in storage to keep track of keys.
        //slither-disable-next-line mapping-deletion
        delete rootBundles[rootBundleId];
        emit EmergencyDeleteRootBundle(rootBundleId);
    }

    /**************************************
     *         DEPOSITOR FUNCTIONS        *
     **************************************/

    // Note: The following deposit functions will be removed in favor of the
    // depositUSS_ functions. These are maintained for backwards compatibility with
    // UI's that expect to call this interface.

    /**
     * @notice Called by user to bridge funds from origin to destination chain. Depositor will effectively lock
     * tokens in this contract and receive a destination token on the destination chain. The origin => destination
     * token mapping is stored on the L1 HubPool.
     * @notice The caller must first approve this contract to spend amount of originToken.
     * @notice The originToken => destinationChainId must be enabled.
     * @notice This method is payable because the caller is able to deposit native token if the originToken is
     * wrappedNativeToken and this function will handle wrapping the native token to wrappedNativeToken.
     * @param recipient Address to receive funds at on destination chain.
     * @param originToken Token to lock into this contract to initiate deposit.
     * @param amount Amount of tokens to deposit. Will be amount of tokens to receive less fees.
     * @param destinationChainId Denotes network where user will receive funds from SpokePool by a relayer.
     * @param relayerFeePct % of deposit amount taken out to incentivize a fast relayer.
     * @param quoteTimestamp Timestamp used by relayers to compute this deposit's realizedLPFeePct which is paid
     * to LP pool on HubPool.
     * @param message Arbitrary data that can be used to pass additional information to the recipient along with the tokens.
     * Note: this is intended to be used to pass along instructions for how a contract should use or allocate the tokens.
     */
    function deposit(
        address recipient,
        address originToken,
        uint256 amount,
        uint256 destinationChainId,
        int64 relayerFeePct,
        uint32 quoteTimestamp,
        bytes memory message,
        uint256 // maxCount. Deprecated.
    ) public payable override nonReentrant unpausedDeposits {
        _deposit(
            msg.sender,
            recipient,
            originToken,
            amount,
            destinationChainId,
            relayerFeePct,
            quoteTimestamp,
            message
        );
    }

    /**
     * @notice The only difference between depositFor and deposit is that the depositor address stored
     * in the relay hash can be overridden by the caller. This means that the passed in depositor
     * can speed up the deposit, which is useful if the deposit is taken from the end user to a middle layer
     * contract, like an aggregator or the SpokePoolVerifier, before calling deposit on this contract.
     * @notice The caller must first approve this contract to spend amount of originToken.
     * @notice The originToken => destinationChainId must be enabled.
     * @notice This method is payable because the caller is able to deposit native token if the originToken is
     * wrappedNativeToken and this function will handle wrapping the native token to wrappedNativeToken.
     * @param depositor Address who is credited for depositing funds on origin chain and can speed up the deposit.
     * @param recipient Address to receive funds at on destination chain.
     * @param originToken Token to lock into this contract to initiate deposit.
     * @param amount Amount of tokens to deposit. Will be amount of tokens to receive less fees.
     * @param destinationChainId Denotes network where user will receive funds from SpokePool by a relayer.
     * @param relayerFeePct % of deposit amount taken out to incentivize a fast relayer.
     * @param quoteTimestamp Timestamp used by relayers to compute this deposit's realizedLPFeePct which is paid
     * to LP pool on HubPool.
     * @param message Arbitrary data that can be used to pass additional information to the recipient along with the tokens.
     * Note: this is intended to be used to pass along instructions for how a contract should use or allocate the tokens.
     */
    function depositFor(
        address depositor,
        address recipient,
        address originToken,
        uint256 amount,
        uint256 destinationChainId,
        int64 relayerFeePct,
        uint32 quoteTimestamp,
        bytes memory message,
        uint256 // maxCount. Deprecated.
    ) public payable nonReentrant unpausedDeposits {
        _deposit(depositor, recipient, originToken, amount, destinationChainId, relayerFeePct, quoteTimestamp, message);
    }

    /**
     * @notice This is a simple wrapper for deposit() that sets the quoteTimestamp to the current SpokePool timestamp.
     * @notice This function is intended for multisig depositors who can accept some LP fee uncertainty in order to lift
     * the quoteTimestamp buffer constraint.
     * @dev Re-orgs may produce invalid fills if the quoteTimestamp moves across a change in HubPool utilisation.
     * @dev The existing function modifiers are already enforced by _deposit(), so no additional modifiers are imposed.
     * @param recipient Address to receive funds at on destination chain.
     * @param originToken Token to lock into this contract to initiate deposit.
     * @param amount Amount of tokens to deposit. Will be amount of tokens to receive less fees.
     * @param destinationChainId Denotes network where user will receive funds from SpokePool by a relayer.
     * @param relayerFeePct % of deposit amount taken out to incentivize a fast relayer.
     * @param message Arbitrary data that can be used to pass additional information to the recipient along with the tokens.
     * Note: this is intended to be used to pass along instructions for how a contract should use or allocate the tokens.
     * @param maxCount used to protect the depositor from frontrunning to guarantee their quote remains valid.
     */
    function depositNow(
        address recipient,
        address originToken,
        uint256 amount,
        uint256 destinationChainId,
        int64 relayerFeePct,
        bytes memory message,
        uint256 maxCount
    ) public payable {
        deposit(
            recipient,
            originToken,
            amount,
            destinationChainId,
            relayerFeePct,
            uint32(getCurrentTime()),
            message,
            maxCount
        );
    }

    /**
     * @notice This is a simple wrapper for depositFor() that sets the quoteTimestamp to the current SpokePool timestamp.
     * @notice This function is intended for multisig depositors who can accept some LP fee uncertainty in order to lift
     * the quoteTimestamp buffer constraint.
     * @dev Re-orgs may produce invalid fills if the quoteTimestamp moves across a change in HubPool utilisation.
     * @dev The existing function modifiers are already enforced by _deposit(), so no additional modifiers are imposed.
     * @param depositor Address who is credited for depositing funds on origin chain and can speed up the deposit.
     * @param recipient Address to receive funds at on destination chain.
     * @param originToken Token to lock into this contract to initiate deposit.
     * @param amount Amount of tokens to deposit. Will be amount of tokens to receive less fees.
     * @param destinationChainId Denotes network where user will receive funds from SpokePool by a relayer.
     * @param relayerFeePct % of deposit amount taken out to incentivize a fast relayer.
     * @param message Arbitrary data that can be used to pass additional information to the recipient along with the tokens.
     * Note: this is intended to be used to pass along instructions for how a contract should use or allocate the tokens.
     * @param maxCount used to protect the depositor from frontrunning to guarantee their quote remains valid.
     */
    function depositForNow(
        address depositor,
        address recipient,
        address originToken,
        uint256 amount,
        uint256 destinationChainId,
        int64 relayerFeePct,
        bytes memory message,
        uint256 maxCount
    ) public payable {
        depositFor(
            depositor,
            recipient,
            originToken,
            amount,
            destinationChainId,
            relayerFeePct,
            uint32(getCurrentTime()),
            message,
            maxCount
        );
    }

    /**
     * @notice Convenience method that depositor can use to signal to relayer to use updated fee.
     * @notice Relayer should only use events emitted by this function to submit fills with updated fees, otherwise they
     * risk their fills getting disputed for being invalid, for example if the depositor never actually signed the
     * update fee message.
     * @notice This function will revert if the depositor did not sign a message containing the updated fee for the
     * deposit ID stored in this contract. If the deposit ID is for another contract, or the depositor address is
     * incorrect, or the updated fee is incorrect, then the signature will not match and this function will revert.
     * @notice This function is not subject to a deposit pause on the off chance that deposits sent before all deposits
     * are paused have very low fees and the user wants to entice a relayer to fill them with a higher fee.
     * @param depositor Signer of the update fee message who originally submitted the deposit. If the deposit doesn't
     * exist, then the relayer will not be able to fill any relay, so the caller should validate that the depositor
     * did in fact submit a relay.
     * @param updatedRelayerFeePct New relayer fee that relayers can use.
     * @param depositId Deposit to update fee for that originated in this contract.
     * @param updatedRecipient New recipient address that should receive the tokens.
     * @param updatedMessage New message that should be provided to the recipient.
     * @param depositorSignature Signed message containing the depositor address, this contract chain ID, the updated
     * relayer fee %, and the deposit ID. This signature is produced by signing a hash of data according to the
     * EIP-712 standard. See more in the _verifyUpdateRelayerFeeMessage() comments.
     */
    function speedUpDeposit(
        address depositor,
        int64 updatedRelayerFeePct,
        uint32 depositId,
        address updatedRecipient,
        bytes memory updatedMessage,
        bytes memory depositorSignature
    ) public override nonReentrant {
        require(SignedMath.abs(updatedRelayerFeePct) < 0.5e18, "Invalid relayer fee");

        _verifyUpdateDepositMessage(
            depositor,
            depositId,
            chainId(),
            updatedRelayerFeePct,
            updatedRecipient,
            updatedMessage,
            depositorSignature
        );

        // Assuming the above checks passed, a relayer can take the signature and the updated relayer fee information
        // from the following event to submit a fill with an updated fee %.
        emit RequestedSpeedUpDeposit(
            updatedRelayerFeePct,
            depositId,
            depositor,
            updatedRecipient,
            updatedMessage,
            depositorSignature
        );
    }

    /********************************************
     *         USS DEPOSITOR FUNCTIONS          *
     ********************************************/

    function depositUSS(
        address depositor,
        address recipient,
        address inputToken,
        address outputToken,
        uint256 inputAmount,
        uint256 outputAmount,
        uint256 destinationChainId,
        address exclusiveRelayer,
        uint32 quoteTimestamp,
        uint32 fillDeadline,
        uint32 exclusivityDeadline,
        bytes calldata message
    ) public payable override nonReentrant unpausedDeposits {
        // Check that deposit route is enabled for the input token. There are no checks required for the output token
        // which is pulled from the relayer at fill time and passed through this contract atomically to the recipient.
        if (!enabledDepositRoutes[inputToken][destinationChainId]) revert DisabledRoute();

        // Require that quoteTimestamp has a maximum age so that depositors pay an LP fee based on recent HubPool usage.
        // It is assumed that cross-chain timestamps are normally loosely in-sync, but clock drift can occur. If the
        // SpokePool time stalls or lags significantly, it is still possible to make deposits by setting quoteTimestamp
        // within the configured buffer. The owner should pause deposits/fills if this is undesirable.
        // This will underflow if quoteTimestamp is more than depositQuoteTimeBuffer;
        // this is safe but will throw an unintuitive error.

        // slither-disable-next-line timestamp
        if (getCurrentTime() - quoteTimestamp > depositQuoteTimeBuffer) revert InvalidQuoteTimestamp();

        // fillDeadline is relative to the destination chain.
        // Don’t allow fillDeadline to be more than several bundles into the future.
        // This limits the maximum required lookback for dataworker and relayer instances.
        if (fillDeadline > getCurrentTime() + fillDeadlineBuffer) revert InvalidFillDeadline();

        // No need to sanity check exclusivityDeadline because if its bigger than fillDeadline, then
        // there the full deadline is exclusive, and if its too small, then there is no exclusivity period.

        // If the address of the origin token is a wrappedNativeToken contract and there is a msg.value with the
        // transaction then the user is sending the native token. In this case, the native token should be
        // wrapped.
        if (inputToken == address(wrappedNativeToken) && msg.value > 0) {
            if (msg.value != inputAmount) revert MsgValueDoesNotMatchInputAmount();
            wrappedNativeToken.deposit{ value: msg.value }();
            // Else, it is a normal ERC20. In this case pull the token from the caller as per normal.
            // Note: this includes the case where the L2 caller has WETH (already wrapped ETH) and wants to bridge them.
            // In this case the msg.value will be set to 0, indicating a "normal" ERC20 bridging action.
        } else IERC20Upgradeable(inputToken).safeTransferFrom(msg.sender, address(this), inputAmount);

        emit USSFundsDeposited(
            inputToken,
            outputToken,
            inputAmount,
            outputAmount,
            destinationChainId,
            // Increment count of deposits so that deposit ID for this spoke pool is unique.
            numberOfDeposits++,
            quoteTimestamp,
            fillDeadline,
            exclusivityDeadline,
            depositor,
            recipient,
            exclusiveRelayer,
            message
        );
    }

    function speedUpUSSDeposit(
        address depositor,
        uint32 depositId,
        uint256 updatedOutputAmount,
        address updatedRecipient,
        bytes calldata updatedMessage,
        bytes calldata depositorSignature
    ) public override nonReentrant {
        _verifyUpdateUSSDepositMessage(
            depositor,
            depositId,
            chainId(),
            updatedOutputAmount,
            updatedRecipient,
            updatedMessage,
            depositorSignature
        );

        // Assuming the above checks passed, a relayer can take the signature and the updated deposit information
        // from the following event to submit a fill with updated relay data.
        emit RequestedSpeedUpUSSDeposit(
            updatedOutputAmount,
            depositId,
            depositor,
            updatedRecipient,
            updatedMessage,
            depositorSignature
        );
    }

    /**************************************
     *         RELAYER FUNCTIONS          *
     **************************************/

    // Note: The following fill functions will be removed in favor of the
    // fillRelayUSS_ functions. These are maintained for backwards compatibility with
    // relayers so that they can fill old deposits that emitted FundsDepositted events
    // pre-upgrade. All future deposits that emit USSFundsDeposited events will be
    // fillable only with fillRelayUSS_ functions.

    /**
    /**
     * @notice Called by relayer to fulfill part of a deposit by sending destination tokens to the recipient.
     * Relayer is expected to pass in unique identifying information for deposit that they want to fulfill, and this
     * relay submission will be validated by off-chain data workers who can dispute this relay if any part is invalid.
     * If the relay is valid, then the relayer will be refunded on their desired repayment chain. If relay is invalid,
     * then relayer will not receive any refund.
     * @notice All of the deposit data can be found via on-chain events from the origin SpokePool, except for the
     * realizedLpFeePct which is a function of the HubPool's utilization at the deposit quote time. This fee %
     * is deterministic based on the quote time, so the relayer should just compute it using the canonical algorithm
     * as described in a UMIP linked to the HubPool's identifier.
     * @param depositor Depositor on origin chain who set this chain as the destination chain.
     * @param recipient Specified recipient on this chain.
     * @param destinationToken Token to send to recipient. Should be mapped to the origin token, origin chain ID
     * and this chain ID via a mapping on the HubPool.
     * @param amount Full size of the deposit.
     * @param maxTokensToSend Max amount of tokens to send recipient. If higher than amount, then caller will
     * send recipient the full relay amount.
     * @param repaymentChainId Chain of SpokePool where relayer wants to be refunded after the challenge window has
     * passed.
     * @param originChainId Chain of SpokePool where deposit originated.
     * @param realizedLpFeePct Fee % based on L1 HubPool utilization at deposit quote time. Deterministic based on
     * quote time.
     * @param relayerFeePct Fee % to keep as relayer, specified by depositor.
     * @param depositId Unique deposit ID on origin spoke pool.
     * @param message Message to send to recipient along with tokens.
     * @param maxCount Max count to protect the relayer from frontrunning.
     */
    function fillRelay(
        address depositor,
        address recipient,
        address destinationToken,
        uint256 amount,
        uint256 maxTokensToSend,
        uint256 repaymentChainId,
        uint256 originChainId,
        int64 realizedLpFeePct,
        int64 relayerFeePct,
        uint32 depositId,
        bytes memory message,
        uint256 maxCount
    ) public nonReentrant unpausedFills {
        // Each relay attempt is mapped to the hash of data uniquely identifying it, which includes the deposit data
        // such as the origin chain ID and the deposit ID, and the data in a relay attempt such as who the recipient
        // is, which chain and currency the recipient wants to receive funds on, and the relay fees.
        RelayExecution memory relayExecution = RelayExecution({
            relay: SpokePoolInterface.RelayData({
                depositor: depositor,
                recipient: recipient,
                destinationToken: destinationToken,
                amount: amount,
                realizedLpFeePct: realizedLpFeePct,
                relayerFeePct: relayerFeePct,
                depositId: depositId,
                originChainId: originChainId,
                destinationChainId: chainId(),
                message: message
            }),
            relayHash: bytes32(0),
            updatedRelayerFeePct: relayerFeePct,
            updatedRecipient: recipient,
            updatedMessage: message,
            repaymentChainId: repaymentChainId,
            maxTokensToSend: maxTokensToSend,
            slowFill: false,
            payoutAdjustmentPct: 0,
            maxCount: maxCount
        });
        relayExecution.relayHash = _getRelayHash(relayExecution.relay);

        uint256 fillAmountPreFees = _fillRelay(relayExecution);
        _emitFillRelay(relayExecution, fillAmountPreFees);
    }

    /**
     * @notice Called by relayer to execute same logic as calling fillRelay except that relayer is using an updated
     * relayer fee %. The fee % must have been emitted in a message cryptographically signed by the depositor.
     * @notice By design, the depositor probably emitted the message with the updated fee by calling speedUpDeposit().
     * @param depositor Depositor on origin chain who set this chain as the destination chain.
     * @param recipient Specified recipient on this chain.
     * @param destinationToken Token to send to recipient. Should be mapped to the origin token, origin chain ID
     * and this chain ID via a mapping on the HubPool.
     * @param amount Full size of the deposit.
     * @param maxTokensToSend Max amount of tokens to send recipient. If higher than amount, then caller will
     * send recipient the full relay amount.
     * @param repaymentChainId Chain of SpokePool where relayer wants to be refunded after the challenge window has
     * passed.
     * @param originChainId Chain of SpokePool where deposit originated.
     * @param realizedLpFeePct Fee % based on L1 HubPool utilization at deposit quote time. Deterministic based on
     * quote time.
     * @param relayerFeePct Original fee % to keep as relayer set by depositor.
     * @param updatedRelayerFeePct New fee % to keep as relayer also specified by depositor.
     * @param depositId Unique deposit ID on origin spoke pool.
     * @param message Original message that was sent along with this deposit.
     * @param updatedMessage Modified message that the depositor signed when updating parameters.
     * @param depositorSignature Signed message containing the depositor address, this contract chain ID, the updated
     * relayer fee %, and the deposit ID. This signature is produced by signing a hash of data according to the
     * EIP-712 standard. See more in the _verifyUpdateRelayerFeeMessage() comments.
     * @param maxCount Max fill count to protect the relayer from frontrunning.
     */
    function fillRelayWithUpdatedDeposit(
        address depositor,
        address recipient,
        address updatedRecipient,
        address destinationToken,
        uint256 amount,
        uint256 maxTokensToSend,
        uint256 repaymentChainId,
        uint256 originChainId,
        int64 realizedLpFeePct,
        int64 relayerFeePct,
        int64 updatedRelayerFeePct,
        uint32 depositId,
        bytes memory message,
        bytes memory updatedMessage,
        bytes memory depositorSignature,
        uint256 maxCount
    ) public override nonReentrant unpausedFills {
        RelayExecution memory relayExecution = RelayExecution({
            relay: SpokePoolInterface.RelayData({
                depositor: depositor,
                recipient: recipient,
                destinationToken: destinationToken,
                amount: amount,
                realizedLpFeePct: realizedLpFeePct,
                relayerFeePct: relayerFeePct,
                depositId: depositId,
                originChainId: originChainId,
                destinationChainId: chainId(),
                message: message
            }),
            relayHash: bytes32(0),
            updatedRelayerFeePct: updatedRelayerFeePct,
            updatedRecipient: updatedRecipient,
            updatedMessage: updatedMessage,
            repaymentChainId: repaymentChainId,
            maxTokensToSend: maxTokensToSend,
            slowFill: false,
            payoutAdjustmentPct: 0,
            maxCount: maxCount
        });
        relayExecution.relayHash = _getRelayHash(relayExecution.relay);

        _verifyUpdateDepositMessage(
            depositor,
            depositId,
            originChainId,
            updatedRelayerFeePct,
            updatedRecipient,
            updatedMessage,
            depositorSignature
        );
        uint256 fillAmountPreFees = _fillRelay(relayExecution);
        _emitFillRelay(relayExecution, fillAmountPreFees);
    }

    /******************************************
     *         USS RELAYER FUNCTIONS          *
     ******************************************/

    function fillUSSRelay(USSRelayData calldata relayData, uint256 repaymentChainId)
        public
        override
        nonReentrant
        unpausedFills
    {
        // Exclusivity deadline is inclusive and is the latest timestamp that the exclusive relayer has sole right
        // to fill the relay.
        if (relayData.exclusiveRelayer != msg.sender && relayData.exclusivityDeadline >= getCurrentTime()) {
            revert NotExclusiveRelayer();
        }

        // Don't let caller override destination chain ID so they can't attempt a replay attack of an identical
        // fill that was destined for a different chain. This is required because the relayData
        // is used to form the relayHash which this contract uses to uniquely ID relays.
        if (relayData.destinationChainId != chainId()) revert InvalidChainId();

        USSRelayExecutionParams memory relayExecution = USSRelayExecutionParams({
            relay: relayData,
            relayHash: keccak256(abi.encode(relayData)),
            updatedOutputAmount: relayData.outputAmount,
            updatedRecipient: relayData.recipient,
            updatedMessage: relayData.message,
            repaymentChainId: repaymentChainId
        });

        _fillRelayUSS(relayExecution, msg.sender, false);
    }

    function fillUSSRelayWithUpdatedDeposit(
        USSRelayData calldata relayData,
        uint256 repaymentChainId,
        uint256 updatedOutputAmount,
        address updatedRecipient,
        bytes calldata updatedMessage,
        bytes calldata depositorSignature
    ) public override nonReentrant unpausedFills {
        // Exclusivity deadline is inclusive and is the latest timestamp that the exclusive relayer has sole right
        // to fill the relay.
        if (relayData.exclusiveRelayer != msg.sender && relayData.exclusivityDeadline >= getCurrentTime()) {
            revert NotExclusiveRelayer();
        }

        // Don't let caller override destination chain ID so they can't attempt a replay attack of an identical
        // fill that was destined for a different chain. This is required because the relayData
        // is used to form the relayHash which this contract uses to uniquely ID relays.
        if (relayData.destinationChainId != chainId()) revert InvalidChainId();

        USSRelayExecutionParams memory relayExecution = USSRelayExecutionParams({
            relay: relayData,
            relayHash: keccak256(abi.encode(relayData)),
            updatedOutputAmount: updatedOutputAmount,
            updatedRecipient: updatedRecipient,
            updatedMessage: updatedMessage,
            repaymentChainId: repaymentChainId
        });

        _verifyUpdateUSSDepositMessage(
            relayData.depositor,
            relayData.depositId,
            relayData.originChainId,
            updatedOutputAmount,
            updatedRecipient,
            updatedMessage,
            depositorSignature
        );

        _fillRelayUSS(relayExecution, msg.sender, false);
    }

    /**
     * @notice Request Across to send LP funds to this contract to fulfill a slow fill relay
     * for a deposit in the next bundle.
     * @dev Slow fills are not possible unless the input and output tokens are "equivalent", i.e.
     * they route to the same L1 token via PoolRebalanceRoutes.
     * @param relayData USSRelayData struct containing all the data needed to identify the deposit that should be
     * slow filled. If any of the params are missing or different then Across will not include a slow
     * fill for the intended deposit.
     */
<<<<<<< HEAD
    function requestUSSSlowFill(USSRelayData memory relayData) public override nonReentrant unpausedFills {
        if (relayData.fillDeadline < getCurrentTime()) revert ExpiredFillDeadline();
=======
    function requestUSSSlowFill(USSRelayData calldata relayData) public override nonReentrant unpausedFills {
        // solhint-disable-next-line not-rely-on-time
        if (relayData.fillDeadline < block.timestamp) revert ExpiredFillDeadline();
>>>>>>> 32c131c7

        bytes32 relayHash = keccak256(abi.encode(relayData));
        if (fillStatuses[relayHash] != uint256(FillStatus.Unfilled)) revert InvalidSlowFillRequest();
        fillStatuses[relayHash] = uint256(FillStatus.RequestedSlowFill);

        emit RequestedUSSSlowFill(
            relayData.inputToken,
            relayData.outputToken,
            relayData.inputAmount,
            relayData.outputAmount,
            relayData.originChainId,
            relayData.depositId,
            relayData.fillDeadline,
            relayData.exclusivityDeadline,
            relayData.exclusiveRelayer,
            relayData.depositor,
            relayData.recipient,
            relayData.message
        );
    }

    /**************************************
     *         DATA WORKER FUNCTIONS      *
     **************************************/

    /**
     * @notice Executes a slow relay leaf stored as part of a root bundle. Will send the full amount remaining in the
     * relay to the recipient, less fees.
     * @dev This function assumes that the relay's destination chain ID is the current chain ID, which prevents
     * the caller from executing a slow relay intended for another chain on this chain.
     * @param depositor Depositor on origin chain who set this chain as the destination chain.
     * @param recipient Specified recipient on this chain.
     * @param destinationToken Token to send to recipient. Should be mapped to the origin token, origin chain ID
     * and this chain ID via a mapping on the HubPool.
     * @param amount Full size of the deposit.
     * @param originChainId Chain of SpokePool where deposit originated.
     * @param realizedLpFeePct Fee % based on L1 HubPool utilization at deposit quote time. Deterministic based on
     * quote time.
     * @param relayerFeePct Original fee % to keep as relayer set by depositor.
     * @param depositId Unique deposit ID on origin spoke pool.
     * @param rootBundleId Unique ID of root bundle containing slow relay root that this leaf is contained in.
     * @param message Message to send to the recipient if the recipient is a contract.
     * @param payoutAdjustment Adjustment to the payout amount. Can be used to increase or decrease the payout to allow
     * for rewards or penalties.
     * @param proof Inclusion proof for this leaf in slow relay root in root bundle.
     */
    function executeSlowRelayLeaf(
        address depositor,
        address recipient,
        address destinationToken,
        uint256 amount,
        uint256 originChainId,
        int64 realizedLpFeePct,
        int64 relayerFeePct,
        uint32 depositId,
        uint32 rootBundleId,
        bytes memory message,
        int256 payoutAdjustment,
        bytes32[] memory proof
    ) public override nonReentrant {
        _preExecuteLeafHook(destinationToken);
        _executeSlowRelayLeaf(
            depositor,
            recipient,
            destinationToken,
            amount,
            originChainId,
            chainId(),
            realizedLpFeePct,
            relayerFeePct,
            depositId,
            rootBundleId,
            message,
            payoutAdjustment,
            proof
        );
    }

    // @dev We pack the function params into USSSlowFill to avoid stack-to-deep error that occurs
    // when a function is called with more than 13 params.
    function executeUSSSlowRelayLeaf(
        USSSlowFill calldata slowFillLeaf,
        uint32 rootBundleId,
        bytes32[] calldata proof
    ) public override nonReentrant {
        USSRelayData memory relayData = slowFillLeaf.relayData;

        _preExecuteLeafHook(relayData.outputToken);

        // Don't let caller override destination chain ID so they can't attempt a replay attack of an identical
        // fill that was destined for a different chain. This is required because the relayData
        // is used to form the relayHash which this contract uses to uniquely ID relays.
        if (relayData.destinationChainId != chainId()) revert InvalidChainId();

        // @TODO In the future consider allowing way for slow fill leaf to be created with updated
        // deposit params like outputAmount, message and recipient.
        USSRelayExecutionParams memory relayExecution = USSRelayExecutionParams({
            relay: relayData,
            relayHash: bytes32(0),
            updatedOutputAmount: slowFillLeaf.updatedOutputAmount,
            updatedRecipient: relayData.recipient,
            updatedMessage: relayData.message,
            repaymentChainId: 0 // Hardcoded to 0 for slow fills
        });
        relayExecution.relayHash = keccak256(abi.encode(relayExecution.relay));

        _verifyUSSSlowFill(relayExecution, rootBundleId, proof);

        // - 0x0 hardcoded as relayer for slow fill execution.
        _fillRelayUSS(relayExecution, address(0), true);
    }

    /**
     * @notice Executes a relayer refund leaf stored as part of a root bundle. Will send the relayer the amount they
     * sent to the recipient plus a relayer fee.
     * @param rootBundleId Unique ID of root bundle containing relayer refund root that this leaf is contained in.
     * @param relayerRefundLeaf Contains all data necessary to reconstruct leaf contained in root bundle and to
     * refund relayer. This data structure is explained in detail in the SpokePoolInterface.
     * @param proof Inclusion proof for this leaf in relayer refund root in root bundle.
     */
    function executeRelayerRefundLeaf(
        uint32 rootBundleId,
        SpokePoolInterface.RelayerRefundLeaf memory relayerRefundLeaf,
        bytes32[] memory proof
    ) public virtual override nonReentrant {
        _preExecuteLeafHook(relayerRefundLeaf.l2TokenAddress);

        _validateRelayerRefundLeaf(
            relayerRefundLeaf.chainId,
            relayerRefundLeaf.refundAddresses,
            relayerRefundLeaf.refundAmounts
        );

        RootBundle storage rootBundle = rootBundles[rootBundleId];

        // Check that proof proves that relayerRefundLeaf is contained within the relayer refund root.
        // Note: This should revert if the relayerRefundRoot is uninitialized.
        if (!MerkleLib.verifyRelayerRefund(rootBundle.relayerRefundRoot, relayerRefundLeaf, proof))
            revert InvalidMerkleProof();

        _setClaimedLeaf(rootBundleId, relayerRefundLeaf.leafId);

        _distributeRelayerRefunds(
            relayerRefundLeaf.chainId,
            relayerRefundLeaf.amountToReturn,
            relayerRefundLeaf.refundAmounts,
            relayerRefundLeaf.leafId,
            relayerRefundLeaf.l2TokenAddress,
            relayerRefundLeaf.refundAddresses
        );

        emit ExecutedRelayerRefundRoot(
            relayerRefundLeaf.amountToReturn,
            relayerRefundLeaf.chainId,
            relayerRefundLeaf.refundAmounts,
            rootBundleId,
            relayerRefundLeaf.leafId,
            relayerRefundLeaf.l2TokenAddress,
            relayerRefundLeaf.refundAddresses
        );
    }

    /**
     * @notice Executes a relayer refund leaf stored as part of a root bundle. Will send the relayer the amount they
     * sent to the recipient plus a relayer fee.
     * @param rootBundleId Unique ID of root bundle containing relayer refund root that this leaf is contained in.
     * @param relayerRefundLeaf Contains all data necessary to reconstruct leaf contained in root bundle and to
     * refund relayer. This data structure is explained in detail in the SpokePoolInterface.
     * @param proof Inclusion proof for this leaf in relayer refund root in root bundle.
     */
    function executeUSSRelayerRefundLeaf(
        uint32 rootBundleId,
        USSSpokePoolInterface.USSRelayerRefundLeaf calldata relayerRefundLeaf,
        bytes32[] calldata proof
    ) public virtual override nonReentrant {
        _preExecuteLeafHook(relayerRefundLeaf.l2TokenAddress);

        _validateRelayerRefundLeaf(
            relayerRefundLeaf.chainId,
            relayerRefundLeaf.refundAddresses,
            relayerRefundLeaf.refundAmounts
        );

        RootBundle storage rootBundle = rootBundles[rootBundleId];

        // Check that proof proves that relayerRefundLeaf is contained within the relayer refund root.
        // Note: This should revert if the relayerRefundRoot is uninitialized.
        if (!MerkleLib.verifyUSSRelayerRefund(rootBundle.relayerRefundRoot, relayerRefundLeaf, proof))
            revert InvalidMerkleProof();
        _setClaimedLeaf(rootBundleId, relayerRefundLeaf.leafId);

        _distributeRelayerRefunds(
            relayerRefundLeaf.chainId,
            relayerRefundLeaf.amountToReturn,
            relayerRefundLeaf.refundAmounts,
            relayerRefundLeaf.leafId,
            relayerRefundLeaf.l2TokenAddress,
            relayerRefundLeaf.refundAddresses
        );

        emit ExecutedUSSRelayerRefundRoot(
            relayerRefundLeaf.amountToReturn,
            relayerRefundLeaf.chainId,
            relayerRefundLeaf.refundAmounts,
            rootBundleId,
            relayerRefundLeaf.leafId,
            relayerRefundLeaf.l2TokenAddress,
            relayerRefundLeaf.refundAddresses,
            relayerRefundLeaf.fillsRefundedRoot,
            relayerRefundLeaf.fillsRefundedHash
        );
    }

    /**************************************
     *           VIEW FUNCTIONS           *
     **************************************/

    /**
     * @notice Returns chain ID for this network.
     * @dev Some L2s like ZKSync don't support the CHAIN_ID opcode so we allow the implementer to override this.
     */
    function chainId() public view virtual override returns (uint256) {
        return block.chainid;
    }

    /**
     * @notice Gets the current time.
     * @return uint for the current timestamp.
     */
    function getCurrentTime() public view virtual returns (uint256) {
        return block.timestamp; // solhint-disable-line not-rely-on-time
    }

    /**************************************
     *         INTERNAL FUNCTIONS         *
     **************************************/

    function _deposit(
        address depositor,
        address recipient,
        address originToken,
        uint256 amount,
        uint256 destinationChainId,
        int64 relayerFeePct,
        uint32 quoteTimestamp,
        bytes memory message
    ) internal {
        // Check that deposit route is enabled.
        require(enabledDepositRoutes[originToken][destinationChainId], "Disabled route");

        // We limit the relay fees to prevent the user spending all their funds on fees.
        require(SignedMath.abs(relayerFeePct) < 0.5e18, "Invalid relayer fee");
        require(amount <= MAX_TRANSFER_SIZE, "Amount too large");

        // Require that quoteTimestamp has a maximum age so that depositors pay an LP fee based on recent HubPool usage.
        // It is assumed that cross-chain timestamps are normally loosely in-sync, but clock drift can occur. If the
        // SpokePool time stalls or lags significantly, it is still possible to make deposits by setting quoteTimestamp
        // within the configured buffer. The owner should pause deposits if this is undesirable. This will underflow if
        // quoteTimestamp is more than depositQuoteTimeBuffer; this is safe but will throw an unintuitive error.

        // slither-disable-next-line timestamp
        require(getCurrentTime() - quoteTimestamp <= depositQuoteTimeBuffer, "invalid quoteTimestamp");

        // Increment count of deposits so that deposit ID for this spoke pool is unique.
        uint32 newDepositId = numberOfDeposits++;

        // If the address of the origin token is a wrappedNativeToken contract and there is a msg.value with the
        // transaction then the user is sending ETH. In this case, the ETH should be deposited to wrappedNativeToken.
        if (originToken == address(wrappedNativeToken) && msg.value > 0) {
            require(msg.value == amount, "msg.value must match amount");
            wrappedNativeToken.deposit{ value: msg.value }();
            // Else, it is a normal ERC20. In this case pull the token from the user's wallet as per normal.
            // Note: this includes the case where the L2 user has WETH (already wrapped ETH) and wants to bridge them.
            // In this case the msg.value will be set to 0, indicating a "normal" ERC20 bridging action.
        } else IERC20Upgradeable(originToken).safeTransferFrom(msg.sender, address(this), amount);

        emit USSFundsDeposited(
            originToken, // inputToken
            address(0), // outputToken
            // - setting token to 0x0 will signal to off-chain validator that the "equivalent"
            // token as the inputToken for the destination chain should be replaced here.
            amount, // inputAmount
            _computeAmountPostFees(amount, relayerFeePct), // outputAmount
            // - output amount will be the deposit amount less relayerFeePct, which should now be set
            // equal to realizedLpFeePct + gasFeePct + capitalCostFeePct where (gasFeePct + capitalCostFeePct)
            // is equal to the old usage of `relayerFeePct`.
            destinationChainId,
            newDepositId,
            quoteTimestamp,
            type(uint32).max, // fillDeadline. Older deposits don't expire.
            0, // exclusivityDeadline.
            depositor,
            recipient,
            address(0), // exclusiveRelayer. Setting this to 0x0 will signal to off-chain validator that there
            // is no exclusive relayer.
            message
        );
    }

    function _distributeRelayerRefunds(
        uint256 _chainId,
        uint256 amountToReturn,
        uint256[] memory refundAmounts,
        uint32 leafId,
        address l2TokenAddress,
        address[] memory refundAddresses
    ) internal {
        // Send each relayer refund address the associated refundAmount for the L2 token address.
        // Note: Even if the L2 token is not enabled on this spoke pool, we should still refund relayers.
        uint256 length = refundAmounts.length;
        for (uint256 i = 0; i < length; ++i) {
            uint256 amount = refundAmounts[i];
            if (amount > 0) IERC20Upgradeable(l2TokenAddress).safeTransfer(refundAddresses[i], amount);
        }

        // If leaf's amountToReturn is positive, then send L2 --> L1 message to bridge tokens back via
        // chain-specific bridging method.
        if (amountToReturn > 0) {
            _bridgeTokensToHubPool(amountToReturn, l2TokenAddress);

            emit TokensBridged(amountToReturn, _chainId, leafId, l2TokenAddress);
        }
    }

    // Verifies inclusion proof of leaf in root and sends recipient remainder of relay. Marks relay as filled.
    function _executeSlowRelayLeaf(
        address depositor,
        address recipient,
        address destinationToken,
        uint256 amount,
        uint256 originChainId,
        uint256 destinationChainId,
        int64 realizedLpFeePct,
        int64 relayerFeePct,
        uint32 depositId,
        uint32 rootBundleId,
        bytes memory message,
        int256 payoutAdjustmentPct,
        bytes32[] memory proof
    ) internal {
        RelayExecution memory relayExecution = RelayExecution({
            relay: SpokePoolInterface.RelayData({
                depositor: depositor,
                recipient: recipient,
                destinationToken: destinationToken,
                amount: amount,
                realizedLpFeePct: realizedLpFeePct,
                relayerFeePct: relayerFeePct,
                depositId: depositId,
                originChainId: originChainId,
                destinationChainId: destinationChainId,
                message: message
            }),
            relayHash: bytes32(0),
            updatedRelayerFeePct: 0,
            updatedRecipient: recipient,
            updatedMessage: message,
            repaymentChainId: 0,
            maxTokensToSend: SLOW_FILL_MAX_TOKENS_TO_SEND,
            slowFill: true,
            payoutAdjustmentPct: payoutAdjustmentPct,
            maxCount: type(uint256).max
        });
        relayExecution.relayHash = _getRelayHash(relayExecution.relay);

        _verifySlowFill(relayExecution, rootBundleId, proof);

        // Note: use relayAmount as the max amount to send, so the relay is always completely filled by the contract's
        // funds in all cases. As this is a slow relay we set the relayerFeePct to 0. This effectively refunds the
        // relayer component of the relayerFee thereby only charging the depositor the LpFee.
        uint256 fillAmountPreFees = _fillRelay(relayExecution);

        // Note: Set repayment chain ID to 0 to indicate that there is no repayment to be made. The off-chain data
        // worker can use repaymentChainId=0 as a signal to ignore such relays for refunds. Also, set the relayerFeePct
        // to 0 as slow relays do not pay the caller of this method (depositor is refunded this fee).
        _emitFillRelay(relayExecution, fillAmountPreFees);
    }

    function _setCrossDomainAdmin(address newCrossDomainAdmin) internal {
        require(newCrossDomainAdmin != address(0), "Bad bridge router address");
        crossDomainAdmin = newCrossDomainAdmin;
        emit SetXDomainAdmin(newCrossDomainAdmin);
    }

    function _setHubPool(address newHubPool) internal {
        require(newHubPool != address(0), "Bad hub pool address");
        hubPool = newHubPool;
        emit SetHubPool(newHubPool);
    }

    function _preExecuteLeafHook(address) internal virtual {
        // This method by default is a no-op. Different child spoke pools might want to execute functionality here
        // such as wrapping any native tokens owned by the contract into wrapped tokens before proceeding with
        // executing the leaf.
    }

    // Should be overriden by implementing contract depending on how L2 handles sending tokens to L1.
    function _bridgeTokensToHubPool(uint256 amountToReturn, address l2TokenAddress) internal virtual;

    function _validateRelayerRefundLeaf(
        uint256 _chainId,
        address[] memory refundAddresses,
        uint256[] memory refundAmounts
    ) internal view {
        if (_chainId != chainId()) revert InvalidChainId();
        if (refundAddresses.length != refundAmounts.length) revert InvalidMerkleLeaf();
    }

    function _setClaimedLeaf(uint32 rootBundleId, uint32 leafId) internal {
        RootBundle storage rootBundle = rootBundles[rootBundleId];

        // Verify the leafId in the leaf has not yet been claimed.
        if (MerkleLib.isClaimed(rootBundle.claimedBitmap, leafId)) revert ClaimedMerkleLeaf();

        // Set leaf as claimed in bitmap. This is passed by reference to the storage rootBundle.
        MerkleLib.setClaimed(rootBundle.claimedBitmap, leafId);
    }

    function _verifyUpdateDepositMessage(
        address depositor,
        uint32 depositId,
        uint256 originChainId,
        int64 updatedRelayerFeePct,
        address updatedRecipient,
        bytes memory updatedMessage,
        bytes memory depositorSignature
    ) internal view {
        // A depositor can request to modify an un-relayed deposit by signing a hash containing the updated
        // details and information uniquely identifying the deposit to relay. This information ensures
        // that this signature cannot be re-used for other deposits.
        // Note: We use the EIP-712 (https://eips.ethereum.org/EIPS/eip-712) standard for hashing and signing typed data.
        // Specifically, we use the version of the encoding known as "v4", as implemented by the JSON RPC method
        // `eth_signedTypedDataV4` in MetaMask (https://docs.metamask.io/guide/signing-data.html).
        bytes32 expectedTypedDataV4Hash = _hashTypedDataV4(
            // EIP-712 compliant hash struct: https://eips.ethereum.org/EIPS/eip-712#definition-of-hashstruct
            keccak256(
                abi.encode(
                    UPDATE_DEPOSIT_DETAILS_HASH,
                    depositId,
                    originChainId,
                    updatedRelayerFeePct,
                    updatedRecipient,
                    keccak256(updatedMessage)
                )
            ),
            // By passing in the origin chain id, we enable the verification of the signature on a different chain
            originChainId
        );
        _verifyDepositorSignature(depositor, expectedTypedDataV4Hash, depositorSignature);
    }

    function _verifyUpdateUSSDepositMessage(
        address depositor,
        uint32 depositId,
        uint256 originChainId,
        uint256 updatedOutputAmount,
        address updatedRecipient,
        bytes memory updatedMessage,
        bytes memory depositorSignature
    ) internal view {
        // A depositor can request to modify an un-relayed deposit by signing a hash containing the updated
        // details and information uniquely identifying the deposit to relay. This information ensures
        // that this signature cannot be re-used for other deposits.
        // Note: We use the EIP-712 (https://eips.ethereum.org/EIPS/eip-712) standard for hashing and signing typed data.
        // Specifically, we use the version of the encoding known as "v4", as implemented by the JSON RPC method
        // `eth_signedTypedDataV4` in MetaMask (https://docs.metamask.io/guide/signing-data.html).
        bytes32 expectedTypedDataV4Hash = _hashTypedDataV4(
            // EIP-712 compliant hash struct: https://eips.ethereum.org/EIPS/eip-712#definition-of-hashstruct
            keccak256(
                abi.encode(
                    UPDATE_USS_DEPOSIT_DETAILS_HASH,
                    depositId,
                    originChainId,
                    updatedOutputAmount,
                    updatedRecipient,
                    keccak256(updatedMessage)
                )
            ),
            // By passing in the origin chain id, we enable the verification of the signature on a different chain
            originChainId
        );
        _verifyDepositorSignature(depositor, expectedTypedDataV4Hash, depositorSignature);
    }

    // This function is isolated and made virtual to allow different L2's to implement chain specific recovery of
    // signers from signatures because some L2s might not support ecrecover. To be safe, consider always reverting
    // this function for L2s where ecrecover is different from how it works on Ethereum, otherwise there is the
    // potential to forge a signature from the depositor using a different private key than the original depositor's.
    function _verifyDepositorSignature(
        address depositor,
        bytes32 ethSignedMessageHash,
        bytes memory depositorSignature
    ) internal view virtual {
        // Note:
        // - We don't need to worry about reentrancy from a contract deployed at the depositor address since the method
        //   `SignatureChecker.isValidSignatureNow` is a view method. Re-entrancy can happen, but it cannot affect state.
        // - EIP-1271 signatures are supported. This means that a signature valid now, may not be valid later and vice-versa.
        // - For an EIP-1271 signature to work, the depositor contract address must map to a deployed contract on the destination
        //   chain that can validate the signature.
        // - Regular signatures from an EOA are also supported.
        bool isValid = SignatureChecker.isValidSignatureNow(depositor, ethSignedMessageHash, depositorSignature);
        require(isValid, "invalid signature");
    }

    function _verifySlowFill(
        RelayExecution memory relayExecution,
        uint32 rootBundleId,
        bytes32[] memory proof
    ) internal view {
        SlowFill memory slowFill = SlowFill({
            relayData: relayExecution.relay,
            payoutAdjustmentPct: relayExecution.payoutAdjustmentPct
        });

        require(
            MerkleLib.verifySlowRelayFulfillment(rootBundles[rootBundleId].slowRelayRoot, slowFill, proof),
            "Invalid slow relay proof"
        );
    }

    function _verifyUSSSlowFill(
        USSRelayExecutionParams memory relayExecution,
        uint32 rootBundleId,
        bytes32[] memory proof
    ) internal view {
        USSSlowFill memory slowFill = USSSlowFill({
            relayData: relayExecution.relay,
            updatedOutputAmount: relayExecution.updatedOutputAmount
        });

        if (!MerkleLib.verifyUSSSlowRelayFulfillment(rootBundles[rootBundleId].slowRelayRoot, slowFill, proof))
            revert InvalidMerkleProof();
    }

    function _computeAmountPreFees(uint256 amount, int64 feesPct) private pure returns (uint256) {
        return (1e18 * amount) / uint256((int256(1e18) - feesPct));
    }

    function _computeAmountPostFees(uint256 amount, int256 feesPct) private pure returns (uint256) {
        return (amount * uint256(int256(1e18) - feesPct)) / 1e18;
    }

    function _getRelayHash(SpokePoolInterface.RelayData memory relayData) private pure returns (bytes32) {
        return keccak256(abi.encode(relayData));
    }

    // Unwraps ETH and does a transfer to a recipient address. If the recipient is a smart contract then sends wrappedNativeToken.
    function _unwrapwrappedNativeTokenTo(address payable to, uint256 amount) internal {
        if (address(to).isContract()) {
            IERC20Upgradeable(address(wrappedNativeToken)).safeTransfer(to, amount);
        } else {
            wrappedNativeToken.withdraw(amount);
            AddressLibUpgradeable.sendValue(to, amount);
        }
    }

    /**
     * @notice Caller specifies the max amount of tokens to send to user. Based on this amount and the amount of the
     * relay remaining (as stored in the relayFills mapping), pull the amount of tokens from the caller
     * and send to the recipient.
     * @dev relayFills keeps track of pre-fee fill amounts as a convenience to relayers who want to specify round
     * numbers for the maxTokensToSend parameter or convenient numbers like 100 (i.e. relayers who will fully
     * fill any relay up to 100 tokens, and partial fill with 100 tokens for larger relays).
     * @dev Caller must approve this contract to transfer up to maxTokensToSend of the relayData.destinationToken.
     * The amount to be sent might end up less if there is insufficient relay amount remaining to be sent.
     */
    function _fillRelay(RelayExecution memory relayExecution) internal returns (uint256 fillAmountPreFees) {
        RelayData memory relayData = relayExecution.relay;
        // We limit the relay fees to prevent the user spending all their funds on fees. Note that 0.5e18 (i.e. 50%)
        // fees are just magic numbers. The important point is to prevent the total fee from being 100%, otherwise
        // computing the amount pre fees runs into divide-by-0 issues.
        require(
            SignedMath.abs(relayExecution.updatedRelayerFeePct) < 0.5e18 &&
                SignedMath.abs(relayData.realizedLpFeePct) < 0.5e18,
            "invalid fees"
        );

        require(relayData.amount <= MAX_TRANSFER_SIZE, "Amount too large");

        // Check that the relay has not already been completely filled. Note that the relays mapping will point to
        // the amount filled so far for a particular relayHash, so this will start at 0 and increment with each fill.
        require(DEPRECATED_relayFills[relayExecution.relayHash] < relayData.amount, "relay filled");

        // Derive the amount of the relay filled if the caller wants to send exactly maxTokensToSend tokens to
        // the recipient. For example, if the user wants to send 10 tokens to the recipient, the full relay amount
        // is 100, and the fee %'s total 5%, then this computation would return ~10.5, meaning that to fill 10.5/100
        // of the full relay size, the caller would need to send 10 tokens to the user.
        // This is equivalent to the amount to be sent by the relayer before fees have been taken out.
        fillAmountPreFees = _computeAmountPreFees(
            relayExecution.maxTokensToSend,
            (relayData.realizedLpFeePct + relayExecution.updatedRelayerFeePct)
        );
        // If fill amount minus fees, which is possible with small fill amounts and negative fees, then
        // revert.
        require(fillAmountPreFees > 0, "fill amount pre fees is 0");

        // If user's specified max amount to send is greater than the amount of the relay remaining pre-fees,
        // we'll pull exactly enough tokens to complete the relay.
        uint256 amountRemainingInRelay = relayData.amount - DEPRECATED_relayFills[relayExecution.relayHash];
        if (amountRemainingInRelay < fillAmountPreFees) {
            fillAmountPreFees = amountRemainingInRelay;
        }

        // Apply post-fees computation to amount that relayer will send to user. Rounding errors are possible
        // when computing fillAmountPreFees and then amountToSend, and we just want to enforce that
        // the error added to amountToSend is consistently applied to partial and full fills.
        uint256 amountToSend = _computeAmountPostFees(
            fillAmountPreFees,
            relayData.realizedLpFeePct + relayExecution.updatedRelayerFeePct
        );

        // This can only happen in a slow fill, where the contract is funding the relay.
        if (relayExecution.payoutAdjustmentPct != 0) {
            // If payoutAdjustmentPct is positive, then the recipient will receive more than the amount they
            // were originally expecting. If it is negative, then the recipient will receive less.
            // -1e18 is -100%. Because we cannot pay out negative values, that is the minimum.
            require(relayExecution.payoutAdjustmentPct >= -1e18, "payoutAdjustmentPct too small");

            // Allow the payout adjustment to go up to 1000% (i.e. 11x).
            // This is a sanity check to ensure the payouts do not grow too large via some sort of issue in bundle
            // construction.
            require(relayExecution.payoutAdjustmentPct <= 100e18, "payoutAdjustmentPct too large");

            // Note: since _computeAmountPostFees is typically intended for fees, the signage must be reversed.
            amountToSend = _computeAmountPostFees(amountToSend, -relayExecution.payoutAdjustmentPct);

            // Note: this error should never happen, since the maxTokensToSend is expected to be set much higher than
            // the amount, but it is here as a sanity check.
            require(amountToSend <= relayExecution.maxTokensToSend, "Somehow hit maxTokensToSend!");
        }

        // Since the first partial fill is used to update the fill counter for the entire refund amount, we don't have
        // a simple way to handle the case where follow-up partial fills take repayment on different chains. We'd
        // need a way to decrement the fill counter in this case (or increase deposit counter) to ensure that users
        // have adequate frontrunning protections.
        // Instead of adding complexity, we require that all partial fills set repayment chain equal to destination chain.
        // Note: .slowFill is checked because slow fills set repaymentChainId to 0.
        bool localRepayment = relayExecution.repaymentChainId == relayExecution.relay.destinationChainId;
        require(
            localRepayment || relayExecution.relay.amount == fillAmountPreFees || relayExecution.slowFill,
            "invalid repayment chain"
        );

        // relayFills keeps track of pre-fee fill amounts as a convenience to relayers who want to specify round
        // numbers for the maxTokensToSend parameter or convenient numbers like 100 (i.e. relayers who will fully
        // fill any relay up to 100 tokens, and partial fill with 100 tokens for larger relays).
        DEPRECATED_relayFills[relayExecution.relayHash] += fillAmountPreFees;

        // If relayer and receiver are the same address, there is no need to do any transfer, as it would result in no
        // net movement of funds.
        // Note: this is important because it means that relayers can intentionally self-relay in a capital efficient
        // way (no need to have funds on the destination).
        // If this is a slow fill, we can't exit early since we still need to send funds out of this contract
        // since there is no "relayer".
        if (msg.sender == relayExecution.updatedRecipient && !relayExecution.slowFill) return fillAmountPreFees;

        // If relay token is wrappedNativeToken then unwrap and send native token.
        if (relayData.destinationToken == address(wrappedNativeToken)) {
            // Note: useContractFunds is True if we want to send funds to the recipient directly out of this contract,
            // otherwise we expect the caller to send funds to the recipient. If useContractFunds is True and the
            // recipient wants wrappedNativeToken, then we can assume that wrappedNativeToken is already in the
            // contract, otherwise we'll need the user to send wrappedNativeToken to this contract. Regardless, we'll
            // need to unwrap it to native token before sending to the user.
            if (!relayExecution.slowFill)
                IERC20Upgradeable(relayData.destinationToken).safeTransferFrom(msg.sender, address(this), amountToSend);
            _unwrapwrappedNativeTokenTo(payable(relayExecution.updatedRecipient), amountToSend);
            // Else, this is a normal ERC20 token. Send to recipient.
        } else {
            // Note: Similar to note above, send token directly from the contract to the user in the slow relay case.
            if (!relayExecution.slowFill)
                IERC20Upgradeable(relayData.destinationToken).safeTransferFrom(
                    msg.sender,
                    relayExecution.updatedRecipient,
                    amountToSend
                );
            else
                IERC20Upgradeable(relayData.destinationToken).safeTransfer(
                    relayExecution.updatedRecipient,
                    amountToSend
                );
        }

        if (relayExecution.updatedRecipient.isContract() && relayExecution.updatedMessage.length > 0) {
            _preHandleMessageHook();
            AcrossMessageHandler(relayExecution.updatedRecipient).handleAcrossMessage(
                relayData.destinationToken,
                amountToSend,
                DEPRECATED_relayFills[relayExecution.relayHash] >= relayData.amount,
                msg.sender,
                relayExecution.updatedMessage
            );
        }
    }

    function _preHandleMessageHook() internal virtual {
        // This method by default is a no-op.
    }

    // @param relayer: relayer who is actually credited as filling this deposit. Can be different from
    // exclusiveRelayer if passed exclusivityDeadline or if slow fill.
    function _fillRelayUSS(
        USSRelayExecutionParams memory relayExecution,
        address relayer,
        bool isSlowFill
    ) internal {
        USSRelayData memory relayData = relayExecution.relay;

        if (relayData.fillDeadline < getCurrentTime()) revert ExpiredFillDeadline();

        bytes32 relayHash = relayExecution.relayHash;

        // If a slow fill for this fill was requested then the relayFills value for this hash will be
        // FillStatus.RequestedSlowFill. Therefore, if this is the status, then this fast fill
        // will be replacing the slow fill. If this is a slow fill execution, then the following variable
        // is trivially true. We'll emit this value in the FilledRelay
        // event to assist the Dataworker in knowing when to return funds back to the HubPool that can no longer
        // be used for a slow fill execution.
        FillType fillType = isSlowFill
            ? FillType.SlowFill
            : (
                // The following is true if this is a fast fill that was sent after a slow fill request.
                fillStatuses[relayExecution.relayHash] == uint256(FillStatus.RequestedSlowFill)
                    ? FillType.ReplacedSlowFill
                    : FillType.FastFill
            );

        // @dev This function doesn't support partial fills. Therefore, we associate the relay hash with
        // an enum tracking its fill status. All filled relays, whether slow or fast fills, are set to the Filled
        // status. However, we also use this slot to track whether this fill had a slow fill requested. Therefore
        // we can include a bool in the FilledRelay event making it easy for the dataworker to compute if this
        // fill was a fast fill that replaced a slow fill and therefore this SpokePool has excess funds that it
        // needs to send back to the HubPool.
        if (fillStatuses[relayHash] == uint256(FillStatus.Filled)) revert RelayFilled();
        fillStatuses[relayHash] = uint256(FillStatus.Filled);

        // @dev Before returning early, emit events to assist the dataworker in being able to know which fills were
        // successful.
        emit FilledUSSRelay(
            relayData.inputToken,
            relayData.outputToken,
            relayData.inputAmount,
            relayData.outputAmount,
            relayExecution.repaymentChainId,
            relayData.originChainId,
            relayData.depositId,
            relayData.fillDeadline,
            relayData.exclusivityDeadline,
            relayData.exclusiveRelayer,
            relayer,
            relayData.depositor,
            relayData.recipient,
            relayData.message,
            USSRelayExecutionEventInfo({
                updatedRecipient: relayExecution.updatedRecipient,
                updatedMessage: relayExecution.updatedMessage,
                updatedOutputAmount: relayExecution.updatedOutputAmount,
                fillType: fillType
            })
        );

        // If relayer and receiver are the same address, there is no need to do any transfer, as it would result in no
        // net movement of funds.
        // Note: this is important because it means that relayers can intentionally self-relay in a capital efficient
        // way (no need to have funds on the destination).
        // If this is a slow fill, we can't exit early since we still need to send funds out of this contract
        // since there is no "relayer".
        address recipientToSend = relayExecution.updatedRecipient;

        if (msg.sender == recipientToSend && !isSlowFill) return;

        // If relay token is wrappedNativeToken then unwrap and send native token.
        address outputToken = relayData.outputToken;
        uint256 amountToSend = relayExecution.updatedOutputAmount;
        if (outputToken == address(wrappedNativeToken)) {
            // Note: useContractFunds is True if we want to send funds to the recipient directly out of this contract,
            // otherwise we expect the caller to send funds to the recipient. If useContractFunds is True and the
            // recipient wants wrappedNativeToken, then we can assume that wrappedNativeToken is already in the
            // contract, otherwise we'll need the user to send wrappedNativeToken to this contract. Regardless, we'll
            // need to unwrap it to native token before sending to the user.
            if (!isSlowFill) IERC20Upgradeable(outputToken).safeTransferFrom(msg.sender, address(this), amountToSend);
            _unwrapwrappedNativeTokenTo(payable(recipientToSend), amountToSend);
            // Else, this is a normal ERC20 token. Send to recipient.
        } else {
            // Note: Similar to note above, send token directly from the contract to the user in the slow relay case.
            if (!isSlowFill) IERC20Upgradeable(outputToken).safeTransferFrom(msg.sender, recipientToSend, amountToSend);
            else IERC20Upgradeable(outputToken).safeTransfer(recipientToSend, amountToSend);
        }

        bytes memory updatedMessage = relayExecution.updatedMessage;
        if (recipientToSend.isContract() && updatedMessage.length > 0) {
            _preHandleMessageHook();
            AcrossMessageHandler(recipientToSend).handleUSSAcrossMessage(
                outputToken,
                amountToSend,
                msg.sender,
                updatedMessage
            );
        }
    }

    function _emitFillRelay(RelayExecution memory relayExecution, uint256 fillAmountPreFees) internal {
        RelayExecutionInfo memory relayExecutionInfo = RelayExecutionInfo({
            relayerFeePct: relayExecution.updatedRelayerFeePct,
            recipient: relayExecution.updatedRecipient,
            message: relayExecution.updatedMessage,
            isSlowRelay: relayExecution.slowFill,
            payoutAdjustmentPct: relayExecution.payoutAdjustmentPct
        });

        emit FilledRelay(
            relayExecution.relay.amount,
            DEPRECATED_relayFills[relayExecution.relayHash],
            fillAmountPreFees,
            relayExecution.repaymentChainId,
            relayExecution.relay.originChainId,
            relayExecution.relay.destinationChainId,
            relayExecution.relay.relayerFeePct,
            relayExecution.relay.realizedLpFeePct,
            relayExecution.relay.depositId,
            relayExecution.relay.destinationToken,
            msg.sender,
            relayExecution.relay.depositor,
            relayExecution.relay.recipient,
            relayExecution.relay.message,
            relayExecutionInfo
        );
    }

    // Implementing contract needs to override this to ensure that only the appropriate cross chain admin can execute
    // certain admin functions. For L2 contracts, the cross chain admin refers to some L1 address or contract, and for
    // L1, this would just be the same admin of the HubPool.
    function _requireAdminSender() internal virtual;

    // Added to enable the this contract to receive native token (ETH). Used when unwrapping wrappedNativeToken.
    receive() external payable {}

    // Reserve storage slots for future versions of this base contract to add state variables without
    // affecting the storage layout of child contracts. Decrement the size of __gap whenever state variables
    // are added. This is at bottom of contract to make sure it's always at the end of storage.
    uint256[1000] private __gap;
}<|MERGE_RESOLUTION|>--- conflicted
+++ resolved
@@ -991,14 +991,8 @@
      * slow filled. If any of the params are missing or different then Across will not include a slow
      * fill for the intended deposit.
      */
-<<<<<<< HEAD
     function requestUSSSlowFill(USSRelayData memory relayData) public override nonReentrant unpausedFills {
         if (relayData.fillDeadline < getCurrentTime()) revert ExpiredFillDeadline();
-=======
-    function requestUSSSlowFill(USSRelayData calldata relayData) public override nonReentrant unpausedFills {
-        // solhint-disable-next-line not-rely-on-time
-        if (relayData.fillDeadline < block.timestamp) revert ExpiredFillDeadline();
->>>>>>> 32c131c7
 
         bytes32 relayHash = keccak256(abi.encode(relayData));
         if (fillStatuses[relayHash] != uint256(FillStatus.Unfilled)) revert InvalidSlowFillRequest();
