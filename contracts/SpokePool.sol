// SPDX-License-Identifier: GPL-3.0-only
pragma solidity ^0.8.0;

import "./MerkleLib.sol";
import "./interfaces/WETH9.sol";

import "@openzeppelin/contracts/token/ERC20/utils/SafeERC20.sol";
import "@openzeppelin/contracts/token/ERC20/IERC20.sol";
import "@openzeppelin/contracts/utils/Address.sol";

import "@openzeppelin/contracts/utils/cryptography/ECDSA.sol";

import "@uma/core/contracts/common/implementation/Testable.sol";
import "@uma/core/contracts/common/implementation/MultiCaller.sol";
import "./Lockable.sol";
import "./MerkleLib.sol";
import "./SpokePoolInterface.sol";

/**
 * @title SpokePool
 * @notice Base contract deployed on source and destination chains enabling depositors to transfer assets from source to
 * destination. Deposit orders are fulfilled by off-chain relayers who also interact with this contract. Deposited
 * tokens are locked on the source chain and relayers send the recipient the desired token currency and amount
 * on the destination chain. Locked source chain tokens are later sent over the canonical token bridge to L1 HubPool.
 * Relayers are refunded with destination tokens out of this contract after another off-chain actor, a "data worker",
 * submits a proof that the relayer correctly submitted a relay on this SpokePool.
 */
abstract contract SpokePool is SpokePoolInterface, Testable, Lockable, MultiCaller {
    using SafeERC20 for IERC20;
    using Address for address;

    // Address of the L1 contract that acts as the owner of this SpokePool. If this contract is deployed on Ethereum,
    // then this address should be set to the same owner as the HubPool and the whole system.
    address public crossDomainAdmin;

    // Address of the L1 contract that will send tokens to and receive tokens from this contract to fund relayer
    // refunds and slow relays.
    address public hubPool;

    // Address of WETH contract for this network. If an origin token matches this, then the caller can optionally
    // instruct this contract to wrap ETH when depositing.
    WETH9 public immutable weth;

    // Any deposit quote times greater than or less than this value to the current contract time is blocked. Forces
    // caller to use an approximately "current" realized fee. Defaults to 10 minutes.
    uint32 public depositQuoteTimeBuffer = 600;

    // Count of deposits is used to construct a unique deposit identifier for this spoke pool.
    uint32 public numberOfDeposits;

<<<<<<< HEAD
=======
    // Origin token to destination token routings can be turned on or off, which can enable or disable deposits.
    mapping(address => mapping(uint256 => bool)) public enabledDepositRoutes;

>>>>>>> 21185d35
    // Stores collection of merkle roots that can be published to this contract from the HubPool, which are referenced
    // by "data workers" via inclusion proofs to execute leaves in the roots.
    struct RootBundle {
        // Merkle root of slow relays that were not fully filled and whose recipient is still owed funds from the LP pool.
        bytes32 slowRelayRoot;
        // Merkle root of relayer refunds for successful relays.
        bytes32 relayerRefundRoot;
        // This is a 2D bitmap tracking which leafs in the relayer refund root have been claimed, with max size of
        // 256x256 leaves per root.
        mapping(uint256 => uint256) claimedBitmap;
    }

    // This contract can store as many root bundles as the HubPool chooses to publish here.
    RootBundle[] public rootBundles;

    // Origin token to destination token routings can be turned on or off, which can enable or disable deposits.
    // A reverse mapping is stored on the L1 HubPool to enable or disable rebalance transfers from the HubPool to this
    // contract.
    mapping(address => mapping(uint256 => bool)) public enabledDepositRoutes;

    // Each relay is associated with the hash of parameters that uniquely identify the original deposit and a relay
    // attempt for that deposit. The relay itself is just represented as the amount filled so far. The total amount to
    // relay, the fees, and the agents are all parameters included in the hash key.
    mapping(bytes32 => uint256) public relayFills;

    /****************************************
     *                EVENTS                *
     ****************************************/
    event SetXDomainAdmin(address indexed newAdmin);
    event SetHubPool(address indexed newHubPool);
    event EnabledDepositRoute(address indexed originToken, uint256 indexed destinationChainId, bool enabled);
    event SetDepositQuoteTimeBuffer(uint32 newBuffer);
    event FundsDeposited(
        uint256 amount,
        uint256 originChainId,
        uint256 destinationChainId,
        uint64 relayerFeePct,
        uint32 indexed depositId,
        uint32 quoteTimestamp,
        address indexed originToken,
        address recipient,
        address indexed depositor
    );
    event RequestedSpeedUpDeposit(
        uint64 newRelayerFeePct,
        uint32 indexed depositId,
        address indexed depositor,
        bytes depositorSignature
    );
    event FilledRelay(
        bytes32 indexed relayHash,
        uint256 amount,
        uint256 totalFilledAmount,
        uint256 fillAmount,
        uint256 repaymentChainId,
        uint256 originChainId,
        uint256 destinationChainId,
        uint64 relayerFeePct,
        uint64 realizedLpFeePct,
        uint32 depositId,
        address destinationToken,
        address indexed relayer,
        address indexed depositor,
        address recipient,
        bool isSlowRelay
    );
    event RelayedRootBundle(uint32 indexed rootBundleId, bytes32 relayerRefundRoot, bytes32 slowRelayRoot);
    event ExecutedRelayerRefundRoot(
        uint256 amountToReturn,
        uint256 indexed chainId,
        uint256[] refundAmounts,
        uint32 indexed rootBundleId,
        uint32 indexed leafId,
        address l2TokenAddress,
        address[] refundAddresses,
        address caller
    );
    event TokensBridged(
        uint256 amountToReturn,
        uint256 indexed chainId,
        uint32 indexed leafId,
        address indexed l2TokenAddress,
        address caller
    );
    event EmergencyDeleteRootBundle(uint256 indexed rootBundleId);

    /**
     * @notice Construct the base SpokePool.
     * @param _crossDomainAdmin Cross domain admin to set. Can be changed by admin.
     * @param _hubPool Hub pool address to set. Can be changed by admin.
     * @param _wethAddress Weth address for this network to set.
     * @param timerAddress Timer address to set.
     */
    constructor(
        address _crossDomainAdmin,
        address _hubPool,
        address _wethAddress,
        address timerAddress
    ) Testable(timerAddress) {
        _setCrossDomainAdmin(_crossDomainAdmin);
        _setHubPool(_hubPool);
        weth = WETH9(_wethAddress);
    }

    /****************************************
     *               MODIFIERS              *
     ****************************************/

    // Implementing contract needs to override _requireAdminSender() to ensure that admin functions are protected
    // appropriately.
    modifier onlyAdmin() {
        _requireAdminSender();
        _;
    }

    /**************************************
     *          ADMIN FUNCTIONS           *
     **************************************/

    /**
     * @notice Change cross domain admin address. Callable by admin only.
     * @param newCrossDomainAdmin New cross domain admin.
     */
    function setCrossDomainAdmin(address newCrossDomainAdmin) public override onlyAdmin nonReentrant {
        _setCrossDomainAdmin(newCrossDomainAdmin);
    }

    /**
     * @notice Change L1 hub pool address. Callable by admin only.
     * @param newHubPool New hub pool.
     */
    function setHubPool(address newHubPool) public override onlyAdmin nonReentrant {
        _setHubPool(newHubPool);
    }

    /**
     * @notice Enable/Disable an origin token => destination chain ID route for deposits. Callable by admin only.
     * @param originToken Token that depositor can deposit to this contract.
     * @param destinationChainId Chain ID for where depositor wants to receive funds.
     * @param enabled True to enable deposits, False otherwise.
     */
    function setEnableRoute(
        address originToken,
        uint256 destinationChainId,
        bool enabled
    ) public override onlyAdmin nonReentrant {
        enabledDepositRoutes[originToken][destinationChainId] = enabled;
        emit EnabledDepositRoute(originToken, destinationChainId, enabled);
    }

    /**
     * @notice Change allowance for deposit quote time to differ from current block time. Callable by admin only.
     * @param newDepositQuoteTimeBuffer New quote time buffer.
     */
    function setDepositQuoteTimeBuffer(uint32 newDepositQuoteTimeBuffer) public override onlyAdmin nonReentrant {
        depositQuoteTimeBuffer = newDepositQuoteTimeBuffer;
        emit SetDepositQuoteTimeBuffer(newDepositQuoteTimeBuffer);
    }

    /**
     * @notice This method stores a new root bundle in this contract that can be executed to refund relayers, fulfill
     * slow relays, and send funds back to the HubPool on L1. This method can only be called by the admin and is
     * designed to be called as part of a cross-chain message from the HubPool's executeRootBundle method.
     * @param relayerRefundRoot Merkle root containing relayer refund leaves that can be individually executed via
     * executeRelayerRefundRoot().
     * @param slowRelayRoot Merkle root containing slow relay fulfillment leaves that can be individually executed via
     * executeSlowRelayRoot().
     */
    function relayRootBundle(bytes32 relayerRefundRoot, bytes32 slowRelayRoot) public override onlyAdmin nonReentrant {
        uint32 rootBundleId = uint32(rootBundles.length);
        RootBundle storage rootBundle = rootBundles.push();
        rootBundle.relayerRefundRoot = relayerRefundRoot;
        rootBundle.slowRelayRoot = slowRelayRoot;
        emit RelayedRootBundle(rootBundleId, relayerRefundRoot, slowRelayRoot);
    }

    /**
     * @notice This method is intended to only be used in emergencies where a bad root bundle has reached the
     * SpokePool.
     * @param rootBundleId Index of the root bundle that needs to be deleted. Note: this is intentionally a uint256
     * to ensure that a small input range doesn't limit which indices this method is able to reach.
     */
    function emergencyDeleteRootBundle(uint256 rootBundleId) public override onlyAdmin nonReentrant {
        delete rootBundles[rootBundleId];
        emit EmergencyDeleteRootBundle(rootBundleId);
    }

    /**************************************
     *         DEPOSITOR FUNCTIONS        *
     **************************************/

    /**
     * @notice Called by user to bridge funds from origin to destination chain. Depositor will effectively lock
     * tokens in this contract and receive a destination token on the destination chain. The origin => destination
     * token mapping is stored on the L1 HubPool.
     * @notice The caller must first approve this contract to spend amount of originToken.
     * @notice The originToken => destinationChainId must be enabled.
     * @notice This method is payable because the caller is able to deposit ETH if the originToken is WETH and this
     * function will handle wrapping ETH.
     * @param recipient Address to receive funds at on destination chain.
     * @param originToken Token to lock into this contract to initiate deposit.
     * @param amount Amount of tokens to deposit. Will be amount of tokens to receive less fees.
     * @param destinationChainId Denotes network where user will receive funds from SpokePool by a relayer.
     * @param relayerFeePct % of deposit amount taken out to incentivize a fast relayer.
     * @param quoteTimestamp Timestamp used by relayers to compute this deposit's realizedLPFeePct which is paid
     * to LP pool on HubPool.
     */
    function deposit(
        address recipient,
        address originToken,
        uint256 amount,
        uint256 destinationChainId,
        uint64 relayerFeePct,
        uint32 quoteTimestamp
    ) public payable override nonReentrant {
        // Check that deposit route is enabled.
        require(enabledDepositRoutes[originToken][destinationChainId], "Disabled route");

        // We limit the relay fees to prevent the user spending all their funds on fees.
        require(relayerFeePct < 0.5e18, "invalid relayer fee");
        // This function assumes that L2 timing cannot be compared accurately and consistently to L1 timing. Therefore,
        // block.timestamp is different from the L1 EVM's. Therefore, the quoteTimestamp must be within a configurable
        // buffer of this contract's block time to allow for this variance.
        // Note also that quoteTimestamp cannot be less than the buffer otherwise the following arithmetic can result
        // in underflow. This isn't a problem as the deposit will revert, but the error might be unexpected for clients.
        require(
            getCurrentTime() >= quoteTimestamp - depositQuoteTimeBuffer &&
                getCurrentTime() <= quoteTimestamp + depositQuoteTimeBuffer,
            "invalid quote time"
        );
        // If the address of the origin token is a WETH contract and there is a msg.value with the transaction
        // then the user is sending ETH. In this case, the ETH should be deposited to WETH.
        if (originToken == address(weth) && msg.value > 0) {
            require(msg.value == amount, "msg.value must match amount");
            weth.deposit{ value: msg.value }();
            // Else, it is a normal ERC20. In this case pull the token from the users wallet as per normal.
            // Note: this includes the case where the L2 user has WETH (already wrapped ETH) and wants to bridge them.
            // In this case the msg.value will be set to 0, indicating a "normal" ERC20 bridging action.
        } else IERC20(originToken).safeTransferFrom(msg.sender, address(this), amount);

        _emitDeposit(
            amount,
            chainId(),
            destinationChainId,
            relayerFeePct,
            numberOfDeposits,
            quoteTimestamp,
            originToken,
            recipient,
            msg.sender
        );

        // Increment count of deposits so that deposit ID for this spoke pool is unique.
        // @dev: Use pre-increment to save gas:
        // i++ --> Load, Store, Add, Store
        // ++i --> Load, Add, Store
        ++numberOfDeposits;
    }

    /**
     * @notice Convenience method that depositor can use to signal to relayer to use updated fee.
     * @notice Relayer should only use events emitted by this function to submit fills with updated fees, otherwise they
     * risk their fills getting disputed for being invalid, for example if the depositor never actually signed the
     * update fee message.
     * @notice This function will revert if the depositor did not sign a message containing the updated fee for the
     * deposit ID stored in this contract. If the deposit ID is for another contract, or the depositor address is
     * incorrect, or the updated fee is incorrect, then the signature will not match and this function will revert.
     * @param depositor Signer of the update fee message who originally submitted the deposit. If the deposit doesn't
     * exist, then the relayer will not be able to fill any relay, so the caller should validate that the depositor
     * did in fact submit a relay.
     * @param newRelayerFeePct New relayer fee that relayers can use.
     * @param depositId Deposit to update fee for that originated in this contract.
     * @param depositorSignature Signed message containing the depositor address, this contract chain ID, the updated
     * relayer fee %, and the deposit ID. This signature is produced by signing a hash of data according to the
     * EIP-191 standard. See more in the _verifyUpdateRelayerFeeMessage() comments.
     */
    function speedUpDeposit(
        address depositor,
        uint64 newRelayerFeePct,
        uint32 depositId,
        bytes memory depositorSignature
    ) public override nonReentrant {
        require(newRelayerFeePct < 0.5e18, "invalid relayer fee");

        _verifyUpdateRelayerFeeMessage(depositor, chainId(), newRelayerFeePct, depositId, depositorSignature);

        // Assuming the above checks passed, a relayer can take the signature and the updated relayer fee information
        // from the following event to submit a fill with an updated fee %.
        emit RequestedSpeedUpDeposit(newRelayerFeePct, depositId, depositor, depositorSignature);
    }

    /**************************************
     *         RELAYER FUNCTIONS          *
     **************************************/

    /**
     * @notice Called by relayer to fulfill part of a deposit by sending destination tokens to the receipient.
     * Relayer is expected to pass in unique identifying information for deposit that they want to fulfill, and this
     * relay submission will be validated by off-chain data workers who can dispute this relay if any part is invalid.
     * If the relay is valid, then the relayer will be refunded on their desired repayment chain. If relay is invalid,
     * then relayer will not receive any refund.
     * @notice All of the deposit data can be found via on-chain events from the origin SpokePool, except for the
     * realizedLpFeePct which is a function of the HubPool's utilization at the deposit quote time. This fee %
     * is deterministic based on the quote time, so the relayer should just compute it using the canonical algorithm
     * as described in a UMIP linked to the HubPool's identifier.
     * @param depositor Depositor on origin chain who set this chain as the destination chain.
     * @param recipient Specified recipient on this chain.
     * @param destinationToken Token to send to recipient. Should be mapped to the origin token, origin chain ID
     * and this chain ID via a mapping on the HubPool.
     * @param amount Full size of the deposit.
     * @param maxTokensToSend Max amount of tokens to send recipient. If higher than amount, then caller will
     * send recipient the full relay amount.
     * @param repaymentChainId Chain of SpokePool where relayer wants to be refunded after the challenge window has
     * passed.
     * @param originChainId Chain of SpokePool where deposit originated.
     * @param realizedLpFeePct Fee % based on L1 HubPool utilization at deposit quote time. Deterministic based on
     * quote time.
     * @param relayerFeePct Fee % to keep as relayer, specified by depositor.
     * @param depositId Unique deposit ID on origin spoke pool.
     */
    function fillRelay(
        address depositor,
        address recipient,
        address destinationToken,
        uint256 amount,
        uint256 maxTokensToSend,
        uint256 repaymentChainId,
        uint256 originChainId,
        uint64 realizedLpFeePct,
        uint64 relayerFeePct,
        uint32 depositId
    ) public nonReentrant {
        // Each relay attempt is mapped to the hash of data uniquely identifying it, which includes the deposit data
        // such as the origin chain ID and the deposit ID, and the data in a relay attempt such as who the recipient
        // is, which chain and currency the recipient wants to receive funds on, and the relay fees.
        SpokePoolInterface.RelayData memory relayData = SpokePoolInterface.RelayData({
            depositor: depositor,
            recipient: recipient,
            destinationToken: destinationToken,
            amount: amount,
            realizedLpFeePct: realizedLpFeePct,
            relayerFeePct: relayerFeePct,
            depositId: depositId,
            originChainId: originChainId,
            destinationChainId: chainId()
        });
        bytes32 relayHash = _getRelayHash(relayData);

        uint256 fillAmountPreFees = _fillRelay(relayHash, relayData, maxTokensToSend, relayerFeePct, false);

        _emitFillRelay(relayHash, fillAmountPreFees, repaymentChainId, relayerFeePct, relayData, false);
    }

    /**
     * @notice Called by relayer to execute same logic as calling fillRelay except that relayer is using an updated
     * relayer fee %. The fee % must have been emitted in a message cryptographically signed by the depositor.
     * @notice By design, the depositor probably emitted the message with the updated fee by calling speedUpRelay().
     * @param depositor Depositor on origin chain who set this chain as the destination chain.
     * @param recipient Specified recipient on this chain.
     * @param destinationToken Token to send to recipient. Should be mapped to the origin token, origin chain ID
     * and this chain ID via a mapping on the HubPool.
     * @param amount Full size of the deposit.
     * @param maxTokensToSend Max amount of tokens to send recipient. If higher than amount, then caller will
     * send recipient the full relay amount.
     * @param repaymentChainId Chain of SpokePool where relayer wants to be refunded after the challenge window has
     * passed.
     * @param originChainId Chain of SpokePool where deposit originated.
     * @param realizedLpFeePct Fee % based on L1 HubPool utilization at deposit quote time. Deterministic based on
     * quote time.
     * @param relayerFeePct Original fee % to keep as relayer set by depositor.
     * @param newRelayerFeePct New fee % to keep as relayer also specified by depositor.
     * @param depositId Unique deposit ID on origin spoke pool.
     * @param depositorSignature Depositor-signed message containing updated fee %.
     */
    function fillRelayWithUpdatedFee(
        address depositor,
        address recipient,
        address destinationToken,
        uint256 amount,
        uint256 maxTokensToSend,
        uint256 repaymentChainId,
        uint256 originChainId,
        uint64 realizedLpFeePct,
        uint64 relayerFeePct,
        uint64 newRelayerFeePct,
        uint32 depositId,
        bytes memory depositorSignature
    ) public override nonReentrant {
        _verifyUpdateRelayerFeeMessage(depositor, originChainId, newRelayerFeePct, depositId, depositorSignature);

        // Now follow the default fillRelay flow with the updated fee and the original relay hash.
        RelayData memory relayData = RelayData({
            depositor: depositor,
            recipient: recipient,
            destinationToken: destinationToken,
            amount: amount,
            realizedLpFeePct: realizedLpFeePct,
            relayerFeePct: relayerFeePct,
            depositId: depositId,
            originChainId: originChainId,
            destinationChainId: chainId()
        });
        bytes32 relayHash = _getRelayHash(relayData);
        uint256 fillAmountPreFees = _fillRelay(relayHash, relayData, maxTokensToSend, newRelayerFeePct, false);

        _emitFillRelay(relayHash, fillAmountPreFees, repaymentChainId, newRelayerFeePct, relayData, false);
    }

    /**************************************
     *         DATA WORKER FUNCTIONS      *
     **************************************/

    /**
     * @notice Executes a slow relay leaf stored as part of a root bundle. Will send the full amount remaining in the
     * relay to the recipient, less fees.
     * @dev This function assumes that the relay's destination chain ID is the current chain ID, which prevents
     * the caller from executing a slow relay intended for another chain on this chain.
     * @param depositor Depositor on origin chain who set this chain as the destination chain.
     * @param recipient Specified recipient on this chain.
     * @param destinationToken Token to send to recipient. Should be mapped to the origin token, origin chain ID
     * and this chain ID via a mapping on the HubPool.
     * @param amount Full size of the deposit.
     * @param originChainId Chain of SpokePool where deposit originated.
     * @param realizedLpFeePct Fee % based on L1 HubPool utilization at deposit quote time. Deterministic based on
     * quote time.
     * @param relayerFeePct Original fee % to keep as relayer set by depositor.
     * @param depositId Unique deposit ID on origin spoke pool.
     * @param rootBundleId Unique ID of root bundle containing slow relay root that this leaf is contained in.
     * @param proof Inclusion proof for this leaf in slow relay root in root bundle.
     */
    function executeSlowRelayRoot(
        address depositor,
        address recipient,
        address destinationToken,
        uint256 amount,
        uint256 originChainId,
        uint64 realizedLpFeePct,
        uint64 relayerFeePct,
        uint32 depositId,
        uint32 rootBundleId,
        bytes32[] memory proof
    ) public virtual override nonReentrant {
        _executeSlowRelayRoot(
            depositor,
            recipient,
            destinationToken,
            amount,
            originChainId,
            chainId(),
            realizedLpFeePct,
            relayerFeePct,
            depositId,
            rootBundleId,
            proof
        );
    }

    /**
     * @notice Executes a relayer refund leaf stored as part of a root bundle. Will send the relayer the amount they
     * sent to the recipient plus a relayer fee.
     * @param rootBundleId Unique ID of root bundle containing relayer refund root that this leaf is contained in.
     * @param relayerRefundLeaf Contains all data necessary to reconstruct leaf contained in root bundle and to
     * refund relayer. This data structure is explained in detail in the SpokePoolInterface.
     * @param proof Inclusion proof for this leaf in relayer refund root in root bundle.
     */
    function executeRelayerRefundRoot(
        uint32 rootBundleId,
        SpokePoolInterface.RelayerRefundLeaf memory relayerRefundLeaf,
        bytes32[] memory proof
    ) public virtual override nonReentrant {
        _executeRelayerRefundRoot(rootBundleId, relayerRefundLeaf, proof);
    }

    /**************************************
     *           VIEW FUNCTIONS           *
     **************************************/

    /**
     * @notice Returns chain ID for this network.
     * @dev Some L2s like ZKSync don't support the CHAIN_ID opcode so we allow the implementer to override this.
     */
    function chainId() public view virtual override returns (uint256) {
        return block.chainid;
    }

    /**************************************
     *         INTERNAL FUNCTIONS         *
     **************************************/

    // Verifies inclusion proof of leaf in root, sends relayer their refund, and sends to HubPool any rebalance
    // transfers.
    function _executeRelayerRefundRoot(
        uint32 rootBundleId,
        SpokePoolInterface.RelayerRefundLeaf memory relayerRefundLeaf,
        bytes32[] memory proof
    ) internal {
        // Check integrity of leaf structure:
        require(relayerRefundLeaf.chainId == chainId(), "Invalid chainId");
        require(relayerRefundLeaf.refundAddresses.length == relayerRefundLeaf.refundAmounts.length, "invalid leaf");

        RootBundle storage rootBundle = rootBundles[rootBundleId];

        // Check that inclusionProof proves that relayerRefundLeaf is contained within the relayer refund root.
        // Note: This should revert if the relayerRefundRoot is uninitialized.
        require(MerkleLib.verifyRelayerRefund(rootBundle.relayerRefundRoot, relayerRefundLeaf, proof), "Bad Proof");

        // Verify the leafId in the leaf has not yet been claimed.
        require(!MerkleLib.isClaimed(rootBundle.claimedBitmap, relayerRefundLeaf.leafId), "Already claimed");

        // Set leaf as claimed in bitmap. This is passed by reference to the storage rootBundle.
        MerkleLib.setClaimed(rootBundle.claimedBitmap, relayerRefundLeaf.leafId);

        // Send each relayer refund address the associated refundAmount for the L2 token address.
        // Note: Even if the L2 token is not enabled on this spoke pool, we should still refund relayers.
        uint32 length = uint32(relayerRefundLeaf.refundAmounts.length);
        for (uint32 i = 0; i < length; ) {
            uint256 amount = relayerRefundLeaf.refundAmounts[i];
            if (amount > 0)
                IERC20(relayerRefundLeaf.l2TokenAddress).safeTransfer(relayerRefundLeaf.refundAddresses[i], amount);

            // OK because we assume refund array length won't be > types(uint32).max
            unchecked {
                ++i;
            }
        }

        // If leaf's amountToReturn is positive, then send L2 --> L1 message to bridge tokens back via
        // chain-specific bridging method.
        if (relayerRefundLeaf.amountToReturn > 0) {
            _bridgeTokensToHubPool(relayerRefundLeaf);

            emit TokensBridged(
                relayerRefundLeaf.amountToReturn,
                relayerRefundLeaf.chainId,
                relayerRefundLeaf.leafId,
                relayerRefundLeaf.l2TokenAddress,
                msg.sender
            );
        }

        emit ExecutedRelayerRefundRoot(
            relayerRefundLeaf.amountToReturn,
            relayerRefundLeaf.chainId,
            relayerRefundLeaf.refundAmounts,
            rootBundleId,
            relayerRefundLeaf.leafId,
            relayerRefundLeaf.l2TokenAddress,
            relayerRefundLeaf.refundAddresses,
            msg.sender
        );
    }

    // Verifies inclusion proof of leaf in root and sends recipient remainder of relay. Marks relay as filled.
    function _executeSlowRelayRoot(
        address depositor,
        address recipient,
        address destinationToken,
        uint256 amount,
        uint256 originChainId,
        uint256 destinationChainId,
        uint64 realizedLpFeePct,
        uint64 relayerFeePct,
        uint32 depositId,
        uint32 rootBundleId,
        bytes32[] memory proof
    ) internal {
        RelayData memory relayData = RelayData({
            depositor: depositor,
            recipient: recipient,
            destinationToken: destinationToken,
            amount: amount,
            originChainId: originChainId,
            destinationChainId: destinationChainId,
            realizedLpFeePct: realizedLpFeePct,
            relayerFeePct: relayerFeePct,
            depositId: depositId
        });

        require(
            MerkleLib.verifySlowRelayFulfillment(rootBundles[rootBundleId].slowRelayRoot, relayData, proof),
            "Invalid proof"
        );

        bytes32 relayHash = _getRelayHash(relayData);

        // Note: use relayAmount as the max amount to send, so the relay is always completely filled by the contract's
        // funds in all cases. As this is a slow relay we set the relayerFeePct to 0. This effectively refunds the
        // relayer component of the relayerFee thereby only charging the depositor the LpFee.
        uint256 fillAmountPreFees = _fillRelay(relayHash, relayData, relayData.amount, 0, true);

        // Note: Set repayment chain ID to 0 to indicate that there is no repayment to be made. The off-chain data
        // worker can use repaymentChainId=0 as a signal to ignore such relays for refunds. Also, set the relayerFeePct
        // to 0 as slow relays do not pay the caller of this method (depositor is refunded this fee).
        _emitFillRelay(relayHash, fillAmountPreFees, 0, 0, relayData, true);
    }

    function _setCrossDomainAdmin(address newCrossDomainAdmin) internal {
        require(newCrossDomainAdmin != address(0), "Bad bridge router address");
        crossDomainAdmin = newCrossDomainAdmin;
        emit SetXDomainAdmin(newCrossDomainAdmin);
    }

    function _setHubPool(address newHubPool) internal {
        require(newHubPool != address(0), "Bad hub pool address");
        hubPool = newHubPool;
        emit SetHubPool(newHubPool);
    }

    // Should be overriden by implementing contract depending on how L2 handles sending tokens to L1.
    function _bridgeTokensToHubPool(SpokePoolInterface.RelayerRefundLeaf memory relayerRefundLeaf) internal virtual;

    function _verifyUpdateRelayerFeeMessage(
        address depositor,
        uint256 originChainId,
        uint64 newRelayerFeePct,
        uint32 depositId,
        bytes memory depositorSignature
    ) internal view {
        // A depositor can request to speed up an un-relayed deposit by signing a hash containing the relayer
        // fee % to update to and information uniquely identifying the deposit to relay. This information ensures
        // that this signature cannot be re-used for other deposits. The version string is included as a precaution
        // in case this contract is upgraded.
        // Note: we use encode instead of encodePacked because it is more secure, more in the "warning" section
        // here: https://docs.soliditylang.org/en/v0.8.11/abi-spec.html#non-standard-packed-mode
        bytes32 expectedDepositorMessageHash = keccak256(
            abi.encode("ACROSS-V2-FEE-1.0", newRelayerFeePct, depositId, originChainId)
        );

        // Check the hash corresponding to the https://eth.wiki/json-rpc/API#eth_sign[eth_sign]
        // If the depositor signed a message with a different updated fee (or any other param included in the
        // above keccak156 hash), then this will revert.
        bytes32 ethSignedMessageHash = ECDSA.toEthSignedMessageHash(expectedDepositorMessageHash);

        _verifyDepositorUpdateFeeMessage(depositor, ethSignedMessageHash, depositorSignature);
    }

    // This function is isolated and made virtual to allow different L2's to implement chain specific recovery of
    // signers from signatures because some L2s might not support ecrecover. To be safe, consider always reverting
    // this function for L2s where ecrecover is different from how it works on Ethereum, otherwise there is the
    // potential to forge a signature from the depositor using a different private key than the original depositor's.
    function _verifyDepositorUpdateFeeMessage(
        address depositor,
        bytes32 ethSignedMessageHash,
        bytes memory depositorSignature
    ) internal view virtual {
        // Note: We purposefully do not support EIP-191 signatures (meaning that multisigs and smart contract wallets
        // like Argent are not supported) because of the possibility that a multisig that signed a message on the origin
        // chain does not have a parallel on this destination chain.
        require(depositor == ECDSA.recover(ethSignedMessageHash, depositorSignature), "invalid signature");
    }

    function _computeAmountPreFees(uint256 amount, uint64 feesPct) private pure returns (uint256) {
        return (1e18 * amount) / (1e18 - feesPct);
    }

    function _computeAmountPostFees(uint256 amount, uint64 feesPct) private pure returns (uint256) {
        return (amount * (1e18 - feesPct)) / 1e18;
    }

    function _getRelayHash(SpokePoolInterface.RelayData memory relayData) private pure returns (bytes32) {
        return keccak256(abi.encode(relayData));
    }

    // Unwraps ETH and does a transfer to a recipient address. If the recipient is a smart contract then sends WETH.
    function _unwrapWETHTo(address payable to, uint256 amount) internal {
        if (address(to).isContract()) {
            IERC20(address(weth)).safeTransfer(to, amount);
        } else {
            weth.withdraw(amount);
            to.transfer(amount);
        }
    }

    // @notice Caller specifies the max amount of tokens to send to user. Based on this amount and the amount of the
    // relay remaining (as stored in the relayFills mapping), pull the amount of tokens from the caller ancillaryData
    // and send to the caller.
    // @dev relayFills keeps track of pre-fee fill amounts as a convenience to relayers who want to specify round
    // numbers for the maxTokensToSend parameter or convenient numbers like 100 (i.e. relayers who will fully
    // fill any relay up to 100 tokens, and partial fill with 100 tokens for larger relays).
    function _fillRelay(
        bytes32 relayHash,
        RelayData memory relayData,
        uint256 maxTokensToSend,
        uint64 updatableRelayerFeePct,
        bool useContractFunds
    ) internal returns (uint256 fillAmountPreFees) {
        // We limit the relay fees to prevent the user spending all their funds on fees. Note that 0.5e18 (i.e. 50%)
        // fees are just magic numbers. The important point is to prevent the total fee from being 100%, otherwise
        // computing the amount pre fees runs into divide-by-0 issues.
        require(updatableRelayerFeePct < 0.5e18 && relayData.realizedLpFeePct < 0.5e18, "invalid fees");

        // Check that the relay has not already been completely filled. Note that the relays mapping will point to
        // the amount filled so far for a particular relayHash, so this will start at 0 and increment with each fill.
        require(relayFills[relayHash] < relayData.amount, "relay filled");

        // Stores the equivalent amount to be sent by the relayer before fees have been taken out.
        if (maxTokensToSend == 0) return 0;

        // Derive the amount of the relay filled if the caller wants to send exactly maxTokensToSend tokens to
        // the recipient. For example, if the user wants to send 10 tokens to the recipient, the full relay amount
        // is 100, and the fee %'s total 5%, then this computation would return ~10.5, meaning that to fill 10.5/100
        // of the full relay size, the caller would need to send 10 tokens to the user.
        fillAmountPreFees = _computeAmountPreFees(
            maxTokensToSend,
            (relayData.realizedLpFeePct + updatableRelayerFeePct)
        );
        // If user's specified max amount to send is greater than the amount of the relay remaining pre-fees,
        // we'll pull exactly enough tokens to complete the relay.
        uint256 amountToSend = maxTokensToSend;
        uint256 amountRemainingInRelay = relayData.amount - relayFills[relayHash];
        if (amountRemainingInRelay < fillAmountPreFees) {
            fillAmountPreFees = amountRemainingInRelay;

            // The user will fulfill the remainder of the relay, so we need to compute exactly how many tokens post-fees
            // that they need to send to the recipient. Note that if the relayer is filled using contract funds then
            // this is a slow relay.
            amountToSend = _computeAmountPostFees(
                fillAmountPreFees,
                relayData.realizedLpFeePct + updatableRelayerFeePct
            );
        }

        // relayFills keeps track of pre-fee fill amounts as a convenience to relayers who want to specify round
        // numbers for the maxTokensToSend parameter or convenient numbers like 100 (i.e. relayers who will fully
        // fill any relay up to 100 tokens, and partial fill with 100 tokens for larger relays).
        relayFills[relayHash] += fillAmountPreFees;

        // If relay token is weth then unwrap and send eth.
        if (relayData.destinationToken == address(weth)) {
            // Note: useContractFunds is True if we want to send funds to the recipient directly out of this contract,
            // otherwise we expect the caller to send funds to the recipient. If useContractFunds is True and the
            // recipient wants WETH, then we can assume that WETH is already in the contract, otherwise we'll need the
            // the user to send WETH to this contract. Regardless, we'll need to unwrap it before sending to the user.
            if (!useContractFunds)
                IERC20(relayData.destinationToken).safeTransferFrom(msg.sender, address(this), amountToSend);
            _unwrapWETHTo(payable(relayData.recipient), amountToSend);
            // Else, this is a normal ERC20 token. Send to recipient.
        } else {
            // Note: Similar to note above, send token directly from the contract to the user in the slow relay case.
            if (!useContractFunds)
                IERC20(relayData.destinationToken).safeTransferFrom(msg.sender, relayData.recipient, amountToSend);
            else IERC20(relayData.destinationToken).safeTransfer(relayData.recipient, amountToSend);
        }
    }

    // The following internal methods emit events with many params to overcome solidity stack too deep issues.
    function _emitFillRelay(
        bytes32 relayHash,
        uint256 fillAmount,
        uint256 repaymentChainId,
        uint64 relayerFeePct,
        RelayData memory relayData,
        bool isSlowRelay
    ) internal {
        emit FilledRelay(
            relayHash,
            relayData.amount,
            relayFills[relayHash],
            fillAmount,
            repaymentChainId,
            relayData.originChainId,
            relayData.destinationChainId,
            relayerFeePct,
            relayData.realizedLpFeePct,
            relayData.depositId,
            relayData.destinationToken,
            msg.sender,
            relayData.depositor,
            relayData.recipient,
            isSlowRelay
        );
    }

    function _emitDeposit(
        uint256 amount,
        uint256 originChainId,
        uint256 destinationChainId,
        uint64 relayerFeePct,
        uint32 depositId,
        uint32 quoteTimestamp,
        address originToken,
        address recipient,
        address depositor
    ) internal {
        emit FundsDeposited(
            amount,
            originChainId,
            destinationChainId,
            relayerFeePct,
            depositId,
            quoteTimestamp,
            originToken,
            recipient,
            depositor
        );
    }

    // Implementing contract needs to override this to ensure that only the appropriate cross chain admin can execute
    // certain admin functions. For L2 contracts, the cross chain admin refers to some L1 address or contract, and for
    // L1, this would just be the same admin of the HubPool.
    function _requireAdminSender() internal virtual;

    // Added to enable the this contract to receive ETH. Used when unwrapping Weth.
    receive() external payable {}
}<|MERGE_RESOLUTION|>--- conflicted
+++ resolved
@@ -48,12 +48,6 @@
     // Count of deposits is used to construct a unique deposit identifier for this spoke pool.
     uint32 public numberOfDeposits;
 
-<<<<<<< HEAD
-=======
-    // Origin token to destination token routings can be turned on or off, which can enable or disable deposits.
-    mapping(address => mapping(uint256 => bool)) public enabledDepositRoutes;
-
->>>>>>> 21185d35
     // Stores collection of merkle roots that can be published to this contract from the HubPool, which are referenced
     // by "data workers" via inclusion proofs to execute leaves in the roots.
     struct RootBundle {
@@ -70,8 +64,6 @@
     RootBundle[] public rootBundles;
 
     // Origin token to destination token routings can be turned on or off, which can enable or disable deposits.
-    // A reverse mapping is stored on the L1 HubPool to enable or disable rebalance transfers from the HubPool to this
-    // contract.
     mapping(address => mapping(uint256 => bool)) public enabledDepositRoutes;
 
     // Each relay is associated with the hash of parameters that uniquely identify the original deposit and a relay
