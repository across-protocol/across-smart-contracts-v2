--- conflicted
+++ resolved
@@ -8,6 +8,7 @@
 import "@uma/core/contracts/common/implementation/Lockable.sol";
 import "@uma/core/contracts/common/implementation/MultiCaller.sol";
 import "./MerkleLib.sol";
+import "./SpokePoolInterface.sol";
 
 interface WETH9Like {
     function withdraw(uint256 wad) external;
@@ -23,7 +24,7 @@
  * on the destination chain. Locked source chain tokens are later sent over the canonical token bridge to L1.
  * @dev This contract is designed to be deployed to L2's, not mainnet.
  */
-abstract contract SpokePool is Testable, Lockable, MultiCaller {
+abstract contract SpokePool is SpokePoolInterface, Testable, Lockable, MultiCaller {
     using SafeERC20 for IERC20;
     using Address for address;
 
@@ -268,7 +269,6 @@
         );
     }
 
-<<<<<<< HEAD
     // This internal method should be called by an external "initializeRelayerRefund" function that validates the
     // cross domain sender is the HubPool. This validation step differs for each L2, which is why the implementation
     // specifics are left to the implementor of this abstract contract.
@@ -279,10 +279,6 @@
         relayerRefunds.push();
         relayerRefunds[relayerRefundId].distributionRoot = relayerRepaymentDistributionProof;
         emit InitializedRelayerRefund(relayerRefundId, relayerRepaymentDistributionProof);
-=======
-    function initializeRelayerRefund(bytes32 relayerRepaymentDistributionProof) public virtual {
-        return;
->>>>>>> 4b998f90
     }
 
     // Call this method to execute a leaf within the `distributionRoot` stored on this contract. Caller must include a
