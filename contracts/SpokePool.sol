// SPDX-License-Identifier: GPL-3.0-only
pragma solidity ^0.8.0;

import "./MerkleLib.sol";
import "./interfaces/WETH9.sol";

import "@openzeppelin/contracts/token/ERC20/utils/SafeERC20.sol";
import "@openzeppelin/contracts/token/ERC20/IERC20.sol";
import "@openzeppelin/contracts/utils/Address.sol";

import "@openzeppelin/contracts/utils/cryptography/SignatureChecker.sol";
import "@openzeppelin/contracts/utils/cryptography/ECDSA.sol";

import "@uma/core/contracts/common/implementation/Testable.sol";
import "@uma/core/contracts/common/implementation/Lockable.sol";
import "@uma/core/contracts/common/implementation/MultiCaller.sol";
import "./MerkleLib.sol";
import "./SpokePoolInterface.sol";

interface WETH9Like {
    function withdraw(uint256 wad) external;

    function deposit() external payable;
}

/**
 * @title SpokePool
 * @notice Contract deployed on source and destination chains enabling depositors to transfer assets from source to
 * destination. Deposit orders are fulfilled by off-chain relayers who also interact with this contract. Deposited
 * tokens are locked on the source chain and relayers send the recipient the desired token currency and amount
 * on the destination chain. Locked source chain tokens are later sent over the canonical token bridge to L1.
 * @dev This contract is designed to be deployed to L2's, not mainnet.
 */
abstract contract SpokePool is SpokePoolInterface, Testable, Lockable, MultiCaller {
    using SafeERC20 for IERC20;
    using Address for address;

    // Address of the L1 contract that acts as the owner of this SpokePool.
    address public crossDomainAdmin;

    // Address of the L1 contract that will send tokens to and receive tokens from this contract.
    address public hubPool;

    // Address of WETH contract for this network. If an origin token matches this, then the caller can optionally
    // instruct this contract to wrap ETH when depositing.
    WETH9 public weth;

    // Timestamp when contract was constructed. Relays cannot have a quote time before this.
    uint32 public deploymentTime;

    // Any deposit quote times greater than or less than this value to the current contract time is blocked. Forces
<<<<<<< HEAD
    // caller to use an up to date realized fee.
    uint32 public depositQuoteTimeBuffer;

    // Use count of deposits as unique deposit identifier.
    uint32 public numberOfDeposits;

    // Address of WETH contract for this network. If an origin token matches this, then the caller can optionally
    // instruct this contract to wrap ETH when depositing.
    WETH9 public weth;
=======
    // caller to use an up to date realized fee. Defaults to 10 minutes.
    uint32 public depositQuoteTimeBuffer = 600;

    // Use count of deposits as unique deposit identifier.
    uint32 public numberOfDeposits;
>>>>>>> 15bc2c29

    // Origin token to destination token routings can be turned on or off.
    mapping(address => mapping(uint32 => bool)) public enabledDepositRoutes;

    struct RelayerRefund {
        // Merkle root of slow relays that were not fully filled and whose recipient is still owed funds from the LP pool.
        bytes32 slowRelayFulfillmentRoot;
        // Merkle root of relayer refunds.
        bytes32 distributionRoot;
        // This is a 2D bitmap tracking which leafs in the relayer refund root have been claimed, with max size of
        // 256x256 leaves per root.
        mapping(uint256 => uint256) claimedBitmap;
    }
    RelayerRefund[] public relayerRefunds;

    // Each relay is associated with the hash of parameters that uniquely identify the original deposit and a relay
    // attempt for that deposit. The relay itself is just represented as the amount filled so far. The total amount to
    // relay, the fees, and the agents are all parameters included in the hash key.
    mapping(bytes32 => uint256) public relayFills;

    /****************************************
     *                EVENTS                *
     ****************************************/
    event SetXDomainAdmin(address indexed newAdmin);
    event SetHubPool(address indexed newHubPool);
    event EnabledDepositRoute(address indexed originToken, uint32 indexed destinationChainId, bool enabled);
    event SetDepositQuoteTimeBuffer(uint32 newBuffer);
    event FundsDeposited(
        uint256 amount,
        uint64 relayerFeePct,
        uint32 destinationChainId,
        uint32 indexed depositId,
        uint32 quoteTimestamp,
        address indexed originToken,
        address recipient,
        address indexed depositor
    );
    event FilledRelay(
        bytes32 indexed relayHash,
        uint256 totalRelayAmount,
        uint256 totalFilledAmount,
        uint256 fillAmount,
        uint64 relayerFeePct,
        uint64 realizedLpFeePct,
        uint32 indexed repaymentChain,
        uint32 originChainId,
        uint32 depositId,
        address destinationToken,
        address indexed relayer,
        address depositor,
        address recipient
    );
    event DistributeRelaySlow(
        bytes32 indexed relayHash,
        uint256 totalRelayAmount,
        uint256 totalFilledAmount,
        uint256 fillAmount,
        uint64 relayerFeePct,
        uint64 realizedLpFeePct,
        uint32 originChainId,
        uint32 depositId,
        address destinationToken,
        address indexed caller,
        address depositor,
        address recipient
    );
    event InitializedRelayerRefund(
        uint32 indexed relayerRefundId,
        bytes32 relayerRepaymentDistributionRoot,
        bytes32 slowRelayFulfillmentRoot
    );
    event DistributedRelayerRefund(
        uint256 amountToReturn,
        uint256[] refundAmounts,
        uint32 indexed relayerRefundId,
        uint32 indexed leafId,
        uint32 chainId,
        address l2TokenAddress,
        address[] refundAddresses,
        address indexed caller
    );
    event TokensBridged(
        uint256 amountToReturn,
        uint32 indexed leafId,
        uint32 indexed chainId,
        address indexed l2TokenAddress,
        address caller
    );

    constructor(
        address _crossDomainAdmin,
        address _hubPool,
        address _wethAddress,
<<<<<<< HEAD
        address timerAddress,
        uint32 _depositQuoteTimeBuffer
=======
        address timerAddress
>>>>>>> 15bc2c29
    ) Testable(timerAddress) {
        _setCrossDomainAdmin(_crossDomainAdmin);
        _setHubPool(_hubPool);
        deploymentTime = uint32(getCurrentTime());
<<<<<<< HEAD
        depositQuoteTimeBuffer = _depositQuoteTimeBuffer;
=======
>>>>>>> 15bc2c29
        weth = WETH9(_wethAddress);
    }

    /****************************************
     *               MODIFIERS              *
     ****************************************/

    modifier onlyEnabledRoute(address originToken, uint32 destinationId) {
        require(enabledDepositRoutes[originToken][destinationId], "Disabled route");
        _;
    }

    /**************************************
     *          ADMIN FUNCTIONS           *
     **************************************/

    function _setCrossDomainAdmin(address newCrossDomainAdmin) internal {
        require(newCrossDomainAdmin != address(0), "Bad bridge router address");
        crossDomainAdmin = newCrossDomainAdmin;
        emit SetXDomainAdmin(crossDomainAdmin);
    }

    function _setHubPool(address newHubPool) internal {
        require(newHubPool != address(0), "Bad hub pool address");
        hubPool = newHubPool;
        emit SetHubPool(hubPool);
    }

    function _setEnableRoute(
        address originToken,
        uint32 destinationChainId,
        bool enabled
    ) internal {
        enabledDepositRoutes[originToken][destinationChainId] = enabled;
        emit EnabledDepositRoute(originToken, destinationChainId, enabled);
    }

    function _setDepositQuoteTimeBuffer(uint32 _depositQuoteTimeBuffer) internal {
        depositQuoteTimeBuffer = _depositQuoteTimeBuffer;
        emit SetDepositQuoteTimeBuffer(_depositQuoteTimeBuffer);
    }

    /**************************************
     *         DEPOSITOR FUNCTIONS        *
     **************************************/

    /**
     * @notice Called by user to bridge funds from origin to destination chain.
     * @dev The caller must first approve this contract to spend `amount` of `originToken`.
     */
    function deposit(
        address recipient,
        address originToken,
        uint256 amount,
        uint64 relayerFeePct,
        uint32 destinationChainId,
        uint32 quoteTimestamp
    ) public payable onlyEnabledRoute(originToken, destinationChainId) nonReentrant {
        // We limit the relay fees to prevent the user spending all their funds on fees.
        require(relayerFeePct <= 0.5e18, "invalid relayer fee");
        // Note We assume that L2 timing cannot be compared accurately and consistently to L1 timing. Therefore,
        // `block.timestamp` is different from the L1 EVM's. Therefore, the quoteTimestamp must be within a configurable
        // buffer to allow for this variance.
        // Note also that `quoteTimestamp` cannot be less than the buffer otherwise the following arithmetic can result
        // in underflow. This isn't a problem as the deposit will revert, but the error might be unexpected for clients.
        require(
            getCurrentTime() >= quoteTimestamp - depositQuoteTimeBuffer &&
                getCurrentTime() <= quoteTimestamp + depositQuoteTimeBuffer,
            "invalid quote time"
        );
        // If the address of the origin token is a WETH contract and there is a msg.value with the transaction
        // then the user is sending ETH. In this case, the ETH should be deposited to WETH.
        if (originToken == address(weth) && msg.value > 0) {
            require(msg.value == amount, "msg.value must match amount");
            weth.deposit{ value: msg.value }();
        } else {
            // Else, it is a normal ERC20. In this case pull the token from the users wallet as per normal.
            // Note: this includes the case where the L2 user has WETH (already wrapped ETH) and wants to bridge them. In
            // this case the msg.value will be set to 0, indicating a "normal" ERC20 bridging action.
            IERC20(originToken).safeTransferFrom(msg.sender, address(this), amount);
        }

        emit FundsDeposited(
            amount,
            relayerFeePct,
            destinationChainId,
            numberOfDeposits,
            quoteTimestamp,
            originToken,
            recipient,
            msg.sender
        );

        numberOfDeposits += 1;
    }

    /**************************************
     *         RELAYER FUNCTIONS          *
     **************************************/

    function fillRelay(
        address depositor,
        address recipient,
        address destinationToken,
        uint256 totalRelayAmount,
        uint256 maxTokensToSend,
        uint64 realizedLpFeePct,
        uint64 relayerFeePct,
        uint32 repaymentChain,
        uint32 depositId,
        uint32 originChainId
    ) public nonReentrant {
        // Each relay attempt is mapped to the hash of data uniquely identifying it, which includes the deposit data
        // such as the origin chain ID and the deposit ID, and the data in a relay attempt such as who the recipient
        // is, which chain and currency the recipient wants to receive funds on, and the relay fees.
        SpokePoolInterface.RelayData memory relayData = SpokePoolInterface.RelayData({
            depositor: depositor,
            recipient: recipient,
            destinationToken: destinationToken,
            relayAmount: totalRelayAmount,
            realizedLpFeePct: realizedLpFeePct,
            relayerFeePct: relayerFeePct,
            depositId: depositId,
            originChainId: originChainId
        });
        bytes32 relayHash = _getRelayHash(relayData);

        uint256 fillAmountPreFees = _fillRelay(relayHash, relayData, maxTokensToSend, relayerFeePct, false);

        _emitFillRelay(relayHash, fillAmountPreFees, relayerFeePct, repaymentChain, relayData);
    }

    function fillRelayWithUpdatedFee(
        address depositor,
        address recipient,
        address destinationToken,
        uint256 totalRelayAmount,
        uint256 maxTokensToSend,
        uint64 realizedLpFeePct,
        uint64 relayerFeePct,
        uint64 newRelayerFeePct,
        uint32 repaymentChain,
        uint32 depositId,
        uint32 originChainId,
        bytes memory depositorSignature
    ) public nonReentrant {
        // Grouping the signature validation logic into brackets to address stack too deep error.
        {
            // Depositor should have signed a hash of the relayer fee % to update to and information uniquely identifying
            // the deposit to relay. This ensures that this signature cannot be re-used for other deposits. The version
            // string is included as a precaution in case this contract is upgraded.
            // Note: we use encode instead of encodePacked because it is more secure, more in the "warning" section
            // here: https://docs.soliditylang.org/en/v0.8.11/abi-spec.html#non-standard-packed-mode
            bytes32 expectedDepositorMessageHash = keccak256(
                abi.encode("ACROSS-V2-FEE-1.0", newRelayerFeePct, depositId, originChainId)
            );

            // Check the hash corresponding to the https://eth.wiki/json-rpc/API#eth_sign[`eth_sign`]
            // JSON-RPC method as part of EIP-191. We use OZ's signature checker library with adds support for
            // EIP-1271 which can verify messages signed by smart contract wallets like Argent and Gnosis safes.
            // If the depositor signed a message with a different updated fee (or any other param included in the
            // above keccak156 hash), then this will revert.
            bytes32 ethSignedMessageHash = ECDSA.toEthSignedMessageHash(expectedDepositorMessageHash);

            // Note: no need to worry about reentrancy from contract deployed at `depositor` address since
            // `SignatureChecker.isValidSignatureNow` is a non state-modifying STATICCALL:
            // - https://github.com/OpenZeppelin/openzeppelin-contracts/blob/63b466901fb015538913f811c5112a2775042177/contracts/utils/cryptography/SignatureChecker.sol#L35
            // - https://github.com/ethereum/EIPs/pull/214
            require(
                SignatureChecker.isValidSignatureNow(depositor, ethSignedMessageHash, depositorSignature),
                "invalid signature"
            );
        }

        // Now follow the default `fillRelay` flow with the updated fee and the original relay hash.
        RelayData memory relayData = RelayData({
            depositor: depositor,
            recipient: recipient,
            destinationToken: destinationToken,
            relayAmount: totalRelayAmount,
            realizedLpFeePct: realizedLpFeePct,
            relayerFeePct: relayerFeePct,
            depositId: depositId,
            originChainId: originChainId
        });
        bytes32 relayHash = _getRelayHash(relayData);
        uint256 fillAmountPreFees = _fillRelay(relayHash, relayData, maxTokensToSend, newRelayerFeePct, false);

        _emitFillRelay(relayHash, fillAmountPreFees, newRelayerFeePct, repaymentChain, relayData);
    }

    function distributeRelaySlow(
        address depositor,
        address recipient,
        address destinationToken,
        uint256 totalRelayAmount,
        uint64 realizedLpFeePct,
        uint64 relayerFeePct,
        uint32 depositId,
        uint32 originChainId,
        uint32 relayerRefundId,
        bytes32[] memory proof
    ) public nonReentrant {
        RelayData memory relayData = RelayData({
            depositor: depositor,
            recipient: recipient,
            destinationToken: destinationToken,
            relayAmount: totalRelayAmount,
            realizedLpFeePct: realizedLpFeePct,
            relayerFeePct: relayerFeePct,
            depositId: depositId,
            originChainId: originChainId
        });

        require(
            MerkleLib.verifySlowRelayFulfillment(
                relayerRefunds[relayerRefundId].slowRelayFulfillmentRoot,
                relayData,
                proof
            ),
            "Invalid proof"
        );

        bytes32 relayHash = _getRelayHash(relayData);

        // Note: use relayAmount as the max amount to send, so the relay is always completely filled by the contract's
        // funds in all cases.
        uint256 fillAmountPreFees = _fillRelay(relayHash, relayData, relayData.relayAmount, relayerFeePct, true);

        _emitDistributeRelaySlow(relayHash, fillAmountPreFees, relayData);
    }

    /**************************************
     *         DATA WORKER FUNCTIONS      *
     **************************************/
    // Call this method to execute a leaf within the `distributionRoot` stored on this contract. Caller must include a
    // valid `inclusionProof` to verify that the leaf is contained within the root. The `relayerRefundId` is the index
    // of the specific distribution root containing the passed in leaf.
    function distributeRelayerRefund(
        uint32 relayerRefundId,
        SpokePoolInterface.DestinationDistributionLeaf memory distributionLeaf,
        bytes32[] memory proof
    ) public override nonReentrant {
        // Check integrity of leaf structure:
        require(distributionLeaf.chainId == chainId(), "Invalid chainId");
        require(distributionLeaf.refundAddresses.length == distributionLeaf.refundAmounts.length, "invalid leaf");

        // Grab distribution root stored at `relayerRefundId`.
        RelayerRefund storage refund = relayerRefunds[relayerRefundId];

        // Check that `inclusionProof` proves that `distributionLeaf` is contained within the distribution root.
        // Note: This should revert if the `distributionRoot` is uninitialized.
        require(MerkleLib.verifyRelayerDistribution(refund.distributionRoot, distributionLeaf, proof), "Bad Proof");

        // Verify the leafId in the leaf has not yet been claimed.
        require(!MerkleLib.isClaimed(refund.claimedBitmap, distributionLeaf.leafId), "Already claimed");

        // Set leaf as claimed in bitmap.
        MerkleLib.setClaimed(refund.claimedBitmap, distributionLeaf.leafId);

        // For each relayerRefundAddress in relayerRefundAddresses, send the associated refundAmount for the L2 token address.
        // Note: Even if the L2 token is not enabled on this spoke pool, we should still refund relayers.
        for (uint32 i = 0; i < distributionLeaf.refundAmounts.length; i++) {
            uint256 amount = distributionLeaf.refundAmounts[i];
            if (amount > 0)
                IERC20(distributionLeaf.l2TokenAddress).safeTransfer(distributionLeaf.refundAddresses[i], amount);
        }

        // If `distributionLeaf.amountToReturn` is positive, then send L2 --> L1 message to bridge tokens back via
        // chain-specific bridging method.
        if (distributionLeaf.amountToReturn > 0) {
            _bridgeTokensToHubPool(distributionLeaf);

            emit TokensBridged(
                distributionLeaf.amountToReturn,
                distributionLeaf.leafId,
                distributionLeaf.chainId,
                distributionLeaf.l2TokenAddress,
                msg.sender
            );
        }

        emit DistributedRelayerRefund(
            distributionLeaf.amountToReturn,
            distributionLeaf.refundAmounts,
            relayerRefundId,
            distributionLeaf.leafId,
            distributionLeaf.chainId,
            distributionLeaf.l2TokenAddress,
            distributionLeaf.refundAddresses,
            msg.sender
        );
    }

    /**************************************
     *           VIEW FUNCTIONS           *
     **************************************/

    function chainId() public view returns (uint256) {
        return block.chainid;
    }

    /**************************************
     *         INTERNAL FUNCTIONS         *
     **************************************/

    function _bridgeTokensToHubPool(SpokePoolInterface.DestinationDistributionLeaf memory distributionLeaf)
        internal
        virtual;

    function _computeAmountPreFees(uint256 amount, uint64 feesPct) private pure returns (uint256) {
        return (1e18 * amount) / (1e18 - feesPct);
    }

    function _computeAmountPostFees(uint256 amount, uint64 feesPct) private pure returns (uint256) {
        return (amount * (1e18 - feesPct)) / 1e18;
    }

    // Should we make this public for the relayer's convenience?
    function _getRelayHash(SpokePoolInterface.RelayData memory relayData) private pure returns (bytes32) {
        return keccak256(abi.encode(relayData));
    }

    // Unwraps ETH and does a transfer to a recipient address. If the recipient is a smart contract then sends WETH.
    function _unwrapWETHTo(address payable to, uint256 amount) internal {
        if (address(to).isContract()) {
            IERC20(address(weth)).safeTransfer(to, amount);
        } else {
            weth.withdraw(amount);
            to.transfer(amount);
        }
    }

    // This internal method should be called by an external "initializeRelayerRefund" function that validates the
    // cross domain sender is the HubPool. This validation step differs for each L2, which is why the implementation
    // specifics are left to the implementor of this abstract contract.
    // Once this method is executed and a distribution root is stored in this contract, then `distributeRelayerRefund`
    // can be called to execute each leaf in the root.
    function _initializeRelayerRefund(bytes32 relayerRepaymentDistributionRoot, bytes32 slowRelayFulfillmentRoot)
        internal
    {
        uint32 relayerRefundId = uint32(relayerRefunds.length);
        RelayerRefund storage relayerRefund = relayerRefunds.push();
        relayerRefund.distributionRoot = relayerRepaymentDistributionRoot;
        relayerRefund.slowRelayFulfillmentRoot = slowRelayFulfillmentRoot;
        emit InitializedRelayerRefund(relayerRefundId, relayerRepaymentDistributionRoot, slowRelayFulfillmentRoot);
    }

    function _fillRelay(
        bytes32 relayHash,
        RelayData memory relayData,
        uint256 maxTokensToSend,
        uint64 updatableRelayerFeePct,
        bool isSlowRelay
    ) internal returns (uint256 fillAmountPreFees) {
        // We limit the relay fees to prevent the user spending all their funds on fees. Note that 0.5e18 (i.e. 50%)
        // fees are just magic numbers. The important point is to prevent the total fee from being 100%, otherwise
        // computing the amount pre fees runs into divide-by-0 issues.
        require(updatableRelayerFeePct < 0.5e18 && relayData.realizedLpFeePct < 0.5e18, "invalid fees");

        // Check that the relay has not already been completely filled. Note that the `relays` mapping will point to
        // the amount filled so far for a particular `relayHash`, so this will start at 0 and increment with each fill.
        require(relayFills[relayHash] < relayData.relayAmount, "relay filled");

        // Stores the equivalent amount to be sent by the relayer before fees have been taken out.
        fillAmountPreFees = 0;

        // Adding brackets "stack too deep" solidity error.
        if (maxTokensToSend > 0) {
            fillAmountPreFees = _computeAmountPreFees(
                maxTokensToSend,
                (relayData.realizedLpFeePct + updatableRelayerFeePct)
            );
            // If user's specified max amount to send is greater than the amount of the relay remaining pre-fees,
            // we'll pull exactly enough tokens to complete the relay.
            uint256 amountToSend = maxTokensToSend;
            if (relayData.relayAmount - relayFills[relayHash] < fillAmountPreFees) {
                fillAmountPreFees = relayData.relayAmount - relayFills[relayHash];
                amountToSend = _computeAmountPostFees(
                    fillAmountPreFees,
                    relayData.realizedLpFeePct + updatableRelayerFeePct
                );
            }
            relayFills[relayHash] += fillAmountPreFees;
            // If relay token is weth then unwrap and send eth.
            if (relayData.destinationToken == address(weth)) {
                // Note: WETH is already in the contract in the slow relay case.
                if (!isSlowRelay)
                    IERC20(relayData.destinationToken).safeTransferFrom(msg.sender, address(this), amountToSend);
                _unwrapWETHTo(payable(relayData.recipient), amountToSend);
                // Else, this is a normal ERC20 token. Send to recipient.
            } else {
                // Note: send token directly from the contract to the user in the slow relay case.
                if (!isSlowRelay)
                    IERC20(relayData.destinationToken).safeTransferFrom(msg.sender, relayData.recipient, amountToSend);
                else IERC20(relayData.destinationToken).safeTransfer(relayData.recipient, amountToSend);
            }
        }
    }

    function _emitFillRelay(
        bytes32 relayHash,
        uint256 fillAmount,
        uint64 relayerFeePct,
        uint32 repaymentChain,
        RelayData memory relayData
    ) internal {
        emit FilledRelay(
            relayHash,
            relayData.relayAmount,
            relayFills[relayHash],
            fillAmount,
            relayerFeePct,
            relayData.realizedLpFeePct,
            repaymentChain,
            relayData.originChainId,
            relayData.depositId,
            relayData.destinationToken,
            msg.sender,
            relayData.depositor,
            relayData.recipient
        );
    }

    function _emitDistributeRelaySlow(
        bytes32 relayHash,
        uint256 fillAmount,
        RelayData memory relayData
    ) internal {
        emit DistributeRelaySlow(
            relayHash,
            relayData.relayAmount,
            relayFills[relayHash],
            fillAmount,
            relayData.relayerFeePct,
            relayData.realizedLpFeePct,
            relayData.originChainId,
            relayData.depositId,
            relayData.destinationToken,
            msg.sender,
            relayData.depositor,
            relayData.recipient
        );
    }

    // Added to enable the this contract to receive ETH. Used when unwrapping Weth.
    receive() external payable {}
}<|MERGE_RESOLUTION|>--- conflicted
+++ resolved
@@ -49,23 +49,11 @@
     uint32 public deploymentTime;
 
     // Any deposit quote times greater than or less than this value to the current contract time is blocked. Forces
-<<<<<<< HEAD
-    // caller to use an up to date realized fee.
-    uint32 public depositQuoteTimeBuffer;
+    // caller to use an up to date realized fee. Defaults to 10 minutes.
+    uint32 public depositQuoteTimeBuffer = 600;
 
     // Use count of deposits as unique deposit identifier.
     uint32 public numberOfDeposits;
-
-    // Address of WETH contract for this network. If an origin token matches this, then the caller can optionally
-    // instruct this contract to wrap ETH when depositing.
-    WETH9 public weth;
-=======
-    // caller to use an up to date realized fee. Defaults to 10 minutes.
-    uint32 public depositQuoteTimeBuffer = 600;
-
-    // Use count of deposits as unique deposit identifier.
-    uint32 public numberOfDeposits;
->>>>>>> 15bc2c29
 
     // Origin token to destination token routings can be turned on or off.
     mapping(address => mapping(uint32 => bool)) public enabledDepositRoutes;
@@ -159,20 +147,11 @@
         address _crossDomainAdmin,
         address _hubPool,
         address _wethAddress,
-<<<<<<< HEAD
-        address timerAddress,
-        uint32 _depositQuoteTimeBuffer
-=======
         address timerAddress
->>>>>>> 15bc2c29
     ) Testable(timerAddress) {
         _setCrossDomainAdmin(_crossDomainAdmin);
         _setHubPool(_hubPool);
         deploymentTime = uint32(getCurrentTime());
-<<<<<<< HEAD
-        depositQuoteTimeBuffer = _depositQuoteTimeBuffer;
-=======
->>>>>>> 15bc2c29
         weth = WETH9(_wethAddress);
     }
 
