// SPDX-License-Identifier: BUSL-1.1
pragma solidity ^0.8.0;

import "./MerkleLib.sol";
import "./external/interfaces/WETH9Interface.sol";
import "./interfaces/SpokePoolInterface.sol";
import "./interfaces/USSSpokePoolInterface.sol";
import "./upgradeable/MultiCallerUpgradeable.sol";
import "./upgradeable/EIP712CrossChainUpgradeable.sol";
import "./upgradeable/AddressLibUpgradeable.sol";

import "@openzeppelin/contracts-upgradeable/token/ERC20/IERC20Upgradeable.sol";
import "@openzeppelin/contracts-upgradeable/token/ERC20/utils/SafeERC20Upgradeable.sol";
import "@openzeppelin/contracts/utils/cryptography/SignatureChecker.sol";
import "@openzeppelin/contracts-upgradeable/proxy/utils/UUPSUpgradeable.sol";
import "@openzeppelin/contracts-upgradeable/security/ReentrancyGuardUpgradeable.sol";
import "@openzeppelin/contracts/utils/math/SignedMath.sol";

// This interface is expected to be implemented by any contract that expects to recieve messages from the SpokePool.
interface AcrossMessageHandler {
    function handleAcrossMessage(
        address tokenSent,
        uint256 amount,
        bool fillCompleted,
        address relayer,
        bytes memory message
    ) external;
}

/**
 * @title SpokePool
 * @notice Base contract deployed on source and destination chains enabling depositors to transfer assets from source to
 * destination. Deposit orders are fulfilled by off-chain relayers who also interact with this contract. Deposited
 * tokens are locked on the source chain and relayers send the recipient the desired token currency and amount
 * on the destination chain. Locked source chain tokens are later sent over the canonical token bridge to L1 HubPool.
 * Relayers are refunded with destination tokens out of this contract after another off-chain actor, a "data worker",
 * submits a proof that the relayer correctly submitted a relay on this SpokePool.
 */
abstract contract SpokePool is
    USSSpokePoolInterface,
    SpokePoolInterface,
    UUPSUpgradeable,
    ReentrancyGuardUpgradeable,
    MultiCallerUpgradeable,
    EIP712CrossChainUpgradeable
{
    using SafeERC20Upgradeable for IERC20Upgradeable;
    using AddressLibUpgradeable for address;

    // Address of the L1 contract that acts as the owner of this SpokePool. This should normally be set to the HubPool
    // address. The crossDomainAdmin address is unused when the SpokePool is deployed to the same chain as the HubPool.
    address public crossDomainAdmin;

    // Address of the L1 contract that will send tokens to and receive tokens from this contract to fund relayer
    // refunds and slow relays.
    address public hubPool;

    // Note: The following two storage variables prefixed with DEPRECATED used to be variables that could be set by
    // the cross-domain admin. Admins ended up not changing these in production, so to reduce
    // gas in deposit/fill functions, we are converting them to private variables to maintain the contract
    // storage layout and replacing them with immutable or constant variables, because retrieving a constant
    // value is cheaper than retrieving a storage variable. Please see out the immutable/constant variable section.
    WETH9Interface private DEPRECATED_wrappedNativeToken;
    uint32 private DEPRECATED_depositQuoteTimeBuffer;

    // Count of deposits is used to construct a unique deposit identifier for this spoke pool.
    uint32 public numberOfDeposits;

    // Whether deposits and fills are disabled.
    bool public pausedFills;
    bool public pausedDeposits;

    // This contract can store as many root bundles as the HubPool chooses to publish here.
    RootBundle[] public rootBundles;

    // Origin token to destination token routings can be turned on or off, which can enable or disable deposits.
    mapping(address => mapping(uint256 => bool)) public enabledDepositRoutes;

    // Each relay is associated with the hash of parameters that uniquely identify the original deposit and a relay
    // attempt for that deposit. The relay itself is just represented as the amount filled so far. The total amount to
    // relay, the fees, and the agents are all parameters included in the hash key.
    mapping(bytes32 => uint256) public relayFills;

    // This keeps track of the worst-case liabilities due to fills.
    // It is never reset. Users should only rely on it to determine the worst-case increase in liabilities between
    // two points. This is used to provide frontrunning protection to ensure the relayer's assumptions about the state
    // upon which their expected repayments are based will not change before their transaction is mined.
    mapping(address => uint256) public fillCounter;

    // This keeps track of the total running deposits for each token. This allows depositors to protect themselves from
    // frontrunning that might change their worst-case quote.
    mapping(address => uint256) public depositCounter;

    // This tracks the number of identical refunds that have been requested.
    // The intention is to allow an off-chain system to know when this could be a duplicate and ensure that the other
    // requests are known and accounted for.
    mapping(bytes32 => uint256) public refundsRequested;

    /**************************************************************
     *                CONSTANT/IMMUTABLE VARIABLES                *
     **************************************************************/
    // Constant and immutable variables do not take up storage slots and are instead added to the contract bytecode
    // at compile time. The difference between them is that constant variables must be declared inline, meaning
    // that they cannot be changed in production without changing the contract code, while immutable variables
    // can be set in the constructor. Therefore we use the immutable keyword for variables that we might want to be
    // different for each child contract (one obvious example of this is the wrappedNativeToken) or that we might
    // want to update in the future like depositQuoteTimeBuffer. Constants are unlikely to ever be changed.

    // Address of wrappedNativeToken contract for this network. If an origin token matches this, then the caller can
    // optionally instruct this contract to wrap native tokens when depositing (ie ETH->WETH or MATIC->WMATIC).
    /// @custom:oz-upgrades-unsafe-allow state-variable-immutable
    WETH9Interface public immutable wrappedNativeToken;

    // Any deposit quote times greater than or less than this value to the current contract time is blocked. Forces
    // caller to use an approximately "current" realized fee.
    /// @custom:oz-upgrades-unsafe-allow state-variable-immutable
    uint32 public immutable depositQuoteTimeBuffer;

    // The fill deadline can only be set this far into the future from the timestamp of the deposit on this contract.
    /// @custom:oz-upgrades-unsafe-allow state-variable-immutable
    uint32 public immutable fillDeadlineBuffer;

    uint256 public constant MAX_TRANSFER_SIZE = 1e36;

    // Note: this needs to be larger than the max transfer size to ensure that all slow fills are fillable, even if
    // their fees are negative.
    // It's important that it isn't too large, however, as it should be multipliable by ~2e18 without overflowing.
    // 1e40 * 2e18 = 2e58 << 2^255 ~= 5e76
    uint256 public constant SLOW_FILL_MAX_TOKENS_TO_SEND = 1e40;

    // Set max payout adjustment to something

    bytes32 public constant UPDATE_DEPOSIT_DETAILS_HASH =
        keccak256(
            "UpdateDepositDetails(uint32 depositId,uint256 originChainId,int64 updatedRelayerFeePct,address updatedRecipient,bytes updatedMessage)"
        );

    /****************************************
     *                EVENTS                *
     ****************************************/
    event SetXDomainAdmin(address indexed newAdmin);
    event SetHubPool(address indexed newHubPool);
    event EnabledDepositRoute(address indexed originToken, uint256 indexed destinationChainId, bool enabled);
    event FundsDeposited(
        uint256 amount,
        uint256 originChainId,
        uint256 indexed destinationChainId,
        int64 relayerFeePct,
        uint32 indexed depositId,
        uint32 quoteTimestamp,
        address originToken,
        address recipient,
        address indexed depositor,
        bytes message
    );
    event RequestedSpeedUpDeposit(
        int64 newRelayerFeePct,
        uint32 indexed depositId,
        address indexed depositor,
        address updatedRecipient,
        bytes updatedMessage,
        bytes depositorSignature
    );
    event FilledRelay(
        uint256 amount,
        uint256 totalFilledAmount,
        uint256 fillAmount,
        uint256 repaymentChainId,
        uint256 indexed originChainId,
        uint256 destinationChainId,
        int64 relayerFeePct,
        int64 realizedLpFeePct,
        uint32 indexed depositId,
        address destinationToken,
        address relayer,
        address indexed depositor,
        address recipient,
        bytes message,
        RelayExecutionInfo updatableRelayData
    );
    event RefundRequested(
        address indexed relayer,
        address refundToken,
        uint256 amount,
        uint256 indexed originChainId,
        uint256 destinationChainId,
        int64 realizedLpFeePct,
        uint32 indexed depositId,
        uint256 fillBlock,
        uint256 previousIdenticalRequests
    );
    event RelayedRootBundle(
        uint32 indexed rootBundleId,
        bytes32 indexed relayerRefundRoot,
        bytes32 indexed slowRelayRoot
    );
    event ExecutedRelayerRefundRoot(
        uint256 amountToReturn,
        uint256 indexed chainId,
        uint256[] refundAmounts,
        uint32 indexed rootBundleId,
        uint32 indexed leafId,
        address l2TokenAddress,
        address[] refundAddresses,
        address caller
    );
    event TokensBridged(
        uint256 amountToReturn,
        uint256 indexed chainId,
        uint32 indexed leafId,
        address indexed l2TokenAddress,
        address caller
    );
    event EmergencyDeleteRootBundle(uint256 indexed rootBundleId);
    event PausedDeposits(bool isPaused);
    event PausedFills(bool isPaused);

    /**
     * @notice Represents data used to fill a deposit.
     * @param relay Relay containing original data linked to deposit. Contains fields that can be
     * overridden by other parameters in the RelayExecution struct.
     * @param relayHash Hash of the relay data.
     * @param updatedRelayerFeePct Actual relayer fee pct to use for this relay.
     * @param updatedRecipient Actual recipient to use for this relay.
     * @param updatedMessage Actual message to use for this relay.
     * @param repaymentChainId Chain ID of the network that the relayer will receive refunds on.
     * @param maxTokensToSend Max number of tokens to pull from relayer.
     * @param maxCount Max count to protect the relayer from frontrunning.
     * @param slowFill Whether this is a slow fill.
     * @param payoutAdjustmentPct Adjustment to the payout amount. Can be used to increase or decrease the payout to
     * allow for rewards or penalties. Used in slow fills.
     */
    struct RelayExecution {
        RelayData relay;
        bytes32 relayHash;
        int64 updatedRelayerFeePct;
        address updatedRecipient;
        bytes updatedMessage;
        uint256 repaymentChainId;
        uint256 maxTokensToSend;
        uint256 maxCount;
        bool slowFill;
        int256 payoutAdjustmentPct;
    }

    /**
     * @notice Packs together information to include in FilledRelay event.
     * @dev This struct is emitted as opposed to its constituent parameters due to the limit on number of
     * parameters in an event.
     * @param recipient Recipient of the relayed funds.
     * @param message Message included in the relay.
     * @param relayerFeePct Relayer fee pct used for this relay.
     * @param isSlowRelay Whether this is a slow relay.
     * @param payoutAdjustmentPct Adjustment to the payout amount.
     */
    struct RelayExecutionInfo {
        address recipient;
        bytes message;
        int64 relayerFeePct;
        bool isSlowRelay;
        int256 payoutAdjustmentPct;
    }

    /**
     * @notice Construct the SpokePool. Normally, logic contracts used in upgradeable proxies shouldn't
     * have constructors since the following code will be executed within the logic contract's state, not the
     * proxy contract's state. However, if we restrict the constructor to setting only immutable variables, then
     * we are safe because immutable variables are included in the logic contract's bytecode rather than its storage.
     * @dev Do not leave an implementation contract uninitialized. An uninitialized implementation contract can be
     * taken over by an attacker, which may impact the proxy. To prevent the implementation contract from being
     * used, you should invoke the _disableInitializers function in the constructor to automatically lock it when
     * it is deployed:
     * @param _wrappedNativeTokenAddress wrappedNativeToken address for this network to set.
     * @param _depositQuoteTimeBuffer depositQuoteTimeBuffer to set. Quote timestamps can't be set more than this amount
     * into the past from the block time of the deposit.
     * @param _fillDeadlineBuffer fillDeadlineBuffer to set. Fill deadlines can't be set more than this amount
     * into the future from the block time of the deposit.
     */
    /// @custom:oz-upgrades-unsafe-allow constructor
    constructor(
        address _wrappedNativeTokenAddress,
        uint32 _depositQuoteTimeBuffer,
        uint32 _fillDeadlineBuffer
    ) {
        wrappedNativeToken = WETH9Interface(_wrappedNativeTokenAddress);
        depositQuoteTimeBuffer = _depositQuoteTimeBuffer;
        fillDeadlineBuffer = _fillDeadlineBuffer;
        _disableInitializers();
    }

    /**
     * @notice Construct the base SpokePool.
     * @param _initialDepositId Starting deposit ID. Set to 0 unless this is a re-deployment in order to mitigate
     * relay hash collisions.
     * @param _crossDomainAdmin Cross domain admin to set. Can be changed by admin.
     * @param _hubPool Hub pool address to set. Can be changed by admin.
     */
    function __SpokePool_init(
        uint32 _initialDepositId,
        address _crossDomainAdmin,
        address _hubPool
    ) public onlyInitializing {
        numberOfDeposits = _initialDepositId;
        __EIP712_init("ACROSS-V2", "1.0.0");
        __UUPSUpgradeable_init();
        __ReentrancyGuard_init();
        _setCrossDomainAdmin(_crossDomainAdmin);
        _setHubPool(_hubPool);
    }

    /****************************************
     *               MODIFIERS              *
     ****************************************/

    /**
     * @dev Function that should revert when `msg.sender` is not authorized to upgrade the contract. Called by
     * {upgradeTo} and {upgradeToAndCall}.
     * @dev This should be set to cross domain admin for specific SpokePool.
     */
    modifier onlyAdmin() {
        _requireAdminSender();
        _;
    }

    modifier unpausedDeposits() {
        require(!pausedDeposits, "Paused deposits");
        _;
    }

    modifier unpausedFills() {
        require(!pausedFills, "Paused fills");
        _;
    }

    /**************************************
     *          ADMIN FUNCTIONS           *
     **************************************/

    // Allows cross domain admin to upgrade UUPS proxy implementation.
    function _authorizeUpgrade(address newImplementation) internal override onlyAdmin {}

    /**
     * @notice Pauses deposit-related functions. This is intended to be used if this contract is deprecated or when
     * something goes awry.
     * @dev Affects `deposit()` but not `speedUpDeposit()`, so that existing deposits can be sped up and still
     * relayed.
     * @param pause true if the call is meant to pause the system, false if the call is meant to unpause it.
     */
    function pauseDeposits(bool pause) public override onlyAdmin nonReentrant {
        pausedDeposits = pause;
        emit PausedDeposits(pause);
    }

    /**
     * @notice Pauses fill-related functions. This is intended to be used if this contract is deprecated or when
     * something goes awry.
     * @dev Affects fillRelayWithUpdatedDeposit() and fillRelay().
     * @param pause true if the call is meant to pause the system, false if the call is meant to unpause it.
     */
    function pauseFills(bool pause) public override onlyAdmin nonReentrant {
        pausedFills = pause;
        emit PausedFills(pause);
    }

    /**
     * @notice Change cross domain admin address. Callable by admin only.
     * @param newCrossDomainAdmin New cross domain admin.
     */
    function setCrossDomainAdmin(address newCrossDomainAdmin) public override onlyAdmin nonReentrant {
        _setCrossDomainAdmin(newCrossDomainAdmin);
    }

    /**
     * @notice Change L1 hub pool address. Callable by admin only.
     * @param newHubPool New hub pool.
     */
    function setHubPool(address newHubPool) public override onlyAdmin nonReentrant {
        _setHubPool(newHubPool);
    }

    /**
     * @notice Enable/Disable an origin token => destination chain ID route for deposits. Callable by admin only.
     * @param originToken Token that depositor can deposit to this contract.
     * @param destinationChainId Chain ID for where depositor wants to receive funds.
     * @param enabled True to enable deposits, False otherwise.
     */
    function setEnableRoute(
        address originToken,
        uint256 destinationChainId,
        bool enabled
    ) public override onlyAdmin nonReentrant {
        enabledDepositRoutes[originToken][destinationChainId] = enabled;
        emit EnabledDepositRoute(originToken, destinationChainId, enabled);
    }

    /**
     * @notice This method stores a new root bundle in this contract that can be executed to refund relayers, fulfill
     * slow relays, and send funds back to the HubPool on L1. This method can only be called by the admin and is
     * designed to be called as part of a cross-chain message from the HubPool's executeRootBundle method.
     * @param relayerRefundRoot Merkle root containing relayer refund leaves that can be individually executed via
     * executeRelayerRefundLeaf().
     * @param slowRelayRoot Merkle root containing slow relay fulfillment leaves that can be individually executed via
     * executeSlowRelayLeaf().
     */
    function relayRootBundle(bytes32 relayerRefundRoot, bytes32 slowRelayRoot) public override onlyAdmin nonReentrant {
        uint32 rootBundleId = uint32(rootBundles.length);
        RootBundle storage rootBundle = rootBundles.push();
        rootBundle.relayerRefundRoot = relayerRefundRoot;
        rootBundle.slowRelayRoot = slowRelayRoot;
        emit RelayedRootBundle(rootBundleId, relayerRefundRoot, slowRelayRoot);
    }

    /**
     * @notice This method is intended to only be used in emergencies where a bad root bundle has reached the
     * SpokePool.
     * @param rootBundleId Index of the root bundle that needs to be deleted. Note: this is intentionally a uint256
     * to ensure that a small input range doesn't limit which indices this method is able to reach.
     */
    function emergencyDeleteRootBundle(uint256 rootBundleId) public override onlyAdmin nonReentrant {
        // Deleting a struct containing a mapping does not delete the mapping in Solidity, therefore the bitmap's
        // data will still remain potentially leading to vulnerabilities down the line. The way around this would
        // be to iterate through every key in the mapping and resetting the value to 0, but this seems expensive and
        // would require a new list in storage to keep track of keys.
        //slither-disable-next-line mapping-deletion
        delete rootBundles[rootBundleId];
        emit EmergencyDeleteRootBundle(rootBundleId);
    }

    /**************************************
     *         DEPOSITOR FUNCTIONS        *
     **************************************/

    /**
     * @notice Called by user to bridge funds from origin to destination chain. Depositor will effectively lock
     * tokens in this contract and receive a destination token on the destination chain. The origin => destination
     * token mapping is stored on the L1 HubPool.
     * @notice The caller must first approve this contract to spend amount of originToken.
     * @notice The originToken => destinationChainId must be enabled.
     * @notice This method is payable because the caller is able to deposit native token if the originToken is
     * wrappedNativeToken and this function will handle wrapping the native token to wrappedNativeToken.
     * @param recipient Address to receive funds at on destination chain.
     * @param originToken Token to lock into this contract to initiate deposit.
     * @param amount Amount of tokens to deposit. Will be amount of tokens to receive less fees.
     * @param destinationChainId Denotes network where user will receive funds from SpokePool by a relayer.
     * @param relayerFeePct % of deposit amount taken out to incentivize a fast relayer.
     * @param quoteTimestamp Timestamp used by relayers to compute this deposit's realizedLPFeePct which is paid
     * to LP pool on HubPool.
     * @param message Arbitrary data that can be used to pass additional information to the recipient along with the tokens.
     * Note: this is intended to be used to pass along instructions for how a contract should use or allocate the tokens.
     * @param maxCount used to protect the depositor from frontrunning to guarantee their quote remains valid.
     */
    function deposit(
        address recipient,
        address originToken,
        uint256 amount,
        uint256 destinationChainId,
        int64 relayerFeePct,
        uint32 quoteTimestamp,
        bytes memory message,
        uint256 maxCount
    ) public payable override nonReentrant unpausedDeposits {
        _deposit(
            msg.sender,
            recipient,
            originToken,
            amount,
            destinationChainId,
            relayerFeePct,
            quoteTimestamp,
            message,
            maxCount
        );
    }

    /**
     * @notice The only difference between depositFor and deposit is that the depositor address stored
     * in the relay hash can be overridden by the caller. This means that the passed in depositor
     * can speed up the deposit, which is useful if the deposit is taken from the end user to a middle layer
     * contract, like an aggregator or the SpokePoolVerifier, before calling deposit on this contract.
     * @notice The caller must first approve this contract to spend amount of originToken.
     * @notice The originToken => destinationChainId must be enabled.
     * @notice This method is payable because the caller is able to deposit native token if the originToken is
     * wrappedNativeToken and this function will handle wrapping the native token to wrappedNativeToken.
     * @param depositor Address who is credited for depositing funds on origin chain and can speed up the deposit.
     * @param recipient Address to receive funds at on destination chain.
     * @param originToken Token to lock into this contract to initiate deposit.
     * @param amount Amount of tokens to deposit. Will be amount of tokens to receive less fees.
     * @param destinationChainId Denotes network where user will receive funds from SpokePool by a relayer.
     * @param relayerFeePct % of deposit amount taken out to incentivize a fast relayer.
     * @param quoteTimestamp Timestamp used by relayers to compute this deposit's realizedLPFeePct which is paid
     * to LP pool on HubPool.
     * @param message Arbitrary data that can be used to pass additional information to the recipient along with the tokens.
     * Note: this is intended to be used to pass along instructions for how a contract should use or allocate the tokens.
     * @param maxCount used to protect the depositor from frontrunning to guarantee their quote remains valid.
     */
    function depositFor(
        address depositor,
        address recipient,
        address originToken,
        uint256 amount,
        uint256 destinationChainId,
        int64 relayerFeePct,
        uint32 quoteTimestamp,
        bytes memory message,
        uint256 maxCount
    ) public payable nonReentrant unpausedDeposits {
        _deposit(
            depositor,
            recipient,
            originToken,
            amount,
            destinationChainId,
            relayerFeePct,
            quoteTimestamp,
            message,
            maxCount
        );
    }

    /**
     * @notice This is a simple wrapper for deposit() that sets the quoteTimestamp to the current SpokePool timestamp.
     * @notice This function is intended for multisig depositors who can accept some LP fee uncertainty in order to lift
     * the quoteTimestamp buffer constraint.
     * @dev Re-orgs may produce invalid fills if the quoteTimestamp moves across a change in HubPool utilisation.
     * @dev The existing function modifiers are already enforced by _deposit(), so no additional modifiers are imposed.
     * @param recipient Address to receive funds at on destination chain.
     * @param originToken Token to lock into this contract to initiate deposit.
     * @param amount Amount of tokens to deposit. Will be amount of tokens to receive less fees.
     * @param destinationChainId Denotes network where user will receive funds from SpokePool by a relayer.
     * @param relayerFeePct % of deposit amount taken out to incentivize a fast relayer.
     * @param message Arbitrary data that can be used to pass additional information to the recipient along with the tokens.
     * Note: this is intended to be used to pass along instructions for how a contract should use or allocate the tokens.
     * @param maxCount used to protect the depositor from frontrunning to guarantee their quote remains valid.
     */
    function depositNow(
        address recipient,
        address originToken,
        uint256 amount,
        uint256 destinationChainId,
        int64 relayerFeePct,
        bytes memory message,
        uint256 maxCount
    ) public payable {
        deposit(
            recipient,
            originToken,
            amount,
            destinationChainId,
            relayerFeePct,
            uint32(getCurrentTime()),
            message,
            maxCount
        );
    }

    /**
     * @notice This is a simple wrapper for depositFor() that sets the quoteTimestamp to the current SpokePool timestamp.
     * @notice This function is intended for multisig depositors who can accept some LP fee uncertainty in order to lift
     * the quoteTimestamp buffer constraint.
     * @dev Re-orgs may produce invalid fills if the quoteTimestamp moves across a change in HubPool utilisation.
     * @dev The existing function modifiers are already enforced by _deposit(), so no additional modifiers are imposed.
     * @param depositor Address who is credited for depositing funds on origin chain and can speed up the deposit.
     * @param recipient Address to receive funds at on destination chain.
     * @param originToken Token to lock into this contract to initiate deposit.
     * @param amount Amount of tokens to deposit. Will be amount of tokens to receive less fees.
     * @param destinationChainId Denotes network where user will receive funds from SpokePool by a relayer.
     * @param relayerFeePct % of deposit amount taken out to incentivize a fast relayer.
     * @param message Arbitrary data that can be used to pass additional information to the recipient along with the tokens.
     * Note: this is intended to be used to pass along instructions for how a contract should use or allocate the tokens.
     * @param maxCount used to protect the depositor from frontrunning to guarantee their quote remains valid.
     */
    function depositForNow(
        address depositor,
        address recipient,
        address originToken,
        uint256 amount,
        uint256 destinationChainId,
        int64 relayerFeePct,
        bytes memory message,
        uint256 maxCount
    ) public payable {
        depositFor(
            depositor,
            recipient,
            originToken,
            amount,
            destinationChainId,
            relayerFeePct,
            uint32(getCurrentTime()),
            message,
            maxCount
        );
    }

    /**
     * @notice Convenience method that depositor can use to signal to relayer to use updated fee.
     * @notice Relayer should only use events emitted by this function to submit fills with updated fees, otherwise they
     * risk their fills getting disputed for being invalid, for example if the depositor never actually signed the
     * update fee message.
     * @notice This function will revert if the depositor did not sign a message containing the updated fee for the
     * deposit ID stored in this contract. If the deposit ID is for another contract, or the depositor address is
     * incorrect, or the updated fee is incorrect, then the signature will not match and this function will revert.
     * @notice This function is not subject to a deposit pause on the off chance that deposits sent before all deposits
     * are paused have very low fees and the user wants to entice a relayer to fill them with a higher fee.
     * @param depositor Signer of the update fee message who originally submitted the deposit. If the deposit doesn't
     * exist, then the relayer will not be able to fill any relay, so the caller should validate that the depositor
     * did in fact submit a relay.
     * @param updatedRelayerFeePct New relayer fee that relayers can use.
     * @param depositId Deposit to update fee for that originated in this contract.
     * @param updatedRecipient New recipient address that should receive the tokens.
     * @param updatedMessage New message that should be provided to the recipient.
     * @param depositorSignature Signed message containing the depositor address, this contract chain ID, the updated
     * relayer fee %, and the deposit ID. This signature is produced by signing a hash of data according to the
     * EIP-712 standard. See more in the _verifyUpdateRelayerFeeMessage() comments.
     */
    function speedUpDeposit(
        address depositor,
        int64 updatedRelayerFeePct,
        uint32 depositId,
        address updatedRecipient,
        bytes memory updatedMessage,
        bytes memory depositorSignature
    ) public override nonReentrant {
        require(SignedMath.abs(updatedRelayerFeePct) < 0.5e18, "Invalid relayer fee");

        _verifyUpdateDepositMessage(
            depositor,
            depositId,
            chainId(),
            updatedRelayerFeePct,
            updatedRecipient,
            updatedMessage,
            depositorSignature
        );

        // Assuming the above checks passed, a relayer can take the signature and the updated relayer fee information
        // from the following event to submit a fill with an updated fee %.
        emit RequestedSpeedUpDeposit(
            updatedRelayerFeePct,
            depositId,
            depositor,
            updatedRecipient,
            updatedMessage,
            depositorSignature
        );
    }

    /********************************************
     *         USS DEPOSITOR FUNCTIONS          *
     ********************************************/

    function depositUSS(
        address depositor,
        address recipient,
        InputToken memory inputToken,
        OutputToken memory outputToken,
        uint256 destinationChainId,
        address exclusiveRelayer,
        uint32 quoteTimestamp,
        uint32 fillDeadline,
        bytes memory message
    ) public payable override nonReentrant unpausedDeposits {
        // Check that deposit route is enabled for the input token. There are no checks required for the output token
        // which is pulled from the relayer at fill time and passed through this contract atomically to the recipient.
        require(enabledDepositRoutes[inputToken.token][destinationChainId], "Disabled route");
<<<<<<< HEAD

        //@dev The following checks are copied from _deposit. Are they still needed?
        require(inputToken.amount <= MAX_TRANSFER_SIZE, "Amount too large");
        require(outputToken.amount <= MAX_TRANSFER_SIZE, "Amount too large");

=======

        // Sanity check output token amount to prevent depositor from griefing off-chainbots who need to compute
        // this amount and may not be able to process such large numbers. Same with input token amount.
        // @dev: Are these sanity checks useful or nice-to-have and are they worth the added gas cost?
        require(inputToken.amount <= MAX_TRANSFER_SIZE && outputToken.amount <= MAX_TRANSFER_SIZE, "Amount too large");

>>>>>>> 246985fa
        // Require that quoteTimestamp has a maximum age so that depositors pay an LP fee based on recent HubPool usage.
        // It is assumed that cross-chain timestamps are normally loosely in-sync, but clock drift can occur. If the
        // SpokePool time stalls or lags significantly, it is still possible to make deposits by setting quoteTimestamp
        // within the configured buffer. The owner should pause deposits if this is undesirable. This will underflow if
        // quoteTimestamp is more than depositQuoteTimeBuffer; this is safe but will throw an unintuitive error.

        // slither-disable-next-line timestamp
        require(getCurrentTime() - quoteTimestamp <= depositQuoteTimeBuffer, "invalid quoteTimestamp");

        // fillDeadline is relative to the destination chain.
        // Don’t allow fillDeadline to be more than several bundles into the future.
<<<<<<< HEAD
        // This way the dataworker/relayer doesn’t have to maintain more a lookback longer than this.
        require(fillDeadline <= getCurrentTime() + fillDeadlineBuffer, "invalid fillDeadline");

        // If the address of the origin token is a wrappedNativeToken contract and there is a msg.value with the
        // transaction then the user is sending ETH. In this case, the ETH should be deposited to wrappedNativeToken.
        if (inputToken.token == address(wrappedNativeToken) && msg.value > 0) {
            require(msg.value == inputToken.amount, "msg.value must match amount");
            wrappedNativeToken.deposit{ value: msg.value }();
            // Else, it is a normal ERC20. In this case pull the token from the user's wallet as per normal.
            // Note: this includes the case where the L2 user has WETH (already wrapped ETH) and wants to bridge them.
=======
        // This limits the maximum required lookback for dataworker and relayer instances.
        require(fillDeadline <= getCurrentTime() + fillDeadlineBuffer, "invalid fillDeadline");

        // If the address of the origin token is a wrappedNativeToken contract and there is a msg.value with the
        // transaction then the user is sending the native token. In this case, the native token should be
        // wrapped.
        if (inputToken.token == address(wrappedNativeToken) && msg.value > 0) {
            require(msg.value == inputToken.amount, "msg.value must match amount");
            wrappedNativeToken.deposit{ value: msg.value }();
            // Else, it is a normal ERC20. In this case pull the token from the caller as per normal.
            // Note: this includes the case where the L2 caller has WETH (already wrapped ETH) and wants to bridge them.
>>>>>>> 246985fa
            // In this case the msg.value will be set to 0, indicating a "normal" ERC20 bridging action.
        } else IERC20Upgradeable(inputToken.token).safeTransferFrom(msg.sender, address(this), inputToken.amount);

        emit USSFundsDeposited(
            inputToken,
            outputToken,
            destinationChainId,
            // Increment count of deposits so that deposit ID for this spoke pool is unique.
            numberOfDeposits++,
            quoteTimestamp,
            fillDeadline,
            depositor,
            recipient,
            exclusiveRelayer,
            message
        );
    }

    /**************************************
     *         RELAYER FUNCTIONS          *
     **************************************/

    /**
     * @notice Called by relayer to fulfill part of a deposit by sending destination tokens to the recipient.
     * Relayer is expected to pass in unique identifying information for deposit that they want to fulfill, and this
     * relay submission will be validated by off-chain data workers who can dispute this relay if any part is invalid.
     * If the relay is valid, then the relayer will be refunded on their desired repayment chain. If relay is invalid,
     * then relayer will not receive any refund.
     * @notice All of the deposit data can be found via on-chain events from the origin SpokePool, except for the
     * realizedLpFeePct which is a function of the HubPool's utilization at the deposit quote time. This fee %
     * is deterministic based on the quote time, so the relayer should just compute it using the canonical algorithm
     * as described in a UMIP linked to the HubPool's identifier.
     * @param depositor Depositor on origin chain who set this chain as the destination chain.
     * @param recipient Specified recipient on this chain.
     * @param destinationToken Token to send to recipient. Should be mapped to the origin token, origin chain ID
     * and this chain ID via a mapping on the HubPool.
     * @param amount Full size of the deposit.
     * @param maxTokensToSend Max amount of tokens to send recipient. If higher than amount, then caller will
     * send recipient the full relay amount.
     * @param repaymentChainId Chain of SpokePool where relayer wants to be refunded after the challenge window has
     * passed.
     * @param originChainId Chain of SpokePool where deposit originated.
     * @param realizedLpFeePct Fee % based on L1 HubPool utilization at deposit quote time. Deterministic based on
     * quote time.
     * @param relayerFeePct Fee % to keep as relayer, specified by depositor.
     * @param depositId Unique deposit ID on origin spoke pool.
     * @param message Message to send to recipient along with tokens.
     * @param maxCount Max count to protect the relayer from frontrunning.
     */
    function fillRelay(
        address depositor,
        address recipient,
        address destinationToken,
        uint256 amount,
        uint256 maxTokensToSend,
        uint256 repaymentChainId,
        uint256 originChainId,
        int64 realizedLpFeePct,
        int64 relayerFeePct,
        uint32 depositId,
        bytes memory message,
        uint256 maxCount
    ) public nonReentrant unpausedFills {
        // Each relay attempt is mapped to the hash of data uniquely identifying it, which includes the deposit data
        // such as the origin chain ID and the deposit ID, and the data in a relay attempt such as who the recipient
        // is, which chain and currency the recipient wants to receive funds on, and the relay fees.
        RelayExecution memory relayExecution = RelayExecution({
            relay: SpokePoolInterface.RelayData({
                depositor: depositor,
                recipient: recipient,
                destinationToken: destinationToken,
                amount: amount,
                realizedLpFeePct: realizedLpFeePct,
                relayerFeePct: relayerFeePct,
                depositId: depositId,
                originChainId: originChainId,
                destinationChainId: chainId(),
                message: message
            }),
            relayHash: bytes32(0),
            updatedRelayerFeePct: relayerFeePct,
            updatedRecipient: recipient,
            updatedMessage: message,
            repaymentChainId: repaymentChainId,
            maxTokensToSend: maxTokensToSend,
            slowFill: false,
            payoutAdjustmentPct: 0,
            maxCount: maxCount
        });
        relayExecution.relayHash = _getRelayHash(relayExecution.relay);

        uint256 fillAmountPreFees = _fillRelay(relayExecution);
        _emitFillRelay(relayExecution, fillAmountPreFees);
    }

    /**
     * @notice Called by relayer to execute same logic as calling fillRelay except that relayer is using an updated
     * relayer fee %. The fee % must have been emitted in a message cryptographically signed by the depositor.
     * @notice By design, the depositor probably emitted the message with the updated fee by calling speedUpDeposit().
     * @param depositor Depositor on origin chain who set this chain as the destination chain.
     * @param recipient Specified recipient on this chain.
     * @param destinationToken Token to send to recipient. Should be mapped to the origin token, origin chain ID
     * and this chain ID via a mapping on the HubPool.
     * @param amount Full size of the deposit.
     * @param maxTokensToSend Max amount of tokens to send recipient. If higher than amount, then caller will
     * send recipient the full relay amount.
     * @param repaymentChainId Chain of SpokePool where relayer wants to be refunded after the challenge window has
     * passed.
     * @param originChainId Chain of SpokePool where deposit originated.
     * @param realizedLpFeePct Fee % based on L1 HubPool utilization at deposit quote time. Deterministic based on
     * quote time.
     * @param relayerFeePct Original fee % to keep as relayer set by depositor.
     * @param updatedRelayerFeePct New fee % to keep as relayer also specified by depositor.
     * @param depositId Unique deposit ID on origin spoke pool.
     * @param message Original message that was sent along with this deposit.
     * @param updatedMessage Modified message that the depositor signed when updating parameters.
     * @param depositorSignature Signed message containing the depositor address, this contract chain ID, the updated
     * relayer fee %, and the deposit ID. This signature is produced by signing a hash of data according to the
     * EIP-712 standard. See more in the _verifyUpdateRelayerFeeMessage() comments.
     * @param maxCount Max fill count to protect the relayer from frontrunning.
     */
    function fillRelayWithUpdatedDeposit(
        address depositor,
        address recipient,
        address updatedRecipient,
        address destinationToken,
        uint256 amount,
        uint256 maxTokensToSend,
        uint256 repaymentChainId,
        uint256 originChainId,
        int64 realizedLpFeePct,
        int64 relayerFeePct,
        int64 updatedRelayerFeePct,
        uint32 depositId,
        bytes memory message,
        bytes memory updatedMessage,
        bytes memory depositorSignature,
        uint256 maxCount
    ) public override nonReentrant unpausedFills {
        RelayExecution memory relayExecution = RelayExecution({
            relay: SpokePoolInterface.RelayData({
                depositor: depositor,
                recipient: recipient,
                destinationToken: destinationToken,
                amount: amount,
                realizedLpFeePct: realizedLpFeePct,
                relayerFeePct: relayerFeePct,
                depositId: depositId,
                originChainId: originChainId,
                destinationChainId: chainId(),
                message: message
            }),
            relayHash: bytes32(0),
            updatedRelayerFeePct: updatedRelayerFeePct,
            updatedRecipient: updatedRecipient,
            updatedMessage: updatedMessage,
            repaymentChainId: repaymentChainId,
            maxTokensToSend: maxTokensToSend,
            slowFill: false,
            payoutAdjustmentPct: 0,
            maxCount: maxCount
        });
        relayExecution.relayHash = _getRelayHash(relayExecution.relay);

        _verifyUpdateDepositMessage(
            depositor,
            depositId,
            originChainId,
            updatedRelayerFeePct,
            updatedRecipient,
            updatedMessage,
            depositorSignature
        );
        uint256 fillAmountPreFees = _fillRelay(relayExecution);
        _emitFillRelay(relayExecution, fillAmountPreFees);
    }

    /**
     * @notice Caller signals to the system that they want a refund on this chain, which they set as the
     * `repaymentChainId` on the original fillRelay() call on the `destinationChainId`. An observer should be
     * be able to 1-to-1 match the emitted RefundRequested event with the FilledRelay event on the `destinationChainId`.
     * @dev This function could be used to artificially inflate the `fillCounter`, allowing the caller to "frontrun"
     * and cancel pending fills in the mempool. This would in the worst case censor fills at the cost of the caller's
     * gas costs. We don't view this as a major issue as the fill can be resubmitted and obtain the same incentive,
     * since incentives are based on validated refunds and would ignore these censoring attempts. This is no
     * different from calling `fillRelay` and setting msg.sender = recipient.
     * @dev Caller needs to pass in `fillBlock` that the FilledRelay event was emitted on the `destinationChainId`.
     * This is to make it hard to request a refund before a fill has been mined and to make lookups of the original
     * fill as simple as possible.
     * @param refundToken This chain's token equivalent for original fill destination token.
     * @param amount Original deposit amount.
     * @param originChainId Original origin chain ID.
     * @param destinationChainId Original destination chain ID.
     * @param realizedLpFeePct Original realized LP fee %.
     * @param depositId Original deposit ID.
     * @param maxCount Max count to protect the refund recipient from frontrunning.
     */
    function requestRefund(
        address refundToken,
        uint256 amount,
        uint256 originChainId,
        uint256 destinationChainId,
        int64 realizedLpFeePct,
        uint32 depositId,
        uint256 fillBlock,
        uint256 maxCount
    ) external nonReentrant {
        // Prevent unrealistic amounts from increasing fill counter too high.
        require(amount <= MAX_TRANSFER_SIZE, "Amount too large");

        // This allows the caller to add in frontrunning protection for quote validity.
        require(fillCounter[refundToken] <= maxCount, "Above max count");

        // Track duplicate refund requests.
        bytes32 refundHash = keccak256(
            abi.encode(
                msg.sender,
                refundToken,
                amount,
                originChainId,
                destinationChainId,
                realizedLpFeePct,
                depositId,
                fillBlock
            )
        );

        // Track duplicate requests so that an offchain actor knows if an identical request has already been made.
        // If so, it can check to ensure that that request was thrown out as invalid before honoring the duplicate.
        // In particular, this is meant to handle odd cases where an initial request is invalidated based on
        // timing, but can be validated by a later, identical request.
        uint256 previousIdenticalRequests = refundsRequested[refundHash]++;

        // Refund will take tokens out of this pool, increment the fill counter. This function should only be
        // called if a relayer from destinationChainId wants to take a refund on this chain, a different chain.
        // This type of repayment should only be possible for full fills, so the starting fill amount should
        // always be 0. Also, just like in _fillRelay we should revert if the first fill pre fees rounds to 0,
        // and in this case `amount` == `fillAmountPreFees`.
        require(amount > 0, "Amount must be > 0");
        _updateCountFromFill(
            0,
            true, // The refund is being requested here, so it is local.
            amount,
            realizedLpFeePct,
            refundToken,
            false // Slow fills should never match with a Refund. This should be enforced by off-chain bundle builders.
        );

        emit RefundRequested(
            // Set caller as relayer. If caller is not relayer from destination chain that originally sent
            // fill, then off-chain validator should discard this refund attempt.
            msg.sender,
            refundToken,
            amount,
            originChainId,
            destinationChainId,
            realizedLpFeePct,
            depositId,
            fillBlock,
            previousIdenticalRequests
        );
    }

    /******************************************
     *         USS RELAYER FUNCTIONS          *
     ******************************************/

    function fillRelayUSS(
        address depositor,
        address recipient,
        address exclusiveRelayer,
        InputToken memory inputToken,
        OutputToken memory outputToken,
        uint256 repaymentChainId,
        uint256 originChainId,
        uint32 depositId,
        uint32 fillDeadline,
        bytes memory message
    ) public override nonReentrant unpausedFills {
        // Validate input params

        USSRelayExecution memory relayExecution = USSRelayExecution({
            relay: USSRelayData({
                depositor: depositor,
                recipient: recipient,
                relayer: exclusiveRelayer,
                inputToken: inputToken.token,
                outputToken: outputToken.token,
                inputAmount: inputToken.amount,
                outputAmount: outputToken.amount,
                originChainId: originChainId,
                destinationChainId: chainId(),
                depositId: depositId,
                fillDeadline: fillDeadline,
                message: message
            }),
            relayHash: bytes32(0),
            updatedOutputAmount: outputToken.amount,
            updatedRecipient: recipient,
            updatedMessage: message,
            repaymentChainId: repaymentChainId,
            slowFill: false,
            payoutAdjustmentPct: 0
        });
        relayExecution.relayHash = keccak256(abi.encode(relayExecution.relay));

        // Validate RelayExecution data

        // Pull output tokens from msg.sender and send to recipient

        // Trigger `message` callback if appropriate.

        emit USSFilledRelay(
            inputToken,
            outputToken,
            repaymentChainId,
            originChainId,
            depositId,
            fillDeadline,
            exclusiveRelayer, // or msg.sender
            depositor,
            recipient,
            message,
            // updatedRecipient,
            recipient,
            // slowFill,
            false,
            // updatedOutputTokenAmount
            outputToken.amount,
            // payout adjustment pct
            0,
            // updatedMessage
            message
        );
    }

    /**************************************
     *         DATA WORKER FUNCTIONS      *
     **************************************/

    /**
     * @notice Executes a slow relay leaf stored as part of a root bundle. Will send the full amount remaining in the
     * relay to the recipient, less fees.
     * @dev This function assumes that the relay's destination chain ID is the current chain ID, which prevents
     * the caller from executing a slow relay intended for another chain on this chain.
     * @param depositor Depositor on origin chain who set this chain as the destination chain.
     * @param recipient Specified recipient on this chain.
     * @param destinationToken Token to send to recipient. Should be mapped to the origin token, origin chain ID
     * and this chain ID via a mapping on the HubPool.
     * @param amount Full size of the deposit.
     * @param originChainId Chain of SpokePool where deposit originated.
     * @param realizedLpFeePct Fee % based on L1 HubPool utilization at deposit quote time. Deterministic based on
     * quote time.
     * @param relayerFeePct Original fee % to keep as relayer set by depositor.
     * @param depositId Unique deposit ID on origin spoke pool.
     * @param rootBundleId Unique ID of root bundle containing slow relay root that this leaf is contained in.
     * @param message Message to send to the recipient if the recipient is a contract.
     * @param payoutAdjustment Adjustment to the payout amount. Can be used to increase or decrease the payout to allow
     * for rewards or penalties.
     * @param proof Inclusion proof for this leaf in slow relay root in root bundle.
     */
    function executeSlowRelayLeaf(
        address depositor,
        address recipient,
        address destinationToken,
        uint256 amount,
        uint256 originChainId,
        int64 realizedLpFeePct,
        int64 relayerFeePct,
        uint32 depositId,
        uint32 rootBundleId,
        bytes memory message,
        int256 payoutAdjustment,
        bytes32[] memory proof
    ) public override nonReentrant {
        _preExecuteLeafHook(destinationToken);
        _executeSlowRelayLeaf(
            depositor,
            recipient,
            destinationToken,
            amount,
            originChainId,
            chainId(),
            realizedLpFeePct,
            relayerFeePct,
            depositId,
            rootBundleId,
            message,
            payoutAdjustment,
            proof
        );
    }

    /**
     * @notice Executes a relayer refund leaf stored as part of a root bundle. Will send the relayer the amount they
     * sent to the recipient plus a relayer fee.
     * @param rootBundleId Unique ID of root bundle containing relayer refund root that this leaf is contained in.
     * @param relayerRefundLeaf Contains all data necessary to reconstruct leaf contained in root bundle and to
     * refund relayer. This data structure is explained in detail in the SpokePoolInterface.
     * @param proof Inclusion proof for this leaf in relayer refund root in root bundle.
     */
    function executeRelayerRefundLeaf(
        uint32 rootBundleId,
        SpokePoolInterface.RelayerRefundLeaf memory relayerRefundLeaf,
        bytes32[] memory proof
    ) public override nonReentrant {
        _preExecuteLeafHook(relayerRefundLeaf.l2TokenAddress);

        _validateRelayerRefundLeaf(
            relayerRefundLeaf.chainId,
            relayerRefundLeaf.refundAddresses,
            relayerRefundLeaf.refundAmounts
        );

        RootBundle storage rootBundle = rootBundles[rootBundleId];

        // Check that inclusionProof proves that relayerRefundLeaf is contained within the relayer refund root.
        // Note: This should revert if the relayerRefundRoot is uninitialized.
        require(MerkleLib.verifyRelayerRefund(rootBundle.relayerRefundRoot, relayerRefundLeaf, proof), "Bad Proof");

        _setClaimedLeaf(rootBundleId, relayerRefundLeaf.leafId);

        _distributeRelayerRefunds(
            relayerRefundLeaf.amountToReturn,
            relayerRefundLeaf.refundAmounts,
            relayerRefundLeaf.leafId,
            relayerRefundLeaf.l2TokenAddress,
            relayerRefundLeaf.refundAddresses
        );

        emit ExecutedRelayerRefundRoot(
            relayerRefundLeaf.amountToReturn,
            relayerRefundLeaf.chainId,
            relayerRefundLeaf.refundAmounts,
            rootBundleId,
            relayerRefundLeaf.leafId,
            relayerRefundLeaf.l2TokenAddress,
            relayerRefundLeaf.refundAddresses,
            msg.sender
        );
    }

    /**
     * @notice Executes a relayer refund leaf stored as part of a root bundle. Will send the relayer the amount they
     * sent to the recipient plus a relayer fee.
     * @param rootBundleId Unique ID of root bundle containing relayer refund root that this leaf is contained in.
     * @param relayerRefundLeaf Contains all data necessary to reconstruct leaf contained in root bundle and to
     * refund relayer. This data structure is explained in detail in the SpokePoolInterface.
     * @param proof Inclusion proof for this leaf in relayer refund root in root bundle.
     */
    function executeRelayerRefundLeafUSS(
        uint32 rootBundleId,
        USSSpokePoolInterface.USSRelayerRefundLeaf memory relayerRefundLeaf,
        bytes32[] memory proof
    ) public override nonReentrant {
        _preExecuteLeafHook(relayerRefundLeaf.l2TokenAddress);

        _validateRelayerRefundLeaf(
            relayerRefundLeaf.chainId,
            relayerRefundLeaf.refundAddresses,
            relayerRefundLeaf.refundAmounts
        );

        RootBundle storage rootBundle = rootBundles[rootBundleId];

        // Check that inclusionProof proves that relayerRefundLeaf is contained within the relayer refund root.
        // Note: This should revert if the relayerRefundRoot is uninitialized.
        require(MerkleLib.verifyRelayerRefundUSS(rootBundle.relayerRefundRoot, relayerRefundLeaf, proof), "Bad Proof");

        _setClaimedLeaf(rootBundleId, relayerRefundLeaf.leafId);

        _distributeRelayerRefunds(
            relayerRefundLeaf.amountToReturn,
            relayerRefundLeaf.refundAmounts,
            relayerRefundLeaf.leafId,
            relayerRefundLeaf.l2TokenAddress,
            relayerRefundLeaf.refundAddresses
        );

        emit USSExecutedRelayerRefundRoot(
            relayerRefundLeaf.amountToReturn,
            relayerRefundLeaf.chainId,
            relayerRefundLeaf.refundAmounts,
            rootBundleId,
            relayerRefundLeaf.leafId,
            relayerRefundLeaf.l2TokenAddress,
            relayerRefundLeaf.refundAddresses,
            relayerRefundLeaf.fillsRefundedRoot,
            relayerRefundLeaf.fillsRefundedIpfsHash,
            msg.sender
        );
    }

    /**************************************
     *           VIEW FUNCTIONS           *
     **************************************/

    /**
     * @notice Returns chain ID for this network.
     * @dev Some L2s like ZKSync don't support the CHAIN_ID opcode so we allow the implementer to override this.
     */
    function chainId() public view virtual override returns (uint256) {
        return block.chainid;
    }

    /**
     * @notice Gets the current time.
     * @return uint for the current timestamp.
     */
    function getCurrentTime() public view virtual returns (uint256) {
        return block.timestamp; // solhint-disable-line not-rely-on-time
    }

    /**************************************
     *         INTERNAL FUNCTIONS         *
     **************************************/

    function _deposit(
        address depositor,
        address recipient,
        address originToken,
        uint256 amount,
        uint256 destinationChainId,
        int64 relayerFeePct,
        uint32 quoteTimestamp,
        bytes memory message,
        uint256 maxCount
    ) internal {
        // Check that deposit route is enabled.
        require(enabledDepositRoutes[originToken][destinationChainId], "Disabled route");

        // We limit the relay fees to prevent the user spending all their funds on fees.
        require(SignedMath.abs(relayerFeePct) < 0.5e18, "Invalid relayer fee");
        require(amount <= MAX_TRANSFER_SIZE, "Amount too large");
        require(depositCounter[originToken] <= maxCount, "Above max count");

        // Require that quoteTimestamp has a maximum age so that depositors pay an LP fee based on recent HubPool usage.
        // It is assumed that cross-chain timestamps are normally loosely in-sync, but clock drift can occur. If the
        // SpokePool time stalls or lags significantly, it is still possible to make deposits by setting quoteTimestamp
        // within the configured buffer. The owner should pause deposits if this is undesirable. This will underflow if
        // quoteTimestamp is more than depositQuoteTimeBuffer; this is safe but will throw an unintuitive error.

        // slither-disable-next-line timestamp
        require(getCurrentTime() - quoteTimestamp <= depositQuoteTimeBuffer, "invalid quoteTimestamp");

        // Increment count of deposits so that deposit ID for this spoke pool is unique.
        uint32 newDepositId = numberOfDeposits++;
        depositCounter[originToken] += amount;

        // If the address of the origin token is a wrappedNativeToken contract and there is a msg.value with the
        // transaction then the user is sending ETH. In this case, the ETH should be deposited to wrappedNativeToken.
        if (originToken == address(wrappedNativeToken) && msg.value > 0) {
            require(msg.value == amount, "msg.value must match amount");
            wrappedNativeToken.deposit{ value: msg.value }();
            // Else, it is a normal ERC20. In this case pull the token from the user's wallet as per normal.
            // Note: this includes the case where the L2 user has WETH (already wrapped ETH) and wants to bridge them.
            // In this case the msg.value will be set to 0, indicating a "normal" ERC20 bridging action.
        } else IERC20Upgradeable(originToken).safeTransferFrom(msg.sender, address(this), amount);

        emit USSFundsDeposited(
            InputToken({ token: originToken, amount: amount }), // inputToken
            OutputToken({ token: address(0), amount: _computeAmountPostFees(amount, relayerFeePct) }),
            // outputToken:
            // - setting token to 0x0 will signal to off-chain validator that the "equivalent"
            // token as the inputToken for the destination chain should be replaced here.
            // - amount will be the deposit amount less relayerFeePct, which should now be set
            // equal to realizedLpFeePct + gasFeePct + capitalCostFeePct where (gasFeePct + capitalCostFeePct)
            // is equal to the old usage of `relayerFeePct`.
            destinationChainId,
            newDepositId,
            quoteTimestamp,
            type(uint32).max, // fillDeadline. Older deposits don't expire.
            depositor,
            recipient,
            address(0), // exclusiveRelayer. Setting this to 0x0 will signal to off-chain validator that there
            // is no exclusive relayer.
            message
        );
    }

    function _distributeRelayerRefunds(
        uint256 amountToReturn,
        uint256[] memory refundAmounts,
        uint32 leafId,
        address l2TokenAddress,
        address[] memory refundAddresses
    ) internal {
        // Send each relayer refund address the associated refundAmount for the L2 token address.
        // Note: Even if the L2 token is not enabled on this spoke pool, we should still refund relayers.
        uint256 length = refundAmounts.length;
        for (uint256 i = 0; i < length; ) {
            uint256 amount = refundAmounts[i];
            if (amount > 0) IERC20Upgradeable(l2TokenAddress).safeTransfer(refundAddresses[i], amount);

            // OK because we assume refund array length won't be > types(uint256).max.
            // Based on the stress test results in /test/gas-analytics/SpokePool.RelayerRefundLeaf.ts, the UMIP should
            // limit the refund count in valid proposals to be ~800 so any RelayerRefundLeaves with > 800 refunds should
            // not make it to this stage.

            // TODO: I think we can remove this if we bump solidity to >=0.8.22
            unchecked {
                ++i;
            }
        }

        // If leaf's amountToReturn is positive, then send L2 --> L1 message to bridge tokens back via
        // chain-specific bridging method.
        if (amountToReturn > 0) {
            _bridgeTokensToHubPool(amountToReturn, l2TokenAddress);

            emit TokensBridged(amountToReturn, chainId(), leafId, l2TokenAddress, msg.sender);
        }
    }

    // Verifies inclusion proof of leaf in root and sends recipient remainder of relay. Marks relay as filled.
    function _executeSlowRelayLeaf(
        address depositor,
        address recipient,
        address destinationToken,
        uint256 amount,
        uint256 originChainId,
        uint256 destinationChainId,
        int64 realizedLpFeePct,
        int64 relayerFeePct,
        uint32 depositId,
        uint32 rootBundleId,
        bytes memory message,
        int256 payoutAdjustmentPct,
        bytes32[] memory proof
    ) internal {
        RelayExecution memory relayExecution = RelayExecution({
            relay: SpokePoolInterface.RelayData({
                depositor: depositor,
                recipient: recipient,
                destinationToken: destinationToken,
                amount: amount,
                realizedLpFeePct: realizedLpFeePct,
                relayerFeePct: relayerFeePct,
                depositId: depositId,
                originChainId: originChainId,
                destinationChainId: destinationChainId,
                message: message
            }),
            relayHash: bytes32(0),
            updatedRelayerFeePct: 0,
            updatedRecipient: recipient,
            updatedMessage: message,
            repaymentChainId: 0,
            maxTokensToSend: SLOW_FILL_MAX_TOKENS_TO_SEND,
            slowFill: true,
            payoutAdjustmentPct: payoutAdjustmentPct,
            maxCount: type(uint256).max
        });
        relayExecution.relayHash = _getRelayHash(relayExecution.relay);

        _verifySlowFill(relayExecution, rootBundleId, proof);

        // Note: use relayAmount as the max amount to send, so the relay is always completely filled by the contract's
        // funds in all cases. As this is a slow relay we set the relayerFeePct to 0. This effectively refunds the
        // relayer component of the relayerFee thereby only charging the depositor the LpFee.
        uint256 fillAmountPreFees = _fillRelay(relayExecution);

        // Note: Set repayment chain ID to 0 to indicate that there is no repayment to be made. The off-chain data
        // worker can use repaymentChainId=0 as a signal to ignore such relays for refunds. Also, set the relayerFeePct
        // to 0 as slow relays do not pay the caller of this method (depositor is refunded this fee).
        _emitFillRelay(relayExecution, fillAmountPreFees);
    }

    function _setCrossDomainAdmin(address newCrossDomainAdmin) internal {
        require(newCrossDomainAdmin != address(0), "Bad bridge router address");
        crossDomainAdmin = newCrossDomainAdmin;
        emit SetXDomainAdmin(newCrossDomainAdmin);
    }

    function _setHubPool(address newHubPool) internal {
        require(newHubPool != address(0), "Bad hub pool address");
        hubPool = newHubPool;
        emit SetHubPool(newHubPool);
    }

    function _preExecuteLeafHook(address l2TokenAddress) internal virtual {
        // This method by default is a no-op. Different child spoke pools might want to execute functionality here
        // such as wrapping any native tokens owned by the contract into wrapped tokens before proceeding with
        // executing the leaf.
    }

    // Should be overriden by implementing contract depending on how L2 handles sending tokens to L1.
    function _bridgeTokensToHubPool(uint256 amountToReturn, address l2TokenAddress) internal virtual;

    function _validateRelayerRefundLeaf(
        uint256 _chainId,
        address[] memory refundAddresses,
        uint256[] memory refundAmounts
    ) internal view {
        require(_chainId == chainId(), "Invalid chainId");
        require(refundAddresses.length == refundAmounts.length, "invalid leaf");
    }

    function _setClaimedLeaf(uint32 rootBundleId, uint32 leafId) internal {
        RootBundle storage rootBundle = rootBundles[rootBundleId];

        // Verify the leafId in the leaf has not yet been claimed.
        require(!MerkleLib.isClaimed(rootBundle.claimedBitmap, leafId), "Already claimed");

        // Set leaf as claimed in bitmap. This is passed by reference to the storage rootBundle.
        MerkleLib.setClaimed(rootBundle.claimedBitmap, leafId);
    }

    function _verifyUpdateDepositMessage(
        address depositor,
        uint32 depositId,
        uint256 originChainId,
        int64 updatedRelayerFeePct,
        address updatedRecipient,
        bytes memory updatedMessage,
        bytes memory depositorSignature
    ) internal view {
        // A depositor can request to modify an un-relayed deposit by signing a hash containing the updated
        // details and information uniquely identifying the deposit to relay. This information ensures
        // that this signature cannot be re-used for other deposits.
        // Note: We use the EIP-712 (https://eips.ethereum.org/EIPS/eip-712) standard for hashing and signing typed data.
        // Specifically, we use the version of the encoding known as "v4", as implemented by the JSON RPC method
        // `eth_signedTypedDataV4` in MetaMask (https://docs.metamask.io/guide/signing-data.html).
        bytes32 expectedTypedDataV4Hash = _hashTypedDataV4(
            // EIP-712 compliant hash struct: https://eips.ethereum.org/EIPS/eip-712#definition-of-hashstruct
            keccak256(
                abi.encode(
                    UPDATE_DEPOSIT_DETAILS_HASH,
                    depositId,
                    originChainId,
                    updatedRelayerFeePct,
                    updatedRecipient,
                    keccak256(updatedMessage)
                )
            ),
            // By passing in the origin chain id, we enable the verification of the signature on a different chain
            originChainId
        );
        _verifyDepositorSignature(depositor, expectedTypedDataV4Hash, depositorSignature);
    }

    // This function is isolated and made virtual to allow different L2's to implement chain specific recovery of
    // signers from signatures because some L2s might not support ecrecover. To be safe, consider always reverting
    // this function for L2s where ecrecover is different from how it works on Ethereum, otherwise there is the
    // potential to forge a signature from the depositor using a different private key than the original depositor's.
    function _verifyDepositorSignature(
        address depositor,
        bytes32 ethSignedMessageHash,
        bytes memory depositorSignature
    ) internal view virtual {
        // Note:
        // - We don't need to worry about reentrancy from a contract deployed at the depositor address since the method
        //   `SignatureChecker.isValidSignatureNow` is a view method. Re-entrancy can happen, but it cannot affect state.
        // - EIP-1271 signatures are supported. This means that a signature valid now, may not be valid later and vice-versa.
        // - For an EIP-1271 signature to work, the depositor contract address must map to a deployed contract on the destination
        //   chain that can validate the signature.
        // - Regular signatures from an EOA are also supported.
        bool isValid = SignatureChecker.isValidSignatureNow(depositor, ethSignedMessageHash, depositorSignature);
        require(isValid, "invalid signature");
    }

    function _verifySlowFill(
        RelayExecution memory relayExecution,
        uint32 rootBundleId,
        bytes32[] memory proof
    ) internal view {
        SlowFill memory slowFill = SlowFill({
            relayData: relayExecution.relay,
            payoutAdjustmentPct: relayExecution.payoutAdjustmentPct
        });

        require(
            MerkleLib.verifySlowRelayFulfillment(rootBundles[rootBundleId].slowRelayRoot, slowFill, proof),
            "Invalid slow relay proof"
        );
    }

    function _computeAmountPreFees(uint256 amount, int64 feesPct) private pure returns (uint256) {
        return (1e18 * amount) / uint256((int256(1e18) - feesPct));
    }

    function _computeAmountPostFees(uint256 amount, int256 feesPct) private pure returns (uint256) {
        return (amount * uint256(int256(1e18) - feesPct)) / 1e18;
    }

    function _getRelayHash(SpokePoolInterface.RelayData memory relayData) private pure returns (bytes32) {
        return keccak256(abi.encode(relayData));
    }

    // Unwraps ETH and does a transfer to a recipient address. If the recipient is a smart contract then sends wrappedNativeToken.
    function _unwrapwrappedNativeTokenTo(address payable to, uint256 amount) internal {
        if (address(to).isContract()) {
            IERC20Upgradeable(address(wrappedNativeToken)).safeTransfer(to, amount);
        } else {
            wrappedNativeToken.withdraw(amount);
            AddressLibUpgradeable.sendValue(to, amount);
        }
    }

    /**
     * @notice Caller specifies the max amount of tokens to send to user. Based on this amount and the amount of the
     * relay remaining (as stored in the relayFills mapping), pull the amount of tokens from the caller
     * and send to the recipient.
     * @dev relayFills keeps track of pre-fee fill amounts as a convenience to relayers who want to specify round
     * numbers for the maxTokensToSend parameter or convenient numbers like 100 (i.e. relayers who will fully
     * fill any relay up to 100 tokens, and partial fill with 100 tokens for larger relays).
     * @dev Caller must approve this contract to transfer up to maxTokensToSend of the relayData.destinationToken.
     * The amount to be sent might end up less if there is insufficient relay amount remaining to be sent.
     */
    function _fillRelay(RelayExecution memory relayExecution) internal returns (uint256 fillAmountPreFees) {
        RelayData memory relayData = relayExecution.relay;
        // We limit the relay fees to prevent the user spending all their funds on fees. Note that 0.5e18 (i.e. 50%)
        // fees are just magic numbers. The important point is to prevent the total fee from being 100%, otherwise
        // computing the amount pre fees runs into divide-by-0 issues.
        require(
            SignedMath.abs(relayExecution.updatedRelayerFeePct) < 0.5e18 &&
                SignedMath.abs(relayData.realizedLpFeePct) < 0.5e18,
            "invalid fees"
        );

        require(relayData.amount <= MAX_TRANSFER_SIZE, "Amount too large");

        // Check that the relay has not already been completely filled. Note that the relays mapping will point to
        // the amount filled so far for a particular relayHash, so this will start at 0 and increment with each fill.
        require(relayFills[relayExecution.relayHash] < relayData.amount, "relay filled");

        // This allows the caller to add in frontrunning protection for quote validity.
        require(fillCounter[relayData.destinationToken] <= relayExecution.maxCount, "Above max count");

        // Derive the amount of the relay filled if the caller wants to send exactly maxTokensToSend tokens to
        // the recipient. For example, if the user wants to send 10 tokens to the recipient, the full relay amount
        // is 100, and the fee %'s total 5%, then this computation would return ~10.5, meaning that to fill 10.5/100
        // of the full relay size, the caller would need to send 10 tokens to the user.
        // This is equivalent to the amount to be sent by the relayer before fees have been taken out.
        fillAmountPreFees = _computeAmountPreFees(
            relayExecution.maxTokensToSend,
            (relayData.realizedLpFeePct + relayExecution.updatedRelayerFeePct)
        );
        // If fill amount minus fees, which is possible with small fill amounts and negative fees, then
        // revert.
        require(fillAmountPreFees > 0, "fill amount pre fees is 0");

        // If user's specified max amount to send is greater than the amount of the relay remaining pre-fees,
        // we'll pull exactly enough tokens to complete the relay.
        uint256 amountRemainingInRelay = relayData.amount - relayFills[relayExecution.relayHash];
        if (amountRemainingInRelay < fillAmountPreFees) {
            fillAmountPreFees = amountRemainingInRelay;
        }

        // Apply post-fees computation to amount that relayer will send to user. Rounding errors are possible
        // when computing fillAmountPreFees and then amountToSend, and we just want to enforce that
        // the error added to amountToSend is consistently applied to partial and full fills.
        uint256 amountToSend = _computeAmountPostFees(
            fillAmountPreFees,
            relayData.realizedLpFeePct + relayExecution.updatedRelayerFeePct
        );

        // This can only happen in a slow fill, where the contract is funding the relay.
        if (relayExecution.payoutAdjustmentPct != 0) {
            // If payoutAdjustmentPct is positive, then the recipient will receive more than the amount they
            // were originally expecting. If it is negative, then the recipient will receive less.
            // -1e18 is -100%. Because we cannot pay out negative values, that is the minimum.
            require(relayExecution.payoutAdjustmentPct >= -1e18, "payoutAdjustmentPct too small");

            // Allow the payout adjustment to go up to 1000% (i.e. 11x).
            // This is a sanity check to ensure the payouts do not grow too large via some sort of issue in bundle
            // construction.
            require(relayExecution.payoutAdjustmentPct <= 100e18, "payoutAdjustmentPct too large");

            // Note: since _computeAmountPostFees is typically intended for fees, the signage must be reversed.
            amountToSend = _computeAmountPostFees(amountToSend, -relayExecution.payoutAdjustmentPct);

            // Note: this error should never happen, since the maxTokensToSend is expected to be set much higher than
            // the amount, but it is here as a sanity check.
            require(amountToSend <= relayExecution.maxTokensToSend, "Somehow hit maxTokensToSend!");
        }

        // Since the first partial fill is used to update the fill counter for the entire refund amount, we don't have
        // a simple way to handle the case where follow-up partial fills take repayment on different chains. We'd
        // need a way to decrement the fill counter in this case (or increase deposit counter) to ensure that users
        // have adequate frontrunning protections.
        // Instead of adding complexity, we require that all partial fills set repayment chain equal to destination chain.
        // Note: .slowFill is checked because slow fills set repaymentChainId to 0.
        bool localRepayment = relayExecution.repaymentChainId == relayExecution.relay.destinationChainId;
        require(
            localRepayment || relayExecution.relay.amount == fillAmountPreFees || relayExecution.slowFill,
            "invalid repayment chain"
        );

        // Update fill counter.
        _updateCountFromFill(
            relayFills[relayExecution.relayHash],
            localRepayment,
            relayData.amount,
            relayData.realizedLpFeePct,
            relayData.destinationToken,
            relayExecution.slowFill
        );

        // relayFills keeps track of pre-fee fill amounts as a convenience to relayers who want to specify round
        // numbers for the maxTokensToSend parameter or convenient numbers like 100 (i.e. relayers who will fully
        // fill any relay up to 100 tokens, and partial fill with 100 tokens for larger relays).
        relayFills[relayExecution.relayHash] += fillAmountPreFees;

        // If relayer and receiver are the same address, there is no need to do any transfer, as it would result in no
        // net movement of funds.
        // Note: this is important because it means that relayers can intentionally self-relay in a capital efficient
        // way (no need to have funds on the destination).
        // If this is a slow fill, we can't exit early since we still need to send funds out of this contract
        // since there is no "relayer".
        if (msg.sender == relayExecution.updatedRecipient && !relayExecution.slowFill) return fillAmountPreFees;

        // If relay token is wrappedNativeToken then unwrap and send native token.
        if (relayData.destinationToken == address(wrappedNativeToken)) {
            // Note: useContractFunds is True if we want to send funds to the recipient directly out of this contract,
            // otherwise we expect the caller to send funds to the recipient. If useContractFunds is True and the
            // recipient wants wrappedNativeToken, then we can assume that wrappedNativeToken is already in the
            // contract, otherwise we'll need the user to send wrappedNativeToken to this contract. Regardless, we'll
            // need to unwrap it to native token before sending to the user.
            if (!relayExecution.slowFill)
                IERC20Upgradeable(relayData.destinationToken).safeTransferFrom(msg.sender, address(this), amountToSend);
            _unwrapwrappedNativeTokenTo(payable(relayExecution.updatedRecipient), amountToSend);
            // Else, this is a normal ERC20 token. Send to recipient.
        } else {
            // Note: Similar to note above, send token directly from the contract to the user in the slow relay case.
            if (!relayExecution.slowFill)
                IERC20Upgradeable(relayData.destinationToken).safeTransferFrom(
                    msg.sender,
                    relayExecution.updatedRecipient,
                    amountToSend
                );
            else
                IERC20Upgradeable(relayData.destinationToken).safeTransfer(
                    relayExecution.updatedRecipient,
                    amountToSend
                );
        }

        if (relayExecution.updatedRecipient.isContract() && relayExecution.updatedMessage.length > 0) {
            AcrossMessageHandler(relayExecution.updatedRecipient).handleAcrossMessage(
                relayData.destinationToken,
                amountToSend,
                relayFills[relayExecution.relayHash] >= relayData.amount,
                msg.sender,
                relayExecution.updatedMessage
            );
        }
    }

    function _updateCountFromFill(
        uint256 startingFillAmount,
        bool localRepayment,
        uint256 totalFillAmount,
        int64 realizedLPFeePct,
        address token,
        bool useContractFunds
    ) internal {
        // If this is a slow fill, a first partial fill with repayment on another chain, or a partial fill has already happened, do nothing, as these
        // should not impact the count. Initial 0-fills will not reach this part of the code.
        if (useContractFunds || startingFillAmount > 0 || !localRepayment) return;
        fillCounter[token] += _computeAmountPostFees(totalFillAmount, realizedLPFeePct);
    }

    function _emitFillRelay(RelayExecution memory relayExecution, uint256 fillAmountPreFees) internal {
        RelayExecutionInfo memory relayExecutionInfo = RelayExecutionInfo({
            relayerFeePct: relayExecution.updatedRelayerFeePct,
            recipient: relayExecution.updatedRecipient,
            message: relayExecution.updatedMessage,
            isSlowRelay: relayExecution.slowFill,
            payoutAdjustmentPct: relayExecution.payoutAdjustmentPct
        });

        emit FilledRelay(
            relayExecution.relay.amount,
            relayFills[relayExecution.relayHash],
            fillAmountPreFees,
            relayExecution.repaymentChainId,
            relayExecution.relay.originChainId,
            relayExecution.relay.destinationChainId,
            relayExecution.relay.relayerFeePct,
            relayExecution.relay.realizedLpFeePct,
            relayExecution.relay.depositId,
            relayExecution.relay.destinationToken,
            msg.sender,
            relayExecution.relay.depositor,
            relayExecution.relay.recipient,
            relayExecution.relay.message,
            relayExecutionInfo
        );
    }

    // Implementing contract needs to override this to ensure that only the appropriate cross chain admin can execute
    // certain admin functions. For L2 contracts, the cross chain admin refers to some L1 address or contract, and for
    // L1, this would just be the same admin of the HubPool.
    function _requireAdminSender() internal virtual;

    // Added to enable the this contract to receive native token (ETH). Used when unwrapping wrappedNativeToken.
    receive() external payable {}

    // Reserve storage slots for future versions of this base contract to add state variables without
    // affecting the storage layout of child contracts. Decrement the size of __gap whenever state variables
    // are added. This is at bottom of contract to make sure it's always at the end of storage.
    uint256[1000] private __gap;
}<|MERGE_RESOLUTION|>--- conflicted
+++ resolved
@@ -663,20 +663,12 @@
         // Check that deposit route is enabled for the input token. There are no checks required for the output token
         // which is pulled from the relayer at fill time and passed through this contract atomically to the recipient.
         require(enabledDepositRoutes[inputToken.token][destinationChainId], "Disabled route");
-<<<<<<< HEAD
-
-        //@dev The following checks are copied from _deposit. Are they still needed?
-        require(inputToken.amount <= MAX_TRANSFER_SIZE, "Amount too large");
-        require(outputToken.amount <= MAX_TRANSFER_SIZE, "Amount too large");
-
-=======
 
         // Sanity check output token amount to prevent depositor from griefing off-chainbots who need to compute
         // this amount and may not be able to process such large numbers. Same with input token amount.
         // @dev: Are these sanity checks useful or nice-to-have and are they worth the added gas cost?
         require(inputToken.amount <= MAX_TRANSFER_SIZE && outputToken.amount <= MAX_TRANSFER_SIZE, "Amount too large");
 
->>>>>>> 246985fa
         // Require that quoteTimestamp has a maximum age so that depositors pay an LP fee based on recent HubPool usage.
         // It is assumed that cross-chain timestamps are normally loosely in-sync, but clock drift can occur. If the
         // SpokePool time stalls or lags significantly, it is still possible to make deposits by setting quoteTimestamp
@@ -688,18 +680,6 @@
 
         // fillDeadline is relative to the destination chain.
         // Don’t allow fillDeadline to be more than several bundles into the future.
-<<<<<<< HEAD
-        // This way the dataworker/relayer doesn’t have to maintain more a lookback longer than this.
-        require(fillDeadline <= getCurrentTime() + fillDeadlineBuffer, "invalid fillDeadline");
-
-        // If the address of the origin token is a wrappedNativeToken contract and there is a msg.value with the
-        // transaction then the user is sending ETH. In this case, the ETH should be deposited to wrappedNativeToken.
-        if (inputToken.token == address(wrappedNativeToken) && msg.value > 0) {
-            require(msg.value == inputToken.amount, "msg.value must match amount");
-            wrappedNativeToken.deposit{ value: msg.value }();
-            // Else, it is a normal ERC20. In this case pull the token from the user's wallet as per normal.
-            // Note: this includes the case where the L2 user has WETH (already wrapped ETH) and wants to bridge them.
-=======
         // This limits the maximum required lookback for dataworker and relayer instances.
         require(fillDeadline <= getCurrentTime() + fillDeadlineBuffer, "invalid fillDeadline");
 
@@ -711,7 +691,6 @@
             wrappedNativeToken.deposit{ value: msg.value }();
             // Else, it is a normal ERC20. In this case pull the token from the caller as per normal.
             // Note: this includes the case where the L2 caller has WETH (already wrapped ETH) and wants to bridge them.
->>>>>>> 246985fa
             // In this case the msg.value will be set to 0, indicating a "normal" ERC20 bridging action.
         } else IERC20Upgradeable(inputToken.token).safeTransferFrom(msg.sender, address(this), inputToken.amount);
 
