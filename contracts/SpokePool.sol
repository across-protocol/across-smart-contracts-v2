// SPDX-License-Identifier: GPL-3.0-only
pragma solidity ^0.8.0;

import "./MerkleLib.sol";
import "./interfaces/WETH9Interface.sol";
import "./SpokePoolInterface.sol";
<<<<<<< HEAD
import "./upgradeable/TestableUpgradeable.sol";
import "./upgradeable/MultiCallerUpgradeable.sol";

import "@openzeppelin/contracts-upgradeable/token/ERC20/IERC20Upgradeable.sol";
import "@openzeppelin/contracts-upgradeable/token/ERC20/utils/SafeERC20Upgradeable.sol";
=======
import "./EIP712CrossChain.sol";

import "@openzeppelin/contracts/token/ERC20/utils/SafeERC20.sol";
import "@openzeppelin/contracts/token/ERC20/IERC20.sol";
import "@openzeppelin/contracts/utils/Address.sol";
>>>>>>> 74a239f0
import "@openzeppelin/contracts/utils/cryptography/SignatureChecker.sol";
import "@openzeppelin/contracts/utils/cryptography/ECDSA.sol";
import "@openzeppelin/contracts-upgradeable/utils/AddressUpgradeable.sol";
import "@openzeppelin/contracts-upgradeable/proxy/utils/UUPSUpgradeable.sol";
import "@openzeppelin/contracts-upgradeable/security/ReentrancyGuardUpgradeable.sol";

/**
 * @title SpokePool
 * @notice Base contract deployed on source and destination chains enabling depositors to transfer assets from source to
 * destination. Deposit orders are fulfilled by off-chain relayers who also interact with this contract. Deposited
 * tokens are locked on the source chain and relayers send the recipient the desired token currency and amount
 * on the destination chain. Locked source chain tokens are later sent over the canonical token bridge to L1 HubPool.
 * Relayers are refunded with destination tokens out of this contract after another off-chain actor, a "data worker",
 * submits a proof that the relayer correctly submitted a relay on this SpokePool.
 */
<<<<<<< HEAD
abstract contract SpokePool is
    SpokePoolInterface,
    UUPSUpgradeable,
    TestableUpgradeable,
    ReentrancyGuardUpgradeable,
    MultiCallerUpgradeable
{
    using SafeERC20Upgradeable for IERC20Upgradeable;
    using AddressUpgradeable for address;
=======
abstract contract SpokePool is SpokePoolInterface, Testable, Lockable, MultiCaller, EIP712CrossChain {
    using SafeERC20 for IERC20;
    using Address for address;
>>>>>>> 74a239f0

    // Address of the L1 contract that acts as the owner of this SpokePool. This should normally be set to the HubPool
    // address. The crossDomainAdmin address is unused when the SpokePool is deployed to the same chain as the HubPool.
    address public crossDomainAdmin;

    // Address of the L1 contract that will send tokens to and receive tokens from this contract to fund relayer
    // refunds and slow relays.
    address public hubPool;

    // Address of wrappedNativeToken contract for this network. If an origin token matches this, then the caller can
    // optionally instruct this contract to wrap native tokens when depositing (ie ETH->WETH or MATIC->WMATIC).
    WETH9Interface public wrappedNativeToken;

    // Any deposit quote times greater than or less than this value to the current contract time is blocked. Forces
    // caller to use an approximately "current" realized fee. Defaults to 1 hour.
    uint32 public depositQuoteTimeBuffer;

    // Count of deposits is used to construct a unique deposit identifier for this spoke pool.
    uint32 public numberOfDeposits;

    // Whether deposits and fills are disabled.
    bool public pausedFills;
    bool public pausedDeposits;

    // This contract can store as many root bundles as the HubPool chooses to publish here.
    RootBundle[] public rootBundles;

    // Reserve storage slots for future versions of this base contract to add state variables without
    // affecting the storage layout of child contracts. Decrement the size of __gap whenever state variables
    // are added.
    uint256[1000] private __gap;

    // Origin token to destination token routings can be turned on or off, which can enable or disable deposits.
    mapping(address => mapping(uint256 => bool)) public enabledDepositRoutes;

    // Each relay is associated with the hash of parameters that uniquely identify the original deposit and a relay
    // attempt for that deposit. The relay itself is just represented as the amount filled so far. The total amount to
    // relay, the fees, and the agents are all parameters included in the hash key.
    mapping(bytes32 => uint256) public relayFills;

    /****************************************
     *                EVENTS                *
     ****************************************/
    event SetXDomainAdmin(address indexed newAdmin);
    event SetHubPool(address indexed newHubPool);
    event EnabledDepositRoute(address indexed originToken, uint256 indexed destinationChainId, bool enabled);
    event SetDepositQuoteTimeBuffer(uint32 newBuffer);
    event FundsDeposited(
        uint256 amount,
        uint256 originChainId,
        uint256 destinationChainId,
        uint64 relayerFeePct,
        uint32 indexed depositId,
        uint32 quoteTimestamp,
        address indexed originToken,
        address recipient,
        address indexed depositor
    );
    event RequestedSpeedUpDeposit(
        uint64 newRelayerFeePct,
        uint32 indexed depositId,
        address indexed depositor,
        bytes depositorSignature
    );
    event FilledRelay(
        uint256 amount,
        uint256 totalFilledAmount,
        uint256 fillAmount,
        uint256 repaymentChainId,
        uint256 originChainId,
        uint256 destinationChainId,
        uint64 relayerFeePct,
        uint64 appliedRelayerFeePct,
        uint64 realizedLpFeePct,
        uint32 indexed depositId,
        address destinationToken,
        address indexed relayer,
        address indexed depositor,
        address recipient,
        bool isSlowRelay
    );
    event RelayedRootBundle(
        uint32 indexed rootBundleId,
        bytes32 indexed relayerRefundRoot,
        bytes32 indexed slowRelayRoot
    );
    event ExecutedRelayerRefundRoot(
        uint256 amountToReturn,
        uint256 indexed chainId,
        uint256[] refundAmounts,
        uint32 indexed rootBundleId,
        uint32 indexed leafId,
        address l2TokenAddress,
        address[] refundAddresses,
        address caller
    );
    event TokensBridged(
        uint256 amountToReturn,
        uint256 indexed chainId,
        uint32 indexed leafId,
        address indexed l2TokenAddress,
        address caller
    );
    event EmergencyDeleteRootBundle(uint256 indexed rootBundleId);
    event PausedDeposits(bool isPaused);
    event PausedFills(bool isPaused);

    /**
     * Do not leave an implementation contract uninitialized. An uninitialized implementation contract can be
     * taken over by an attacker, which may impact the proxy. To prevent the implementation contract from being
     * used, you should invoke the _disableInitializers function in the constructor to automatically lock it when
     * it is deployed:
     */
    /// @custom:oz-upgrades-unsafe-allow constructor
    constructor() {
        _disableInitializers();
    }

    /**
     * @notice Construct the base SpokePool.
     * @param _initialDepositId Starting deposit ID. Set to 0 unless this is a re-deployment in order to mitigate
     * relay hash collisions.
     * @param _crossDomainAdmin Cross domain admin to set. Can be changed by admin.
     * @param _hubPool Hub pool address to set. Can be changed by admin.
     * @param _wrappedNativeTokenAddress wrappedNativeToken address for this network to set.
     * @param _timerAddress Timer address to set.
     */
    function __SpokePool_init(
        uint32 _initialDepositId,
        address _crossDomainAdmin,
        address _hubPool,
        address _wrappedNativeTokenAddress,
<<<<<<< HEAD
        address _timerAddress
    ) public onlyInitializing {
=======
        address timerAddress
    ) Testable(timerAddress) EIP712CrossChain("ACROSS-V2", "1.0.0") {
>>>>>>> 74a239f0
        numberOfDeposits = _initialDepositId;
        __UUPSUpgradeable_init();
        __ReentrancyGuard_init();
        depositQuoteTimeBuffer = 3600;
        __Testable_init(_timerAddress);
        _setCrossDomainAdmin(_crossDomainAdmin);
        _setHubPool(_hubPool);
        wrappedNativeToken = WETH9Interface(_wrappedNativeTokenAddress);
    }

    /****************************************
     *               MODIFIERS              *
     ****************************************/

    /**
     * @dev Function that should revert when `msg.sender` is not authorized to upgrade the contract. Called by
     * {upgradeTo} and {upgradeToAndCall}.
     * @dev This should be set to cross domain admin for specific SpokePool.
     */
    modifier onlyAdmin() {
        _requireAdminSender();
        _;
    }

    modifier unpausedDeposits() {
        require(!pausedDeposits, "Paused deposits");
        _;
    }

    modifier unpausedFills() {
        require(!pausedFills, "Paused fills");
        _;
    }

    /**************************************
     *          ADMIN FUNCTIONS           *
     **************************************/

    // Allows cross domain admin to upgrade UUPS proxy implementation.
    function _authorizeUpgrade(address newImplementation) internal override onlyAdmin {}

    /**
     * @notice Pauses deposit and fill functions. This is intended to be used during upgrades or when
     * something goes awry.
     * @param pause true if the call is meant to pause the system, false if the call is meant to unpause it.
     */
    function pauseDeposits(bool pause) public override onlyAdmin nonReentrant {
        pausedDeposits = pause;
        emit PausedDeposits(pause);
    }

    function pauseFills(bool pause) public override onlyAdmin nonReentrant {
        pausedFills = pause;
        emit PausedFills(pause);
    }

    /**
     * @notice Change cross domain admin address. Callable by admin only.
     * @param newCrossDomainAdmin New cross domain admin.
     */
    function setCrossDomainAdmin(address newCrossDomainAdmin) public override onlyAdmin nonReentrant {
        _setCrossDomainAdmin(newCrossDomainAdmin);
    }

    /**
     * @notice Change L1 hub pool address. Callable by admin only.
     * @param newHubPool New hub pool.
     */
    function setHubPool(address newHubPool) public override onlyAdmin nonReentrant {
        _setHubPool(newHubPool);
    }

    /**
     * @notice Enable/Disable an origin token => destination chain ID route for deposits. Callable by admin only.
     * @param originToken Token that depositor can deposit to this contract.
     * @param destinationChainId Chain ID for where depositor wants to receive funds.
     * @param enabled True to enable deposits, False otherwise.
     */
    function setEnableRoute(
        address originToken,
        uint256 destinationChainId,
        bool enabled
    ) public override onlyAdmin nonReentrant {
        enabledDepositRoutes[originToken][destinationChainId] = enabled;
        emit EnabledDepositRoute(originToken, destinationChainId, enabled);
    }

    /**
     * @notice Change allowance for deposit quote time to differ from current block time. Callable by admin only.
     * @param newDepositQuoteTimeBuffer New quote time buffer.
     */
    function setDepositQuoteTimeBuffer(uint32 newDepositQuoteTimeBuffer) public override onlyAdmin nonReentrant {
        depositQuoteTimeBuffer = newDepositQuoteTimeBuffer;
        emit SetDepositQuoteTimeBuffer(newDepositQuoteTimeBuffer);
    }

    /**
     * @notice This method stores a new root bundle in this contract that can be executed to refund relayers, fulfill
     * slow relays, and send funds back to the HubPool on L1. This method can only be called by the admin and is
     * designed to be called as part of a cross-chain message from the HubPool's executeRootBundle method.
     * @param relayerRefundRoot Merkle root containing relayer refund leaves that can be individually executed via
     * executeRelayerRefundLeaf().
     * @param slowRelayRoot Merkle root containing slow relay fulfillment leaves that can be individually executed via
     * executeSlowRelayLeaf().
     */
    function relayRootBundle(bytes32 relayerRefundRoot, bytes32 slowRelayRoot) public override onlyAdmin nonReentrant {
        uint32 rootBundleId = uint32(rootBundles.length);
        RootBundle storage rootBundle = rootBundles.push();
        rootBundle.relayerRefundRoot = relayerRefundRoot;
        rootBundle.slowRelayRoot = slowRelayRoot;
        emit RelayedRootBundle(rootBundleId, relayerRefundRoot, slowRelayRoot);
    }

    /**
     * @notice This method is intended to only be used in emergencies where a bad root bundle has reached the
     * SpokePool.
     * @param rootBundleId Index of the root bundle that needs to be deleted. Note: this is intentionally a uint256
     * to ensure that a small input range doesn't limit which indices this method is able to reach.
     */
    function emergencyDeleteRootBundle(uint256 rootBundleId) public override onlyAdmin nonReentrant {
        delete rootBundles[rootBundleId];
        emit EmergencyDeleteRootBundle(rootBundleId);
    }

    /**************************************
     *         DEPOSITOR FUNCTIONS        *
     **************************************/

    /**
     * @notice Called by user to bridge funds from origin to destination chain. Depositor will effectively lock
     * tokens in this contract and receive a destination token on the destination chain. The origin => destination
     * token mapping is stored on the L1 HubPool.
     * @notice The caller must first approve this contract to spend amount of originToken.
     * @notice The originToken => destinationChainId must be enabled.
     * @notice This method is payable because the caller is able to deposit native token if the originToken is
     * wrappedNativeToken and this function will handle wrapping the native token to wrappedNativeToken.
     * @param recipient Address to receive funds at on destination chain.
     * @param originToken Token to lock into this contract to initiate deposit.
     * @param amount Amount of tokens to deposit. Will be amount of tokens to receive less fees.
     * @param destinationChainId Denotes network where user will receive funds from SpokePool by a relayer.
     * @param relayerFeePct % of deposit amount taken out to incentivize a fast relayer.
     * @param quoteTimestamp Timestamp used by relayers to compute this deposit's realizedLPFeePct which is paid
     * to LP pool on HubPool.
     */
    function deposit(
        address recipient,
        address originToken,
        uint256 amount,
        uint256 destinationChainId,
        uint64 relayerFeePct,
        uint32 quoteTimestamp
    ) public payable override nonReentrant unpausedDeposits {
        // Check that deposit route is enabled.
        require(enabledDepositRoutes[originToken][destinationChainId], "Disabled route");

        // We limit the relay fees to prevent the user spending all their funds on fees.
        require(relayerFeePct < 0.5e18, "invalid relayer fee");
        // This function assumes that L2 timing cannot be compared accurately and consistently to L1 timing. Therefore,
        // block.timestamp is different from the L1 EVM's. Therefore, the quoteTimestamp must be within a configurable
        // buffer of this contract's block time to allow for this variance.
        // Note also that quoteTimestamp cannot be less than the buffer otherwise the following arithmetic can result
        // in underflow. This isn't a problem as the deposit will revert, but the error might be unexpected for clients.
        require(
            getCurrentTime() >= quoteTimestamp - depositQuoteTimeBuffer &&
                getCurrentTime() <= quoteTimestamp + depositQuoteTimeBuffer,
            "invalid quote time"
        );
        // If the address of the origin token is a wrappedNativeToken contract and there is a msg.value with the
        // transaction then the user is sending ETH. In this case, the ETH should be deposited to wrappedNativeToken.
        if (originToken == address(wrappedNativeToken) && msg.value > 0) {
            require(msg.value == amount, "msg.value must match amount");
            wrappedNativeToken.deposit{ value: msg.value }();
            // Else, it is a normal ERC20. In this case pull the token from the user's wallet as per normal.
            // Note: this includes the case where the L2 user has WETH (already wrapped ETH) and wants to bridge them.
            // In this case the msg.value will be set to 0, indicating a "normal" ERC20 bridging action.
        } else IERC20Upgradeable(originToken).safeTransferFrom(msg.sender, address(this), amount);

        _emitDeposit(
            amount,
            chainId(),
            destinationChainId,
            relayerFeePct,
            numberOfDeposits,
            quoteTimestamp,
            originToken,
            recipient,
            msg.sender
        );

        // Increment count of deposits so that deposit ID for this spoke pool is unique.
        // @dev: Use pre-increment to save gas:
        // i++ --> Load, Store, Add, Store
        // ++i --> Load, Add, Store
        ++numberOfDeposits;
    }

    /**
     * @notice Convenience method that depositor can use to signal to relayer to use updated fee.
     * @notice Relayer should only use events emitted by this function to submit fills with updated fees, otherwise they
     * risk their fills getting disputed for being invalid, for example if the depositor never actually signed the
     * update fee message.
     * @notice This function will revert if the depositor did not sign a message containing the updated fee for the
     * deposit ID stored in this contract. If the deposit ID is for another contract, or the depositor address is
     * incorrect, or the updated fee is incorrect, then the signature will not match and this function will revert.
     * @notice This function is not subject to a deposit pause on the off chance that deposits sent before all deposits
     * are paused have very low fees and the user wants to entice a relayer to fill them with a higher fee.
     * @param depositor Signer of the update fee message who originally submitted the deposit. If the deposit doesn't
     * exist, then the relayer will not be able to fill any relay, so the caller should validate that the depositor
     * did in fact submit a relay.
     * @param newRelayerFeePct New relayer fee that relayers can use.
     * @param depositId Deposit to update fee for that originated in this contract.
     * @param depositorSignature Signed message containing the depositor address, this contract chain ID, the updated
     * relayer fee %, and the deposit ID. This signature is produced by signing a hash of data according to the
     * EIP-712 standard. See more in the _verifyUpdateRelayerFeeMessage() comments.
     */
    function speedUpDeposit(
        address depositor,
        uint64 newRelayerFeePct,
        uint32 depositId,
        bytes memory depositorSignature
    ) public override nonReentrant {
        require(newRelayerFeePct < 0.5e18, "invalid relayer fee");

        _verifyUpdateRelayerFeeMessage(depositor, chainId(), newRelayerFeePct, depositId, depositorSignature);

        // Assuming the above checks passed, a relayer can take the signature and the updated relayer fee information
        // from the following event to submit a fill with an updated fee %.
        emit RequestedSpeedUpDeposit(newRelayerFeePct, depositId, depositor, depositorSignature);
    }

    /**************************************
     *         RELAYER FUNCTIONS          *
     **************************************/

    /**
     * @notice Called by relayer to fulfill part of a deposit by sending destination tokens to the recipient.
     * Relayer is expected to pass in unique identifying information for deposit that they want to fulfill, and this
     * relay submission will be validated by off-chain data workers who can dispute this relay if any part is invalid.
     * If the relay is valid, then the relayer will be refunded on their desired repayment chain. If relay is invalid,
     * then relayer will not receive any refund.
     * @notice All of the deposit data can be found via on-chain events from the origin SpokePool, except for the
     * realizedLpFeePct which is a function of the HubPool's utilization at the deposit quote time. This fee %
     * is deterministic based on the quote time, so the relayer should just compute it using the canonical algorithm
     * as described in a UMIP linked to the HubPool's identifier.
     * @param depositor Depositor on origin chain who set this chain as the destination chain.
     * @param recipient Specified recipient on this chain.
     * @param destinationToken Token to send to recipient. Should be mapped to the origin token, origin chain ID
     * and this chain ID via a mapping on the HubPool.
     * @param amount Full size of the deposit.
     * @param maxTokensToSend Max amount of tokens to send recipient. If higher than amount, then caller will
     * send recipient the full relay amount.
     * @param repaymentChainId Chain of SpokePool where relayer wants to be refunded after the challenge window has
     * passed.
     * @param originChainId Chain of SpokePool where deposit originated.
     * @param realizedLpFeePct Fee % based on L1 HubPool utilization at deposit quote time. Deterministic based on
     * quote time.
     * @param relayerFeePct Fee % to keep as relayer, specified by depositor.
     * @param depositId Unique deposit ID on origin spoke pool.
     */
    function fillRelay(
        address depositor,
        address recipient,
        address destinationToken,
        uint256 amount,
        uint256 maxTokensToSend,
        uint256 repaymentChainId,
        uint256 originChainId,
        uint64 realizedLpFeePct,
        uint64 relayerFeePct,
        uint32 depositId
    ) public nonReentrant unpausedFills {
        // Each relay attempt is mapped to the hash of data uniquely identifying it, which includes the deposit data
        // such as the origin chain ID and the deposit ID, and the data in a relay attempt such as who the recipient
        // is, which chain and currency the recipient wants to receive funds on, and the relay fees.
        SpokePoolInterface.RelayData memory relayData = SpokePoolInterface.RelayData({
            depositor: depositor,
            recipient: recipient,
            destinationToken: destinationToken,
            amount: amount,
            realizedLpFeePct: realizedLpFeePct,
            relayerFeePct: relayerFeePct,
            depositId: depositId,
            originChainId: originChainId,
            destinationChainId: chainId()
        });
        bytes32 relayHash = _getRelayHash(relayData);

        uint256 fillAmountPreFees = _fillRelay(relayHash, relayData, maxTokensToSend, relayerFeePct, false);

        _emitFillRelay(relayHash, fillAmountPreFees, repaymentChainId, relayerFeePct, relayData, false);
    }

    /**
     * @notice Called by relayer to execute same logic as calling fillRelay except that relayer is using an updated
     * relayer fee %. The fee % must have been emitted in a message cryptographically signed by the depositor.
     * @notice By design, the depositor probably emitted the message with the updated fee by calling speedUpRelay().
     * @param depositor Depositor on origin chain who set this chain as the destination chain.
     * @param recipient Specified recipient on this chain.
     * @param destinationToken Token to send to recipient. Should be mapped to the origin token, origin chain ID
     * and this chain ID via a mapping on the HubPool.
     * @param amount Full size of the deposit.
     * @param maxTokensToSend Max amount of tokens to send recipient. If higher than amount, then caller will
     * send recipient the full relay amount.
     * @param repaymentChainId Chain of SpokePool where relayer wants to be refunded after the challenge window has
     * passed.
     * @param originChainId Chain of SpokePool where deposit originated.
     * @param realizedLpFeePct Fee % based on L1 HubPool utilization at deposit quote time. Deterministic based on
     * quote time.
     * @param relayerFeePct Original fee % to keep as relayer set by depositor.
     * @param newRelayerFeePct New fee % to keep as relayer also specified by depositor.
     * @param depositId Unique deposit ID on origin spoke pool.
     * @param depositorSignature Signed message containing the depositor address, this contract chain ID, the updated
     * relayer fee %, and the deposit ID. This signature is produced by signing a hash of data according to the
     * EIP-712 standard. See more in the _verifyUpdateRelayerFeeMessage() comments.
     */
    function fillRelayWithUpdatedFee(
        address depositor,
        address recipient,
        address destinationToken,
        uint256 amount,
        uint256 maxTokensToSend,
        uint256 repaymentChainId,
        uint256 originChainId,
        uint64 realizedLpFeePct,
        uint64 relayerFeePct,
        uint64 newRelayerFeePct,
        uint32 depositId,
        bytes memory depositorSignature
    ) public override nonReentrant unpausedFills {
        _verifyUpdateRelayerFeeMessage(depositor, originChainId, newRelayerFeePct, depositId, depositorSignature);

        // Now follow the default fillRelay flow with the updated fee and the original relay hash.
        RelayData memory relayData = RelayData({
            depositor: depositor,
            recipient: recipient,
            destinationToken: destinationToken,
            amount: amount,
            realizedLpFeePct: realizedLpFeePct,
            relayerFeePct: relayerFeePct,
            depositId: depositId,
            originChainId: originChainId,
            destinationChainId: chainId()
        });
        bytes32 relayHash = _getRelayHash(relayData);
        uint256 fillAmountPreFees = _fillRelay(relayHash, relayData, maxTokensToSend, newRelayerFeePct, false);

        _emitFillRelay(relayHash, fillAmountPreFees, repaymentChainId, newRelayerFeePct, relayData, false);
    }

    /**************************************
     *         DATA WORKER FUNCTIONS      *
     **************************************/

    /**
     * @notice Executes a slow relay leaf stored as part of a root bundle. Will send the full amount remaining in the
     * relay to the recipient, less fees.
     * @dev This function assumes that the relay's destination chain ID is the current chain ID, which prevents
     * the caller from executing a slow relay intended for another chain on this chain.
     * @param depositor Depositor on origin chain who set this chain as the destination chain.
     * @param recipient Specified recipient on this chain.
     * @param destinationToken Token to send to recipient. Should be mapped to the origin token, origin chain ID
     * and this chain ID via a mapping on the HubPool.
     * @param amount Full size of the deposit.
     * @param originChainId Chain of SpokePool where deposit originated.
     * @param realizedLpFeePct Fee % based on L1 HubPool utilization at deposit quote time. Deterministic based on
     * quote time.
     * @param relayerFeePct Original fee % to keep as relayer set by depositor.
     * @param depositId Unique deposit ID on origin spoke pool.
     * @param rootBundleId Unique ID of root bundle containing slow relay root that this leaf is contained in.
     * @param proof Inclusion proof for this leaf in slow relay root in root bundle.
     */
    function executeSlowRelayLeaf(
        address depositor,
        address recipient,
        address destinationToken,
        uint256 amount,
        uint256 originChainId,
        uint64 realizedLpFeePct,
        uint64 relayerFeePct,
        uint32 depositId,
        uint32 rootBundleId,
        bytes32[] memory proof
    ) public virtual override nonReentrant {
        _executeSlowRelayLeaf(
            depositor,
            recipient,
            destinationToken,
            amount,
            originChainId,
            chainId(),
            realizedLpFeePct,
            relayerFeePct,
            depositId,
            rootBundleId,
            proof
        );
    }

    /**
     * @notice Executes a relayer refund leaf stored as part of a root bundle. Will send the relayer the amount they
     * sent to the recipient plus a relayer fee.
     * @param rootBundleId Unique ID of root bundle containing relayer refund root that this leaf is contained in.
     * @param relayerRefundLeaf Contains all data necessary to reconstruct leaf contained in root bundle and to
     * refund relayer. This data structure is explained in detail in the SpokePoolInterface.
     * @param proof Inclusion proof for this leaf in relayer refund root in root bundle.
     */
    function executeRelayerRefundLeaf(
        uint32 rootBundleId,
        SpokePoolInterface.RelayerRefundLeaf memory relayerRefundLeaf,
        bytes32[] memory proof
    ) public virtual override nonReentrant {
        _executeRelayerRefundLeaf(rootBundleId, relayerRefundLeaf, proof);
    }

    /**************************************
     *           VIEW FUNCTIONS           *
     **************************************/

    /**
     * @notice Returns chain ID for this network.
     * @dev Some L2s like ZKSync don't support the CHAIN_ID opcode so we allow the implementer to override this.
     */
    function chainId() public view virtual override returns (uint256) {
        return block.chainid;
    }

    /**************************************
     *         INTERNAL FUNCTIONS         *
     **************************************/

    // Verifies inclusion proof of leaf in root, sends relayer their refund, and sends to HubPool any rebalance
    // transfers.
    function _executeRelayerRefundLeaf(
        uint32 rootBundleId,
        SpokePoolInterface.RelayerRefundLeaf memory relayerRefundLeaf,
        bytes32[] memory proof
    ) internal {
        // Check integrity of leaf structure:
        require(relayerRefundLeaf.chainId == chainId(), "Invalid chainId");
        require(relayerRefundLeaf.refundAddresses.length == relayerRefundLeaf.refundAmounts.length, "invalid leaf");

        RootBundle storage rootBundle = rootBundles[rootBundleId];

        // Check that inclusionProof proves that relayerRefundLeaf is contained within the relayer refund root.
        // Note: This should revert if the relayerRefundRoot is uninitialized.
        require(MerkleLib.verifyRelayerRefund(rootBundle.relayerRefundRoot, relayerRefundLeaf, proof), "Bad Proof");

        // Verify the leafId in the leaf has not yet been claimed.
        require(!MerkleLib.isClaimed(rootBundle.claimedBitmap, relayerRefundLeaf.leafId), "Already claimed");

        // Set leaf as claimed in bitmap. This is passed by reference to the storage rootBundle.
        MerkleLib.setClaimed(rootBundle.claimedBitmap, relayerRefundLeaf.leafId);

        // Send each relayer refund address the associated refundAmount for the L2 token address.
        // Note: Even if the L2 token is not enabled on this spoke pool, we should still refund relayers.
        uint256 length = relayerRefundLeaf.refundAmounts.length;
        for (uint256 i = 0; i < length; ) {
            uint256 amount = relayerRefundLeaf.refundAmounts[i];
            if (amount > 0)
                IERC20Upgradeable(relayerRefundLeaf.l2TokenAddress).safeTransfer(
                    relayerRefundLeaf.refundAddresses[i],
                    amount
                );

            // OK because we assume refund array length won't be > types(uint256).max.
            // Based on the stress test results in /test/gas-analytics/SpokePool.RelayerRefundLeaf.ts, the UMIP should
            // limit the refund count in valid proposals to be ~800 so any RelayerRefundLeaves with > 800 refunds should
            // not make it to this stage.

            unchecked {
                ++i;
            }
        }

        // If leaf's amountToReturn is positive, then send L2 --> L1 message to bridge tokens back via
        // chain-specific bridging method.
        if (relayerRefundLeaf.amountToReturn > 0) {
            _bridgeTokensToHubPool(relayerRefundLeaf);

            emit TokensBridged(
                relayerRefundLeaf.amountToReturn,
                relayerRefundLeaf.chainId,
                relayerRefundLeaf.leafId,
                relayerRefundLeaf.l2TokenAddress,
                msg.sender
            );
        }

        emit ExecutedRelayerRefundRoot(
            relayerRefundLeaf.amountToReturn,
            relayerRefundLeaf.chainId,
            relayerRefundLeaf.refundAmounts,
            rootBundleId,
            relayerRefundLeaf.leafId,
            relayerRefundLeaf.l2TokenAddress,
            relayerRefundLeaf.refundAddresses,
            msg.sender
        );
    }

    // Verifies inclusion proof of leaf in root and sends recipient remainder of relay. Marks relay as filled.
    function _executeSlowRelayLeaf(
        address depositor,
        address recipient,
        address destinationToken,
        uint256 amount,
        uint256 originChainId,
        uint256 destinationChainId,
        uint64 realizedLpFeePct,
        uint64 relayerFeePct,
        uint32 depositId,
        uint32 rootBundleId,
        bytes32[] memory proof
    ) internal {
        RelayData memory relayData = RelayData({
            depositor: depositor,
            recipient: recipient,
            destinationToken: destinationToken,
            amount: amount,
            originChainId: originChainId,
            destinationChainId: destinationChainId,
            realizedLpFeePct: realizedLpFeePct,
            relayerFeePct: relayerFeePct,
            depositId: depositId
        });

        require(
            MerkleLib.verifySlowRelayFulfillment(rootBundles[rootBundleId].slowRelayRoot, relayData, proof),
            "Invalid proof"
        );

        bytes32 relayHash = _getRelayHash(relayData);

        // Note: use relayAmount as the max amount to send, so the relay is always completely filled by the contract's
        // funds in all cases. As this is a slow relay we set the relayerFeePct to 0. This effectively refunds the
        // relayer component of the relayerFee thereby only charging the depositor the LpFee.
        uint256 fillAmountPreFees = _fillRelay(relayHash, relayData, relayData.amount, 0, true);

        // Note: Set repayment chain ID to 0 to indicate that there is no repayment to be made. The off-chain data
        // worker can use repaymentChainId=0 as a signal to ignore such relays for refunds. Also, set the relayerFeePct
        // to 0 as slow relays do not pay the caller of this method (depositor is refunded this fee).
        _emitFillRelay(relayHash, fillAmountPreFees, 0, 0, relayData, true);
    }

    function _setCrossDomainAdmin(address newCrossDomainAdmin) internal {
        require(newCrossDomainAdmin != address(0), "Bad bridge router address");
        crossDomainAdmin = newCrossDomainAdmin;
        emit SetXDomainAdmin(newCrossDomainAdmin);
    }

    function _setHubPool(address newHubPool) internal {
        require(newHubPool != address(0), "Bad hub pool address");
        hubPool = newHubPool;
        emit SetHubPool(newHubPool);
    }

    // Should be overriden by implementing contract depending on how L2 handles sending tokens to L1.
    function _bridgeTokensToHubPool(SpokePoolInterface.RelayerRefundLeaf memory relayerRefundLeaf) internal virtual;

    function _verifyUpdateRelayerFeeMessage(
        address depositor,
        uint256 originChainId,
        uint64 newRelayerFeePct,
        uint32 depositId,
        bytes memory depositorSignature
    ) internal view {
        // A depositor can request to speed up an un-relayed deposit by signing a hash containing the relayer
        // fee % to update to and information uniquely identifying the deposit to relay. This information ensures
        // that this signature cannot be re-used for other deposits.
        // Note: We use the EIP-712 (https://eips.ethereum.org/EIPS/eip-712) standard for hashing and signing typed data.
        // Specifically, we use the version of the encoding known as "v4", as implemented by the JSON RPC method
        // `eth_signedTypedDataV4` in MetaMask (https://docs.metamask.io/guide/signing-data.html).
        bytes32 expectedTypedDataV4Hash = _hashTypedDataV4(
            // EIP-712 compliant hash struct: https://eips.ethereum.org/EIPS/eip-712#definition-of-hashstruct
            keccak256(
                abi.encode(
                    keccak256(
                        "UpdateRelayerFeeMessage(uint64 newRelayerFeePct,uint32 depositId,uint256 originChainId)"
                    ),
                    newRelayerFeePct,
                    depositId,
                    originChainId
                )
            ),
            // By passing in the origin chain id, we enable the verification of the signature on a different chain
            originChainId
        );
        _verifyDepositorUpdateFeeMessage(depositor, expectedTypedDataV4Hash, depositorSignature);
    }

    // This function is isolated and made virtual to allow different L2's to implement chain specific recovery of
    // signers from signatures because some L2s might not support ecrecover. To be safe, consider always reverting
    // this function for L2s where ecrecover is different from how it works on Ethereum, otherwise there is the
    // potential to forge a signature from the depositor using a different private key than the original depositor's.
    function _verifyDepositorUpdateFeeMessage(
        address depositor,
        bytes32 ethSignedMessageHash,
        bytes memory depositorSignature
    ) internal view virtual {
        // Note:
        // - We don't need to worry about reentrancy from a contract deployed at the depositor address since the method
        //   `SignatureChecker.isValidSignatureNow` is a view method. Re-entrancy can happen, but it cannot affect state.
        // - EIP-1271 signatures are supported. This means that a signature valid now, may not be valid later and vice-versa.
        // - For an EIP-1271 signature to work, the depositor contract address must map to a deployed contract on the destination
        //   chain that can validate the signature.
        // - Regular signatures from an EOA are also supported.
        bool isValid = SignatureChecker.isValidSignatureNow(depositor, ethSignedMessageHash, depositorSignature);
        require(isValid, "invalid signature");
    }

    function _computeAmountPreFees(uint256 amount, uint64 feesPct) private pure returns (uint256) {
        return (1e18 * amount) / (1e18 - feesPct);
    }

    function _computeAmountPostFees(uint256 amount, uint64 feesPct) private pure returns (uint256) {
        return (amount * (1e18 - feesPct)) / 1e18;
    }

    function _getRelayHash(SpokePoolInterface.RelayData memory relayData) private pure returns (bytes32) {
        return keccak256(abi.encode(relayData));
    }

    // Unwraps ETH and does a transfer to a recipient address. If the recipient is a smart contract then sends wrappedNativeToken.
    function _unwrapwrappedNativeTokenTo(address payable to, uint256 amount) internal {
        if (address(to).isContract()) {
            IERC20Upgradeable(address(wrappedNativeToken)).safeTransfer(to, amount);
        } else {
            wrappedNativeToken.withdraw(amount);
            to.transfer(amount);
        }
    }

    /**
     * @notice Caller specifies the max amount of tokens to send to user. Based on this amount and the amount of the
     * relay remaining (as stored in the relayFills mapping), pull the amount of tokens from the caller
     * and send to the recipient.
     * @dev relayFills keeps track of pre-fee fill amounts as a convenience to relayers who want to specify round
     * numbers for the maxTokensToSend parameter or convenient numbers like 100 (i.e. relayers who will fully
     * fill any relay up to 100 tokens, and partial fill with 100 tokens for larger relays).
     * @dev Caller must approve this contract to transfer up to maxTokensToSend of the relayData.destinationToken.
     * The amount to be sent might end up less if there is insufficient relay amount remaining to be sent.
     */
    function _fillRelay(
        bytes32 relayHash,
        RelayData memory relayData,
        uint256 maxTokensToSend,
        uint64 updatableRelayerFeePct,
        bool useContractFunds
    ) internal returns (uint256 fillAmountPreFees) {
        // We limit the relay fees to prevent the user spending all their funds on fees. Note that 0.5e18 (i.e. 50%)
        // fees are just magic numbers. The important point is to prevent the total fee from being 100%, otherwise
        // computing the amount pre fees runs into divide-by-0 issues.
        require(updatableRelayerFeePct < 0.5e18 && relayData.realizedLpFeePct < 0.5e18, "invalid fees");

        // Check that the relay has not already been completely filled. Note that the relays mapping will point to
        // the amount filled so far for a particular relayHash, so this will start at 0 and increment with each fill.
        require(relayFills[relayHash] < relayData.amount, "relay filled");

        // Stores the equivalent amount to be sent by the relayer before fees have been taken out.
        if (maxTokensToSend == 0) return 0;

        // Derive the amount of the relay filled if the caller wants to send exactly maxTokensToSend tokens to
        // the recipient. For example, if the user wants to send 10 tokens to the recipient, the full relay amount
        // is 100, and the fee %'s total 5%, then this computation would return ~10.5, meaning that to fill 10.5/100
        // of the full relay size, the caller would need to send 10 tokens to the user.
        fillAmountPreFees = _computeAmountPreFees(
            maxTokensToSend,
            (relayData.realizedLpFeePct + updatableRelayerFeePct)
        );
        // If user's specified max amount to send is greater than the amount of the relay remaining pre-fees,
        // we'll pull exactly enough tokens to complete the relay.
        uint256 amountToSend = maxTokensToSend;
        uint256 amountRemainingInRelay = relayData.amount - relayFills[relayHash];
        if (amountRemainingInRelay < fillAmountPreFees) {
            fillAmountPreFees = amountRemainingInRelay;

            // The user will fulfill the remainder of the relay, so we need to compute exactly how many tokens post-fees
            // that they need to send to the recipient. Note that if the relayer is filled using contract funds then
            // this is a slow relay.
            amountToSend = _computeAmountPostFees(
                fillAmountPreFees,
                relayData.realizedLpFeePct + updatableRelayerFeePct
            );
        }

        // relayFills keeps track of pre-fee fill amounts as a convenience to relayers who want to specify round
        // numbers for the maxTokensToSend parameter or convenient numbers like 100 (i.e. relayers who will fully
        // fill any relay up to 100 tokens, and partial fill with 100 tokens for larger relays).
        relayFills[relayHash] += fillAmountPreFees;

        // If relay token is wrappedNativeToken then unwrap and send native token.
        if (relayData.destinationToken == address(wrappedNativeToken)) {
            // Note: useContractFunds is True if we want to send funds to the recipient directly out of this contract,
            // otherwise we expect the caller to send funds to the recipient. If useContractFunds is True and the
            // recipient wants wrappedNativeToken, then we can assume that wrappedNativeToken is already in the
            // contract, otherwise we'll need the user to send wrappedNativeToken to this contract. Regardless, we'll
            // need to unwrap it to native token before sending to the user.
            if (!useContractFunds)
                IERC20Upgradeable(relayData.destinationToken).safeTransferFrom(msg.sender, address(this), amountToSend);
            _unwrapwrappedNativeTokenTo(payable(relayData.recipient), amountToSend);
            // Else, this is a normal ERC20 token. Send to recipient.
        } else {
            // Note: Similar to note above, send token directly from the contract to the user in the slow relay case.
            if (!useContractFunds)
                IERC20Upgradeable(relayData.destinationToken).safeTransferFrom(
                    msg.sender,
                    relayData.recipient,
                    amountToSend
                );
            else IERC20Upgradeable(relayData.destinationToken).safeTransfer(relayData.recipient, amountToSend);
        }
    }

    // The following internal methods emit events with many params to overcome solidity stack too deep issues.
    function _emitFillRelay(
        bytes32 relayHash,
        uint256 fillAmount,
        uint256 repaymentChainId,
        uint64 appliedRelayerFeePct,
        RelayData memory relayData,
        bool isSlowRelay
    ) internal {
        emit FilledRelay(
            relayData.amount,
            relayFills[relayHash],
            fillAmount,
            repaymentChainId,
            relayData.originChainId,
            relayData.destinationChainId,
            relayData.relayerFeePct,
            appliedRelayerFeePct,
            relayData.realizedLpFeePct,
            relayData.depositId,
            relayData.destinationToken,
            msg.sender,
            relayData.depositor,
            relayData.recipient,
            isSlowRelay
        );
    }

    function _emitDeposit(
        uint256 amount,
        uint256 originChainId,
        uint256 destinationChainId,
        uint64 relayerFeePct,
        uint32 depositId,
        uint32 quoteTimestamp,
        address originToken,
        address recipient,
        address depositor
    ) internal {
        emit FundsDeposited(
            amount,
            originChainId,
            destinationChainId,
            relayerFeePct,
            depositId,
            quoteTimestamp,
            originToken,
            recipient,
            depositor
        );
    }

    // Implementing contract needs to override this to ensure that only the appropriate cross chain admin can execute
    // certain admin functions. For L2 contracts, the cross chain admin refers to some L1 address or contract, and for
    // L1, this would just be the same admin of the HubPool.
    function _requireAdminSender() internal virtual;

    // Added to enable the this contract to receive native token (ETH). Used when unwrapping wrappedNativeToken.
    receive() external payable {}
}<|MERGE_RESOLUTION|>--- conflicted
+++ resolved
@@ -4,19 +4,12 @@
 import "./MerkleLib.sol";
 import "./interfaces/WETH9Interface.sol";
 import "./SpokePoolInterface.sol";
-<<<<<<< HEAD
 import "./upgradeable/TestableUpgradeable.sol";
 import "./upgradeable/MultiCallerUpgradeable.sol";
+import "./upgradeable/EIP712CrossChainUpgradeable.sol";
 
 import "@openzeppelin/contracts-upgradeable/token/ERC20/IERC20Upgradeable.sol";
 import "@openzeppelin/contracts-upgradeable/token/ERC20/utils/SafeERC20Upgradeable.sol";
-=======
-import "./EIP712CrossChain.sol";
-
-import "@openzeppelin/contracts/token/ERC20/utils/SafeERC20.sol";
-import "@openzeppelin/contracts/token/ERC20/IERC20.sol";
-import "@openzeppelin/contracts/utils/Address.sol";
->>>>>>> 74a239f0
 import "@openzeppelin/contracts/utils/cryptography/SignatureChecker.sol";
 import "@openzeppelin/contracts/utils/cryptography/ECDSA.sol";
 import "@openzeppelin/contracts-upgradeable/utils/AddressUpgradeable.sol";
@@ -32,21 +25,16 @@
  * Relayers are refunded with destination tokens out of this contract after another off-chain actor, a "data worker",
  * submits a proof that the relayer correctly submitted a relay on this SpokePool.
  */
-<<<<<<< HEAD
 abstract contract SpokePool is
     SpokePoolInterface,
     UUPSUpgradeable,
     TestableUpgradeable,
     ReentrancyGuardUpgradeable,
-    MultiCallerUpgradeable
+    MultiCallerUpgradeable,
+    EIP712CrossChainUpgradeable
 {
     using SafeERC20Upgradeable for IERC20Upgradeable;
     using AddressUpgradeable for address;
-=======
-abstract contract SpokePool is SpokePoolInterface, Testable, Lockable, MultiCaller, EIP712CrossChain {
-    using SafeERC20 for IERC20;
-    using Address for address;
->>>>>>> 74a239f0
 
     // Address of the L1 contract that acts as the owner of this SpokePool. This should normally be set to the HubPool
     // address. The crossDomainAdmin address is unused when the SpokePool is deployed to the same chain as the HubPool.
@@ -179,14 +167,10 @@
         address _crossDomainAdmin,
         address _hubPool,
         address _wrappedNativeTokenAddress,
-<<<<<<< HEAD
         address _timerAddress
     ) public onlyInitializing {
-=======
-        address timerAddress
-    ) Testable(timerAddress) EIP712CrossChain("ACROSS-V2", "1.0.0") {
->>>>>>> 74a239f0
         numberOfDeposits = _initialDepositId;
+        __EIP712_init("ACROSS-V2", "1.0.0");
         __UUPSUpgradeable_init();
         __ReentrancyGuard_init();
         depositQuoteTimeBuffer = 3600;
