// SPDX-License-Identifier: GPL-3.0-only
pragma solidity ^0.8.0;

import "@openzeppelin/contracts/token/ERC20/utils/SafeERC20.sol";
import "@openzeppelin/contracts/token/ERC20/IERC20.sol";
import "@openzeppelin/contracts/utils/Address.sol";
import "@openzeppelin/contracts/utils/cryptography/SignatureChecker.sol";
import "@openzeppelin/contracts/utils/cryptography/ECDSA.sol";

import "@uma/core/contracts/common/implementation/Testable.sol";
import "@uma/core/contracts/common/implementation/Lockable.sol";
import "@uma/core/contracts/common/implementation/MultiCaller.sol";
import "./MerkleLib.sol";

interface WETH9Like {
    function withdraw(uint256 wad) external;

    function deposit() external payable;
}

/**
 * @title SpokePool
 * @notice Contract deployed on source and destination chains enabling depositors to transfer assets from source to
 * destination. Deposit orders are fulfilled by off-chain relayers who also interact with this contract. Deposited
 * tokens are locked on the source chain and relayers send the recipient the desired token currency and amount
 * on the destination chain. Locked source chain tokens are later sent over the canonical token bridge to L1.
 * @dev This contract is designed to be deployed to L2's, not mainnet.
 */
abstract contract SpokePool is Testable, Lockable, MultiCaller {
    using SafeERC20 for IERC20;
    using Address for address;

    // Timestamp when contract was constructed. Relays cannot have a quote time before this.
    uint64 public deploymentTime;

    // Any deposit quote times greater than or less than this value to the current contract time is blocked. Forces
    // caller to use an up to date realized fee.
    uint64 public depositQuoteTimeBuffer;

    // Use count of deposits as unique deposit identifier.
    uint64 public numberOfDeposits;

    // Address of WETH contract for this network. If an origin token matches this, then the caller can optionally
    // instruct this contract to wrap ETH when depositing.
    WETH9Like public weth;

    // Origin token to destination token routings can be turned on or off.
    mapping(address => mapping(uint256 => bool)) public enabledDepositRoutes;

    struct RelayerRefund {
        // Merkle root of relayer refunds.
        bytes32 distributionRoot;
        // This is a 2D bitmap tracking which leafs in the relayer refund root have been claimed, with max size of
        // 256x256 leaves per root.
        mapping(uint256 => uint256) claimsBitmap;
    }
    RelayerRefund[] public relayerRefunds;

    struct RelayData {
        address depositor;
        address recipient;
        address destinationToken;
        uint64 realizedLpFeePct;
        uint64 relayerFeePct;
        uint64 depositId;
        uint256 originChainId;
        uint256 relayAmount;
    }

    // Each relay is associated with the hash of parameters that uniquely identify the original deposit and a relay
    // attempt for that deposit. The relay itself is just represented as the amount filled so far. The total amount to
    // relay, the fees, and the agents are all parameters included in the hash key.
    mapping(bytes32 => uint256) public relayFills;

    /****************************************
     *                EVENTS                *
     ****************************************/
    event EnabledDepositRoute(address indexed originToken, uint256 indexed destinationChainId, bool enabled);
    event SetDepositQuoteTimeBuffer(uint64 newBuffer);
    event FundsDeposited(
        uint256 destinationChainId,
        uint256 amount,
        uint64 indexed depositId,
        uint64 relayerFeePct,
        uint64 quoteTimestamp,
        address indexed originToken,
        address recipient,
        address indexed depositor
    );
    event FilledRelay(
        bytes32 indexed relayHash,
        uint256 totalRelayAmount,
        uint256 totalFilledAmount,
        uint256 fillAmount,
        uint256 indexed repaymentChain,
        uint256 originChainId,
        uint64 depositId,
        uint64 relayerFeePct,
        uint64 realizedLpFeePct,
        address destinationToken,
        address indexed relayer,
        address depositor,
        address recipient
    );
    event InitializedRelayerRefund(uint256 indexed relayerRefundId, bytes32 relayerRepaymentDistributionProof);

    constructor(
        address _wethAddress,
        uint64 _depositQuoteTimeBuffer,
        address timerAddress
    ) Testable(timerAddress) {
        deploymentTime = uint64(getCurrentTime());
        depositQuoteTimeBuffer = _depositQuoteTimeBuffer;
        weth = WETH9Like(_wethAddress);
    }

    /****************************************
     *               MODIFIERS              *
     ****************************************/

    modifier onlyEnabledRoute(address originToken, uint256 destinationId) {
        require(enabledDepositRoutes[originToken][destinationId], "Disabled route");
        _;
    }

    /**************************************
     *          ADMIN FUNCTIONS           *
     **************************************/

    function _setEnableRoute(
        address originToken,
        uint256 destinationChainId,
        bool enabled
    ) internal {
        enabledDepositRoutes[originToken][destinationChainId] = enabled;
        emit EnabledDepositRoute(originToken, destinationChainId, enabled);
    }

    function _setDepositQuoteTimeBuffer(uint64 _depositQuoteTimeBuffer) internal {
        depositQuoteTimeBuffer = _depositQuoteTimeBuffer;
        emit SetDepositQuoteTimeBuffer(_depositQuoteTimeBuffer);
    }

    /**************************************
     *         DEPOSITOR FUNCTIONS        *
     **************************************/

    /**
     * @notice Called by user to bridge funds from origin to destination chain.
     * @dev The caller must first approve this contract to spend `amount` of `originToken`.
     */
    function deposit(
        address originToken,
        uint256 destinationChainId,
        uint256 amount,
        address recipient,
        uint64 relayerFeePct,
        uint64 quoteTimestamp
    ) public payable onlyEnabledRoute(originToken, destinationChainId) {
        // We limit the relay fees to prevent the user spending all their funds on fees.
        require(relayerFeePct <= 0.5e18, "invalid relayer fee");
        // Note We assume that L2 timing cannot be compared accurately and consistently to L1 timing. Therefore,
        // `block.timestamp` is different from the L1 EVM's. Therefore, the quoteTimestamp must be within a configurable
        // buffer to allow for this variance.
        // Note also that `quoteTimestamp` cannot be less than the buffer otherwise the following arithmetic can result
        // in underflow. This isn't a problem as the deposit will revert, but the error might be unexpected for clients.
        require(
            getCurrentTime() >= quoteTimestamp - depositQuoteTimeBuffer &&
                getCurrentTime() <= quoteTimestamp + depositQuoteTimeBuffer,
            "invalid quote time"
        );
        // If the address of the origin token is a WETH contract and there is a msg.value with the transaction
        // then the user is sending ETH. In this case, the ETH should be deposited to WETH.
        if (originToken == address(weth) && msg.value > 0) {
            require(msg.value == amount, "msg.value must match amount");
            weth.deposit{ value: msg.value }();
        } else {
            // Else, it is a normal ERC20. In this case pull the token from the users wallet as per normal.
            // Note: this includes the case where the L2 user has WETH (already wrapped ETH) and wants to bridge them. In
            // this case the msg.value will be set to 0, indicating a "normal" ERC20 bridging action.
            IERC20(originToken).safeTransferFrom(msg.sender, address(this), amount);
        }

        emit FundsDeposited(
            destinationChainId,
            amount,
            numberOfDeposits,
            relayerFeePct,
            quoteTimestamp,
            originToken,
            recipient,
            msg.sender
        );

        numberOfDeposits += 1;
    }

    function fillRelay(
        address depositor,
        address recipient,
        address destinationToken,
        uint64 realizedLpFeePct,
        uint64 relayerFeePct,
        uint64 depositId,
        uint256 originChainId,
        uint256 totalRelayAmount,
        uint256 maxTokensToSend,
        uint256 repaymentChain
    ) public {
        // Each relay attempt is mapped to the hash of data uniquely identifying it, which includes the deposit data
        // such as the origin chain ID and the deposit ID, and the data in a relay attempt such as who the recipient
        // is, which chain and currency the recipient wants to receive funds on, and the relay fees.
        RelayData memory relayData = RelayData({
            depositor: depositor,
            recipient: recipient,
            destinationToken: destinationToken,
            realizedLpFeePct: realizedLpFeePct,
            relayerFeePct: relayerFeePct,
            depositId: depositId,
            originChainId: originChainId,
            relayAmount: totalRelayAmount
        });
        bytes32 relayHash = _getRelayHash(relayData);

<<<<<<< HEAD
        _fillRelay(relayHash, relayData, relayerFeePct, maxTokensToSend, repaymentChain);
    }

    function _fillRelay(
        bytes32 relayHash,
        RelayData memory relayData,
        uint64 updatableRelayerFeePct,
        uint256 maxTokensToSend,
        uint256 repaymentChain
    ) internal {
        // We limit the relay fees to prevent the user spending all their funds on fees.
        require(
            updatableRelayerFeePct <= 0.5e18 &&
                relayData.realizedLpFeePct <= 0.5e18 &&
                (updatableRelayerFeePct + relayData.realizedLpFeePct) < 1e18,
            "invalid fees"
        );

        // Check that the caller is filling a non zero amount of the relay and the relay has not already been completely
        // filled. Note that the `relays` mapping will point to the amount filled so far for a particular `relayHash`,
        // so this will start at 0 and increment with each fill.
        require(maxTokensToSend > 0 && relayFills[relayHash] < relayData.relayAmount, "Cannot send 0, or relay filled");

        // Stores the equivalent amount to be sent by the relayer before fees have been taken out.
        uint256 fillAmountPreFees = _computeAmountPreFees(
            maxTokensToSend,
            (relayData.realizedLpFeePct + updatableRelayerFeePct)
        );
=======
        // Check that the relay has not already been completely filled. Note that the `relays` mapping will point to
        // the amount filled so far for a particular `relayHash`, so this will start at 0 and increment with each fill.
        require(relayFills[relayHash] < totalRelayAmount, "relay filled");

        // Stores the equivalent amount to be sent by the relayer before fees have been taken out.
        uint256 fillAmountPreFees = 0;
>>>>>>> 415e2009

        // Adding brackets "stack too deep" solidity error.
        if (maxTokensToSend > 0) {
            fillAmountPreFees = _computeAmountPreFees(maxTokensToSend, (realizedLpFeePct + relayerFeePct));
            // If user's specified max amount to send is greater than the amount of the relay remaining pre-fees,
            // we'll pull exactly enough tokens to complete the relay.
            uint256 amountToSend = maxTokensToSend;
            if (relayData.relayAmount - relayFills[relayHash] < fillAmountPreFees) {
                fillAmountPreFees = relayData.relayAmount - relayFills[relayHash];
                amountToSend = _computeAmountPostFees(
                    fillAmountPreFees,
                    relayData.realizedLpFeePct + updatableRelayerFeePct
                );
            }
            relayFills[relayHash] += fillAmountPreFees;
            // If relay token is weth then unwrap and send eth.
            if (relayData.destinationToken == address(weth)) {
                IERC20(relayData.destinationToken).safeTransferFrom(msg.sender, address(this), amountToSend);
                _unwrapWETHTo(payable(relayData.recipient), amountToSend);
                // Else, this is a normal ERC20 token. Send to recipient.
            } else IERC20(relayData.destinationToken).safeTransferFrom(msg.sender, relayData.recipient, amountToSend);
        }

        // Needed to resolve stack too deep compile-time error
        _emitFillRelay(
            FillRelayEventData(relayHash, relayData, updatableRelayerFeePct, fillAmountPreFees, repaymentChain)
        );
    }

    // We overload `fillRelay` logic to allow the relayer to optionally pass in an updated `relayerFeePct` and a signature
    // proving that the depositor agreed to the updated fee.
    struct UpdatedRelayerFeeData {
        // Note: This struct is used to make sure that the following overloaded `fillRelay` does not create a stack
        // too deep compile-time error.
        uint64 newRelayerFeePct;
        bytes32 depositorMessageHash;
        bytes depositorSignature;
    }

    function fillRelayUpdatedFee(
        address depositor,
        address recipient,
        address destinationToken,
        uint64 realizedLpFeePct,
        uint64 relayerFeePct,
        uint64 depositId,
        uint256 originChainId,
        uint256 totalRelayAmount,
        uint256 maxTokensToSend,
        uint256 repaymentChain,
        UpdatedRelayerFeeData memory updatedRelayerFeeData // Note: Ideally we don't pass in any complex objects to
    )
        public
        // public methods but I couldn't figure out a way to pass this in without encounering a stack too deep error.
        nonReentrant
    {
        // Grouping the signature validation logic into brackets to address stack too deep error.
        {
            // Depositor should have signed a hash of the relayer fee % to update to and information uniquely identifying
            // the deposit to relay. This ensures that this signature cannot be re-used for other deposits. The version
            // string is included as a precaution in case this contract is upgraded.
            // Note: we use encode instead of encodePacked because it is more secure, more in the "warning" section
            // here: https://docs.soliditylang.org/en/v0.8.11/abi-spec.html#non-standard-packed-mode
            bytes32 expectedDepositorMessageHash = keccak256(
                abi.encode("ACROSS-V2-FEE-1.0", updatedRelayerFeeData.newRelayerFeePct, depositId, originChainId)
            );
            require(expectedDepositorMessageHash == updatedRelayerFeeData.depositorMessageHash, "incorrect new fee");

            // Check the hash corresponding to the https://eth.wiki/json-rpc/API#eth_sign[`eth_sign`]
            // JSON-RPC method as part of EIP-191. We use OZ's signature checker library with adds support for
            // EIP-1271 which can verify messages signed by smart contract wallets like Argent and Gnosis safes.
            bytes32 ethSignedMessageHash = ECDSA.toEthSignedMessageHash(expectedDepositorMessageHash);
            require(
                SignatureChecker.isValidSignatureNow(
                    depositor,
                    ethSignedMessageHash,
                    updatedRelayerFeeData.depositorSignature
                ),
                "invalid signature"
            );
        }

        // Now follow the default `fillRelay` flow with the updated fee and the original relay hash.
        RelayData memory relayData = RelayData({
            depositor: depositor,
            recipient: recipient,
            destinationToken: destinationToken,
            realizedLpFeePct: realizedLpFeePct,
            relayerFeePct: relayerFeePct,
            depositId: depositId,
            originChainId: originChainId,
            relayAmount: totalRelayAmount
        });
        bytes32 relayHash = _getRelayHash(relayData);
        _fillRelay(relayHash, relayData, updatedRelayerFeeData.newRelayerFeePct, maxTokensToSend, repaymentChain);
    }

    // This internal method should be called by an external "initializeRelayerRefund" function that validates the
    // cross domain sender is the HubPool. This validation step differs for each L2, which is why the implementation
    // specifics are left to the implementor of this abstract contract.
    // Once this method is executed and a distribution root is stored in this contract, then `distributeRelayerRefund`
    // can be called to execute each leaf in the root.
    function _initializeRelayerRefund(bytes32 relayerRepaymentDistributionProof) internal {
        uint256 relayerRefundId = relayerRefunds.length;
        relayerRefunds.push().distributionRoot = relayerRepaymentDistributionProof;
        emit InitializedRelayerRefund(relayerRefundId, relayerRepaymentDistributionProof);
    }

    // Call this method to execute a leaf within the `distributionRoot` stored on this contract. Caller must include a
    // valid `inclusionProof` to verify that the leaf is contained within the root. The `relayerRefundId` is the index
    // of the specific distribution root containing the passed in leaf.
    function distributeRelayerRefund(
        uint256 relayerRefundId,
        MerkleLib.DestinationDistribution memory distributionLeaf,
        bytes32[] memory inclusionProof
    ) public {}

    /**************************************
     *           VIEW FUNCTIONS           *
     **************************************/

    function chainId() public view returns (uint256) {
        return block.chainid;
    }

    /**************************************
     *         INTERNAL FUNCTIONS         *
     **************************************/

    function _computeAmountPreFees(uint256 amount, uint256 feesPct) private pure returns (uint256) {
        return (1e18 * amount) / (1e18 - feesPct);
    }

    function _computeAmountPostFees(uint256 amount, uint256 feesPct) private pure returns (uint256) {
        return (amount * (1e18 - feesPct)) / 1e18;
    }

    // Should we make this public for the relayer's convenience?
    function _getRelayHash(RelayData memory relayData) private pure returns (bytes32) {
        return keccak256(abi.encode(relayData));
    }

    // Unwraps ETH and does a transfer to a recipient address. If the recipient is a smart contract then sends WETH.
    function _unwrapWETHTo(address payable to, uint256 amount) internal {
        if (address(to).isContract()) {
            IERC20(address(weth)).safeTransfer(to, amount);
        } else {
            weth.withdraw(amount);
            to.transfer(amount);
        }
    }

    struct FillRelayEventData {
        bytes32 relayHash;
        RelayData relayData;
        uint64 updatableRelayerFeePct;
        uint256 fillAmountPreFees;
        uint256 repaymentChain;
    }

    function _emitFillRelay(FillRelayEventData memory eventData) internal {
        emit FilledRelay(
            eventData.relayHash,
            eventData.relayData.relayAmount,
            relayFills[eventData.relayHash],
            eventData.fillAmountPreFees,
            eventData.repaymentChain,
            eventData.relayData.originChainId,
            eventData.relayData.depositId,
            eventData.updatableRelayerFeePct,
            eventData.relayData.realizedLpFeePct,
            eventData.relayData.destinationToken,
            msg.sender,
            eventData.relayData.depositor,
            eventData.relayData.recipient
        );
    }

    // Added to enable the this contract to receive ETH. Used when unwrapping Weth.
    receive() external payable {}
}<|MERGE_RESOLUTION|>--- conflicted
+++ resolved
@@ -222,7 +222,6 @@
         });
         bytes32 relayHash = _getRelayHash(relayData);
 
-<<<<<<< HEAD
         _fillRelay(relayHash, relayData, relayerFeePct, maxTokensToSend, repaymentChain);
     }
 
@@ -241,28 +240,19 @@
             "invalid fees"
         );
 
-        // Check that the caller is filling a non zero amount of the relay and the relay has not already been completely
-        // filled. Note that the `relays` mapping will point to the amount filled so far for a particular `relayHash`,
-        // so this will start at 0 and increment with each fill.
-        require(maxTokensToSend > 0 && relayFills[relayHash] < relayData.relayAmount, "Cannot send 0, or relay filled");
-
-        // Stores the equivalent amount to be sent by the relayer before fees have been taken out.
-        uint256 fillAmountPreFees = _computeAmountPreFees(
-            maxTokensToSend,
-            (relayData.realizedLpFeePct + updatableRelayerFeePct)
-        );
-=======
         // Check that the relay has not already been completely filled. Note that the `relays` mapping will point to
         // the amount filled so far for a particular `relayHash`, so this will start at 0 and increment with each fill.
-        require(relayFills[relayHash] < totalRelayAmount, "relay filled");
+        require(relayFills[relayHash] < relayData.relayAmount, "relay filled");
 
         // Stores the equivalent amount to be sent by the relayer before fees have been taken out.
         uint256 fillAmountPreFees = 0;
->>>>>>> 415e2009
 
         // Adding brackets "stack too deep" solidity error.
         if (maxTokensToSend > 0) {
-            fillAmountPreFees = _computeAmountPreFees(maxTokensToSend, (realizedLpFeePct + relayerFeePct));
+            fillAmountPreFees = _computeAmountPreFees(
+                maxTokensToSend,
+                (relayData.realizedLpFeePct + updatableRelayerFeePct)
+            );
             // If user's specified max amount to send is greater than the amount of the relay remaining pre-fees,
             // we'll pull exactly enough tokens to complete the relay.
             uint256 amountToSend = maxTokensToSend;
