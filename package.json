{
<<<<<<< HEAD
  "name": "across-smart-contracts-v2",
  "version": "0.0.2",
=======
  "name": "@across-protocol/contracts-v2",
  "version": "0.0.1",
>>>>>>> 5ab60db3
  "main": "index.js",
  "author": "UMA Team",
  "license": "AGPL-3.0",
  "repository": {
    "type": "git",
    "url": "git+https://github.com/across-protocol/across-smart-contracts-v2.git"
  },
  "scripts": {
    "lint": "yarn prettier --list-different",
    "lint-fix": "yarn prettier --write",
    "prettier": "prettier .",
    "test": "yarn hardhat test",
    "test:report-gas": "REPORT_GAS=true yarn hardhat test",
    "test:gas-analytics": "GAS_TEST_ENABLED=true yarn hardhat test ./test/gas-analytics/*"
  },
  "dependencies": {
    "@defi-wonderland/smock": "^2.0.7",
    "@eth-optimism/contracts": "^0.5.11",
    "@openzeppelin/contracts": "^4.4.2",
    "@uma/common": "^2.17.0",
    "@uma/contracts-node": "^0.2.0",
    "@uma/core": "^2.24.0",
    "arb-bridge-eth": "^0.7.4",
    "arb-bridge-peripherals": "^1.0.5"
  },
  "devDependencies": {
    "@nomiclabs/hardhat-ethers": "^2.0.2",
    "@nomiclabs/hardhat-etherscan": "^2.1.3",
    "@nomiclabs/hardhat-waffle": "^2.0.0",
    "@typechain/ethers-v5": "^7.0.1",
    "@typechain/hardhat": "^2.3.0",
    "@types/chai": "^4.2.21",
    "@types/mocha": "^9.0.0",
    "@types/node": "^12.0.0",
    "@typescript-eslint/eslint-plugin": "^4.29.1",
    "@typescript-eslint/parser": "^4.29.1",
    "chai": "^4.2.0",
    "dotenv": "^10.0.0",
    "eslint": "^7.29.0",
    "eslint-config-prettier": "^8.3.0",
    "eslint-config-standard": "^16.0.3",
    "eslint-plugin-import": "^2.23.4",
    "eslint-plugin-node": "^11.1.0",
    "eslint-plugin-prettier": "^3.4.0",
    "eslint-plugin-promise": "^5.1.0",
    "ethereum-waffle": "^3.0.0",
    "ethereumjs-util": "^7.1.3",
    "ethers": "^5.4.1",
    "hardhat": "^2.8.3",
    "hardhat-deploy": "^0.10.4",
    "hardhat-gas-reporter": "^1.0.4",
    "husky": "^4.2.3",
    "prettier": "^2.3.2",
    "prettier-plugin-solidity": "^1.0.0-beta.13",
    "pretty-quick": "^2.0.1",
    "solhint": "^3.3.6",
    "solidity-coverage": "^0.7.16",
    "ts-node": "^10.1.0",
    "typechain": "^5.1.2",
    "typescript": "^4.5.2"
  },
  "husky": {
    "hooks": {
      "pre-commit": "echo '🏃‍♂️ Running pretty-quick on staged files' && pretty-quick --staged"
    }
  },
  "publishConfig": {
    "registry": "https://registry.npmjs.com/",
    "access": "public"
  }
}<|MERGE_RESOLUTION|>--- conflicted
+++ resolved
@@ -1,11 +1,6 @@
 {
-<<<<<<< HEAD
-  "name": "across-smart-contracts-v2",
+  "name": "@across-protocol/contracts-v2",
   "version": "0.0.2",
-=======
-  "name": "@across-protocol/contracts-v2",
-  "version": "0.0.1",
->>>>>>> 5ab60db3
   "main": "index.js",
   "author": "UMA Team",
   "license": "AGPL-3.0",
