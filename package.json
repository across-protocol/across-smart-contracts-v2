--- conflicted
+++ resolved
@@ -31,13 +31,8 @@
     "build-svm": "echo 'Generating IDLs...' && anchor build > /dev/null 2>&1 || true && anchor run generateExternalTypes && anchor build",
     "build-ts": "tsc && rsync -a --include '*/' --include '*.d.ts' --exclude '*' ./typechain ./dist/",
     "build": "yarn build-evm && yarn build-svm && yarn build-ts",
-<<<<<<< HEAD
-    "test-evm": "IS_TEST=true hardhat test ",
-    "test-svm": "anchor test",
-=======
     "test-evm": "IS_TEST=true hardhat test",
     "test-svm": "anchor test -- --features test",
->>>>>>> d86f7270
     "test": "yarn test-evm && yarn test-svm",
     "test:report-gas": "IS_TEST=true REPORT_GAS=true hardhat test",
     "generate-contract-types": "rm -rf typechain && TYPECHAIN=ethers yarn hardhat typechain",
