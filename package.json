--- conflicted
+++ resolved
@@ -37,13 +37,8 @@
     "@ethersproject/abstract-provider": "5.7.0",
     "@ethersproject/abstract-signer": "5.7.0",
     "@ethersproject/bignumber": "5.7.0",
-<<<<<<< HEAD
-    "@openzeppelin/contracts": "4.8.3",
+    "@openzeppelin/contracts": "4.9.2",
     "@openzeppelin/contracts-upgradeable": "4.9.2",
-=======
-    "@openzeppelin/contracts": "4.9.2",
-    "@openzeppelin/contracts-upgradeable": "4.8.3",
->>>>>>> 2994c6df
     "@uma/common": "^2.29.0",
     "@uma/contracts-node": "^0.3.18",
     "@uma/core": "^2.41.0"
