{
  "name": "@across-protocol/contracts-v2",
  "version": "2.3.3",
  "author": "UMA Team",
  "license": "AGPL-3.0-only",
  "repository": {
    "type": "git",
    "url": "git+https://github.com/across-protocol/across-smart-contracts-v2.git"
  },
  "engines": {
    "node": ">=16.18.0"
  },
  "files": [
    "/contracts/**/*.sol",
    "/artifacts/**/*",
    "/dist/**/*"
  ],
  "types": "dist/index.d.ts",
  "main": "dist/index.js",
  "scripts": {
    "compile-zksync": "COMPILE_ZK=true yarn hardhat compile",
    "lint-contracts": "yarn solhint ./contracts/**/*.sol",
    "lint": "yarn prettier --list-different",
    "lint-fix": "yarn prettier --write",
    "prettier": "prettier .",
    "build": "hardhat compile && tsc && rsync -a --include '*/' --include '*.d.ts' --exclude '*' ./typechain ./dist/",
    "test": "hardhat test",
    "test:report-gas": "REPORT_GAS=true hardhat test",
    "test:gas-analytics": "GAS_TEST_ENABLED=true hardhat test ./test/gas-analytics/*",
    "test:all": "GAS_TEST_ENABLED=true REPORT_GAS=true yarn hardhat test",
    "generate-contract-types": "rm -rf typechain && TYPECHAIN=ethers yarn hardhat typechain",
    "prepublish": "yarn build && hardhat export --export-all ./cache/massExport.json && ts-node ./scripts/processHardhatExport.ts && prettier --write ./deployments/deployments.json && yarn generate-contract-types"
  },
  "dependencies": {
    "@defi-wonderland/smock": "^2.3.4",
    "@eth-optimism/contracts": "^0.5.40",
    "@ethersproject/abstract-provider": "5.7.0",
    "@ethersproject/abstract-signer": "5.7.0",
    "@ethersproject/bignumber": "5.7.0",
    "@openzeppelin/contracts": "4.9.2",
    "@openzeppelin/contracts-upgradeable": "4.8.3",
    "@uma/common": "^2.29.0",
    "@uma/contracts-node": "^0.3.18",
    "@uma/core": "^2.41.0"
  },
  "devDependencies": {
<<<<<<< HEAD
    "@matterlabs/hardhat-zksync-chai-matchers": "^0.1.1",
    "@matterlabs/hardhat-zksync-deploy": "^0.6.2",
    "@matterlabs/hardhat-zksync-solc": "^0.3.14",
    "@matterlabs/hardhat-zksync-toolbox": "^0.1.1",
    "@matterlabs/hardhat-zksync-verify": "^0.1.3",
    "@nomicfoundation/hardhat-chai-matchers": "^1.0.6",
    "@nomiclabs/hardhat-ethers": "^2.0.5",
    "@nomiclabs/hardhat-etherscan": "^3.0.3",
    "@nomiclabs/hardhat-waffle": "^2.0.3",
=======
    "@matterlabs/hardhat-zksync-solc": "^0.3.6",
    "@matterlabs/zksync-contracts": "^0.2.4",
    "@nomiclabs/hardhat-ethers": "^2.2.3",
    "@nomiclabs/hardhat-etherscan": "^3.1.7",
    "@nomiclabs/hardhat-waffle": "2.0.3",
>>>>>>> 3634df5e
    "@openzeppelin/hardhat-upgrades": "^1.22.0",
    "@pinata/sdk": "^2.1.0",
    "@typechain/ethers-v5": "^11.0.0",
    "@typechain/hardhat": "^8.0.0",
    "@types/chai": "^4.3.5",
    "@types/mocha": "^9.0.0",
    "@types/node": "^12.0.0",
    "@typescript-eslint/eslint-plugin": "^4.29.1",
    "@typescript-eslint/parser": "^4.29.1",
    "arb-bridge-eth": "^0.7.4",
    "arb-bridge-peripherals": "^1.0.5",
    "chai": "^4.3.7",
    "dotenv": "^10.0.0",
    "eslint": "^7.29.0",
    "eslint-config-prettier": "^8.3.0",
    "eslint-config-standard": "^16.0.3",
    "eslint-plugin-import": "^2.23.4",
    "eslint-plugin-node": "^11.1.0",
    "eslint-plugin-prettier": "^3.4.0",
    "eslint-plugin-promise": "^5.1.0",
    "ethereum-waffle": "3.4.0",
    "ethereumjs-util": "^7.1.4",
    "ethers": "5.7.2",
    "hardhat": "^2.14.0",
    "hardhat-deploy": "^0.11.12",
    "hardhat-gas-reporter": "^1.0.8",
    "husky": "^4.2.3",
    "multiformats": "9.9.0",
    "prettier": "^2.3.2",
    "prettier-plugin-solidity": "^1.0.0-beta.13",
    "pretty-quick": "^2.0.1",
    "solhint": "^3.3.6",
    "solidity-coverage": "^0.7.16",
    "ts-node": "^10.1.0",
<<<<<<< HEAD
    "typechain": "^5.1.2",
    "typescript": "^4.5.2",
    "zksync-web3": "^0.13.4"
=======
    "typechain": "^8.1.1",
    "typescript": "^4.5.2"
>>>>>>> 3634df5e
  },
  "husky": {
    "hooks": {
      "pre-commit": "echo '🏃‍♂️ Running pretty-quick on staged files' && pretty-quick --staged"
    }
  },
  "publishConfig": {
    "registry": "https://registry.npmjs.com/",
    "access": "public"
  }
}<|MERGE_RESOLUTION|>--- conflicted
+++ resolved
@@ -44,23 +44,11 @@
     "@uma/core": "^2.41.0"
   },
   "devDependencies": {
-<<<<<<< HEAD
-    "@matterlabs/hardhat-zksync-chai-matchers": "^0.1.1",
-    "@matterlabs/hardhat-zksync-deploy": "^0.6.2",
-    "@matterlabs/hardhat-zksync-solc": "^0.3.14",
-    "@matterlabs/hardhat-zksync-toolbox": "^0.1.1",
-    "@matterlabs/hardhat-zksync-verify": "^0.1.3",
-    "@nomicfoundation/hardhat-chai-matchers": "^1.0.6",
-    "@nomiclabs/hardhat-ethers": "^2.0.5",
-    "@nomiclabs/hardhat-etherscan": "^3.0.3",
-    "@nomiclabs/hardhat-waffle": "^2.0.3",
-=======
     "@matterlabs/hardhat-zksync-solc": "^0.3.6",
     "@matterlabs/zksync-contracts": "^0.2.4",
     "@nomiclabs/hardhat-ethers": "^2.2.3",
     "@nomiclabs/hardhat-etherscan": "^3.1.7",
     "@nomiclabs/hardhat-waffle": "2.0.3",
->>>>>>> 3634df5e
     "@openzeppelin/hardhat-upgrades": "^1.22.0",
     "@pinata/sdk": "^2.1.0",
     "@typechain/ethers-v5": "^11.0.0",
@@ -95,14 +83,8 @@
     "solhint": "^3.3.6",
     "solidity-coverage": "^0.7.16",
     "ts-node": "^10.1.0",
-<<<<<<< HEAD
-    "typechain": "^5.1.2",
-    "typescript": "^4.5.2",
-    "zksync-web3": "^0.13.4"
-=======
     "typechain": "^8.1.1",
     "typescript": "^4.5.2"
->>>>>>> 3634df5e
   },
   "husky": {
     "hooks": {
